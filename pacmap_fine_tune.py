#!/usr/bin/env python3
"""Grid search fine-tuning for PaCMAP on cleaned CRM data."""

from __future__ import annotations

import argparse
import itertools
import inspect
import time
from pathlib import Path

import joblib
import pandas as pd
from sklearn.manifold import trustworthiness
from sklearn.model_selection import cross_val_score
from sklearn.neighbors import KNeighborsClassifier
from sklearn.preprocessing import OneHotEncoder, StandardScaler

import pacmap

try:
    pacmap.PaCMAP(init="pca")
    _PACMAP_HAS_INIT = True
except TypeError:  # pragma: no cover - older pacmap
    _PACMAP_HAS_INIT = False

# Import helper functions for variable selection and missing value handling
from phase4v2 import select_variables, handle_missing_values



def parse_args() -> argparse.Namespace:
    parser = argparse.ArgumentParser(description="Fine tune PaCMAP")
    parser.add_argument("--input", required=True, help="Cleaned multivariate CSV")
    parser.add_argument("--output", required=True, help="Output directory")
    return parser.parse_args()


def prepare_dataset(path: Path) -> tuple[pd.DataFrame, list[str], list[str], pd.Series]:
    """Load CSV and return processed dataset with target column."""

    df = pd.read_csv(path)

    # convert object columns to categories
    for col in df.select_dtypes(include="object"):
        df[col] = df[col].astype("category")

    df_active, quant_vars, qual_vars = select_variables(df)
    df_active = handle_missing_values(df_active, quant_vars, qual_vars)

    y = df_active["Statut commercial"].astype("category") if "Statut commercial" in df_active.columns else pd.Series()

    return df_active, quant_vars, qual_vars, y


def preprocess(df: pd.DataFrame, quant_vars: list[str], qual_vars: list[str]):
    """Return scaled numeric and encoded categorical matrix."""

    X_num = StandardScaler().fit_transform(df[quant_vars]) if quant_vars else pd.DataFrame()
    try:
        enc = OneHotEncoder(sparse_output=False, handle_unknown="ignore")
    except TypeError:  # older scikit-learn
        enc = OneHotEncoder(sparse=False, handle_unknown="ignore")
    X_cat = enc.fit_transform(df[qual_vars]) if qual_vars else pd.DataFrame()

    import numpy as np

    if quant_vars and qual_vars:
        X = np.hstack([X_num, X_cat])
    elif quant_vars:
        X = X_num
    else:
        X = X_cat
    return X


def main() -> None:
    args = parse_args()
    input_file = Path(args.input)
    out_dir = Path(args.output)

    out_dir.mkdir(parents=True, exist_ok=True)
    fig_dir = out_dir / "figures"
    fig_dir.mkdir(exist_ok=True)

    df_active, quant_vars, qual_vars, y = prepare_dataset(input_file)
    X = preprocess(df_active, quant_vars, qual_vars)

    results = []
    generated_files = []

    supports_init = "init" in inspect.signature(pacmap.PaCMAP).parameters
    param_grid = {
        "n_neighbors": [5, 15, 30, 50],
        "MN_ratio": [0.5, 1.0, 2.0],
        "n_components": [2, 3],
    }
<<<<<<< HEAD
    if supports_init:
        param_grid["init"] = ["pca", "random"]

    grid_iter = itertools.product(
        param_grid["n_neighbors"],
        param_grid["MN_ratio"],
        param_grid["n_components"],
        param_grid.get("init", [None]),
    )
    for nn, mn, nc, ini in grid_iter:
        start = time.time()
        kwargs = dict(
            n_components=nc,
            n_neighbors=nn,
            MN_ratio=mn,
            FP_ratio=2.0,
            random_state=42,
        )
        if ini is not None:
=======
    if _PACMAP_HAS_INIT:
        param_grid["init"] = ["pca", "random"]

    iterables = [param_grid["n_neighbors"], param_grid["MN_ratio"], param_grid["n_components"]]
    if _PACMAP_HAS_INIT:
        iterables.append(param_grid["init"])
    for combo in itertools.product(*iterables):
        nn, mn, nc = combo[:3]
        ini = combo[3] if _PACMAP_HAS_INIT else "pca"
        start = time.time()
        kwargs = dict(n_components=nc, n_neighbors=nn, MN_ratio=mn, FP_ratio=2.0, random_state=42)
        if _PACMAP_HAS_INIT:
>>>>>>> 80f74c04
            kwargs["init"] = ini
        model = pacmap.PaCMAP(**kwargs)
        embedding = model.fit_transform(X)
        runtime = time.time() - start

        tw = trustworthiness(X, embedding)
        ct = trustworthiness(embedding, X)
        acc = float(
            cross_val_score(
                KNeighborsClassifier(n_neighbors=5),
                embedding,
                y,
                cv=5,
            ).mean()
        )

        rec = {
            "n_neighbors": nn,
            "MN_ratio": mn,
            "n_components": nc,
            "trustworthiness": tw,
            "continuity": ct,
            "knn_accuracy": acc,
            "runtime_s": runtime,
        }
        if ini is not None:
            rec["init"] = ini
        results.append(rec)

    metrics_df = pd.DataFrame(results)
    metrics_path = out_dir / "pacmap_tuning_metrics.csv"
    metrics_df.to_csv(metrics_path, index=False)
    generated_files.append(metrics_path)

    # Select best two configs by trustworthiness
    top = metrics_df.sort_values("trustworthiness", ascending=False).head(2)

    for _, row in top.iterrows():
        nn = int(row["n_neighbors"])
        mn = float(row["MN_ratio"])
        nc = int(row["n_components"])
        ini = row.get("init")

<<<<<<< HEAD
        kwargs = dict(
            n_components=nc,
            n_neighbors=nn,
            MN_ratio=mn,
            FP_ratio=2.0,
            random_state=42,
        )
        if ini is not None:
            kwargs["init"] = ini

        model = pacmap.PaCMAP(**kwargs)
=======
        try:
            model = pacmap.PaCMAP(
                n_components=nc,
                n_neighbors=nn,
                MN_ratio=mn,
                FP_ratio=2.0,
                init=ini,
                random_state=42,
            )
        except TypeError:
            model = pacmap.PaCMAP(
                n_components=nc,
                n_neighbors=nn,
                MN_ratio=mn,
                FP_ratio=2.0,
                random_state=42,
            )
>>>>>>> 80f74c04
        embedding = model.fit_transform(X)

        # Save coordinates
        coord_df = pd.DataFrame(
            embedding,
            index=df_active.index,
            columns=[f"PACMAP{i+1}" for i in range(nc)],
        )
        coords_path = out_dir / f"pacmap_coords_{nn}_{mn}_{nc}D.csv"
        coord_df.to_csv(coords_path, index=True)
        generated_files.append(coords_path)

        # Save model
        model_path = out_dir / f"pacmap_model_{nn}_{mn}_{nc}D.joblib"
        joblib.dump(model, model_path)
        generated_files.append(model_path)

        # 2D scatter
        import matplotlib.pyplot as plt
        import seaborn as sns

        if nc >= 2:
            plt.figure(figsize=(12, 6), dpi=200)
            cats = y.astype("category")
            palette = sns.color_palette("tab10", len(cats.cat.categories))
            for cat, color in zip(cats.cat.categories, palette):
                mask = cats == cat
                plt.scatter(
                    coord_df.loc[mask, "PACMAP1"],
                    coord_df.loc[mask, "PACMAP2"],
                    s=10,
                    alpha=0.7,
                    color=color,
                    label=str(cat),
                )
            plt.xlabel("PACMAP1")
            plt.ylabel("PACMAP2")
            plt.title("PaCMAP - 2D")
            plt.legend(title="Statut commercial", bbox_to_anchor=(1.05, 1), loc="upper left")
            plt.tight_layout()
            fig_path = fig_dir / f"pacmap_{nn}_{mn}_2D.png"
            plt.savefig(fig_path)
            plt.close()
            generated_files.append(fig_path)

        if nc >= 3:
            from mpl_toolkits.mplot3d import Axes3D  # noqa: F401

            fig = plt.figure(figsize=(12, 6), dpi=200)
            ax = fig.add_subplot(111, projection="3d")
            cats = y.astype("category")
            palette = sns.color_palette("tab10", len(cats.cat.categories))
            for cat, color in zip(cats.cat.categories, palette):
                mask = cats == cat
                ax.scatter(
                    coord_df.loc[mask, "PACMAP1"],
                    coord_df.loc[mask, "PACMAP2"],
                    coord_df.loc[mask, "PACMAP3"],
                    s=10,
                    alpha=0.7,
                    color=color,
                    label=str(cat),
                )
            ax.set_xlabel("PACMAP1")
            ax.set_ylabel("PACMAP2")
            ax.set_zlabel("PACMAP3")
            ax.set_title("PaCMAP - 3D")
            ax.legend(title="Statut commercial", bbox_to_anchor=(1.05, 1), loc="upper left")
            plt.tight_layout()
            fig_path = fig_dir / f"pacmap_{nn}_{mn}_3D.png"
            plt.savefig(fig_path)
            plt.close()
            generated_files.append(fig_path)

    # Write index file
    index_path = out_dir / "index_pacmap.txt"
    with open(index_path, "w", encoding="utf-8") as f:
        for p in generated_files:
            f.write(str(Path(p).resolve()) + "\n")
    

if __name__ == "__main__":
    main()<|MERGE_RESOLUTION|>--- conflicted
+++ resolved
@@ -95,7 +95,6 @@
         "MN_ratio": [0.5, 1.0, 2.0],
         "n_components": [2, 3],
     }
-<<<<<<< HEAD
     if supports_init:
         param_grid["init"] = ["pca", "random"]
 
@@ -115,20 +114,6 @@
             random_state=42,
         )
         if ini is not None:
-=======
-    if _PACMAP_HAS_INIT:
-        param_grid["init"] = ["pca", "random"]
-
-    iterables = [param_grid["n_neighbors"], param_grid["MN_ratio"], param_grid["n_components"]]
-    if _PACMAP_HAS_INIT:
-        iterables.append(param_grid["init"])
-    for combo in itertools.product(*iterables):
-        nn, mn, nc = combo[:3]
-        ini = combo[3] if _PACMAP_HAS_INIT else "pca"
-        start = time.time()
-        kwargs = dict(n_components=nc, n_neighbors=nn, MN_ratio=mn, FP_ratio=2.0, random_state=42)
-        if _PACMAP_HAS_INIT:
->>>>>>> 80f74c04
             kwargs["init"] = ini
         model = pacmap.PaCMAP(**kwargs)
         embedding = model.fit_transform(X)
@@ -172,7 +157,6 @@
         nc = int(row["n_components"])
         ini = row.get("init")
 
-<<<<<<< HEAD
         kwargs = dict(
             n_components=nc,
             n_neighbors=nn,
@@ -184,25 +168,6 @@
             kwargs["init"] = ini
 
         model = pacmap.PaCMAP(**kwargs)
-=======
-        try:
-            model = pacmap.PaCMAP(
-                n_components=nc,
-                n_neighbors=nn,
-                MN_ratio=mn,
-                FP_ratio=2.0,
-                init=ini,
-                random_state=42,
-            )
-        except TypeError:
-            model = pacmap.PaCMAP(
-                n_components=nc,
-                n_neighbors=nn,
-                MN_ratio=mn,
-                FP_ratio=2.0,
-                random_state=42,
-            )
->>>>>>> 80f74c04
         embedding = model.fit_transform(X)
 
         # Save coordinates
