--- conflicted
+++ resolved
@@ -95,7 +95,6 @@
         "MN_ratio": [0.5, 1.0, 2.0],
         "n_components": [2, 3],
     }
-<<<<<<< HEAD
     has_init = "init" in pacmap.PaCMAP.__init__.__code__.co_varnames
     if has_init:
         param_grid["init"] = ["pca", "random"]
@@ -112,27 +111,6 @@
         start = time.time()
         kwargs = dict(n_components=nc, n_neighbors=nn, MN_ratio=mn, FP_ratio=2.0, random_state=42)
         if has_init:
-=======
-    if supports_init:
-        param_grid["init"] = ["pca", "random"]
-
-    grid_iter = itertools.product(
-        param_grid["n_neighbors"],
-        param_grid["MN_ratio"],
-        param_grid["n_components"],
-        param_grid.get("init", [None]),
-    )
-    for nn, mn, nc, ini in grid_iter:
-        start = time.time()
-        kwargs = dict(
-            n_components=nc,
-            n_neighbors=nn,
-            MN_ratio=mn,
-            FP_ratio=2.0,
-            random_state=42,
-        )
-        if ini is not None:
->>>>>>> d88f2d9b
             kwargs["init"] = ini
         model = pacmap.PaCMAP(**kwargs)
         embedding = model.fit_transform(X)
@@ -174,25 +152,10 @@
         nn = int(row["n_neighbors"])
         mn = float(row["MN_ratio"])
         nc = int(row["n_components"])
-<<<<<<< HEAD
         ini = row.get("init") if has_init else None
         kwargs = dict(n_components=nc, n_neighbors=nn, MN_ratio=mn, FP_ratio=2.0, random_state=42)
         if has_init:
             kwargs["init"] = ini
-=======
-        ini = row.get("init")
-
-        kwargs = dict(
-            n_components=nc,
-            n_neighbors=nn,
-            MN_ratio=mn,
-            FP_ratio=2.0,
-            random_state=42,
-        )
-        if ini is not None:
-            kwargs["init"] = ini
-
->>>>>>> d88f2d9b
         model = pacmap.PaCMAP(**kwargs)
         embedding = model.fit_transform(X)
 
