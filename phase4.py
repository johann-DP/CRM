--- conflicted
+++ resolved
@@ -461,25 +461,9 @@
     datasets: Sequence[str],
     *,
     n_jobs: Optional[int] = None,
-<<<<<<< HEAD
     backend: str = "multiprocessing",
 ) -> Dict[str, Dict[str, Any]]:
     """Run :func:`run_pipeline` on several datasets in parallel."""
-=======
-) -> Dict[str, Dict[str, Any]]:
-    """Run :func:`run_pipeline` on several datasets in parallel.
-
-    The available worker threads defined by ``config['n_jobs']`` are divided
-    among the dataset workers so that CPU resources are used efficiently.
-    """
-
-    n_jobs = n_jobs or len(datasets)
-
-    total_threads = int(config.get("n_jobs", -1))
-    if total_threads < 1:
-        total_threads = os.cpu_count() or 1
-    threads_per_dataset = max(1, total_threads // n_jobs)
->>>>>>> 28c6a3e8
 
     def _single(name: str) -> tuple[str, Dict[str, Any]]:
         cfg = dict(config)
@@ -490,19 +474,12 @@
         if "output_pdf" in cfg:
             pdf = Path(cfg["output_pdf"])
             cfg["output_pdf"] = str(pdf.with_name(f"{pdf.stem}_{name}{pdf.suffix}"))
-<<<<<<< HEAD
         return name, run_pipeline(cfg)
 
     n_jobs = n_jobs or len(datasets)
     results = Parallel(n_jobs=n_jobs, backend=backend)(
         delayed(_single)(ds) for ds in datasets
     )
-=======
-        cfg["n_jobs"] = threads_per_dataset
-        return name, run_pipeline(cfg)
-
-    results = Parallel(n_jobs=n_jobs)(delayed(_single)(ds) for ds in datasets)
->>>>>>> 28c6a3e8
     return dict(results)
 
 
@@ -525,28 +502,21 @@
         default=None,
         help="Number of workers for dataset-level parallelism",
     )
-<<<<<<< HEAD
     parser.add_argument(
         "--dataset-backend",
         default="multiprocessing",
         help="joblib backend for dataset parallelism",
     )
-=======
->>>>>>> 28c6a3e8
     args = parser.parse_args(argv)
 
     cfg = _load_config(Path(args.config))
     if args.datasets:
-<<<<<<< HEAD
         run_pipeline_parallel(
             cfg,
             args.datasets,
             n_jobs=args.dataset_jobs,
             backend=args.dataset_backend,
         )
-=======
-        run_pipeline_parallel(cfg, args.datasets, n_jobs=args.dataset_jobs)
->>>>>>> 28c6a3e8
     else:
         run_pipeline(cfg)
 
