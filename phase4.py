#!/usr/bin/env python3
"""Phase 4 pipeline orchestrating all modular functions.

This script ties together the helper modules present in the repository
(`data_preparation`, `variable_selection`, `factor_methods`,
`nonlinear_methods`, `evaluate_methods`, `visualization`,
`dataset_comparison`, `unsupervised_cv`, `pdf_report`) to reproduce the
complete dimensionality-reduction workflow.  It delegates the heavy
lifting to these modules and only handles configuration and ordering of
operations.

Run the script with a YAML or JSON configuration file::

    python phase4.py --config config.yaml

The pinned dependencies listed in :code:`requirements.txt` must be
installed in order to reproduce the results reliably.  Use
``python -m pip install -r requirements.txt`` inside a fresh virtual
environment before executing the pipeline.
"""

from __future__ import annotations

import argparse
import datetime
import json
import logging
import os
# limite OpenBLAS à 24 threads (ou moins)
os.environ["OPENBLAS_NUM_THREADS"] = "24"
from pathlib import Path
from typing import Any, Dict, Mapping, Optional, Sequence
import tempfile
<<<<<<< HEAD
from contextlib import suppress

from PyPDF2 import PdfMerger
=======
>>>>>>> 53cf384f
from joblib import Parallel, delayed

import matplotlib.pyplot as plt
import pandas as pd
import yaml
from matplotlib.backends.backend_pdf import PdfPages
from PyPDF2 import PdfMerger

import warnings
warnings.filterwarnings("ignore", category=RuntimeWarning)
warnings.filterwarnings("ignore", category=FutureWarning)

# Import helper modules -------------------------------------------------------
from phase4_functions import (
    load_datasets,
    prepare_data,
    handle_missing_values,
    compare_datasets_versions,
    run_pca,
    run_mca,
    run_famd,
    run_mfa,
    run_umap,
    run_phate,
    run_pacmap,
    evaluate_methods,
    plot_methods_heatmap,
    generate_figures,
    select_variables,
    unsupervised_cv_and_temporal_tests,
    format_metrics_table,
    BEST_PARAMS,
)


# ---------------------------------------------------------------------------
# Utility helpers
# ---------------------------------------------------------------------------


def _setup_logging(output_dir: Path, level: str = "INFO") -> logging.Logger:
    output_dir.mkdir(parents=True, exist_ok=True)
    logger = logging.getLogger()
    logger.setLevel(level)
    fmt = logging.Formatter("%(asctime)s [%(levelname)s] %(message)s")
    file_handler = logging.FileHandler(output_dir / "phase4.log", encoding="utf-8")
    file_handler.setFormatter(fmt)
    logger.addHandler(file_handler)
    stream_handler = logging.StreamHandler()
    stream_handler.setFormatter(fmt)
    logger.addHandler(stream_handler)
    return logger


def _load_config(path: Path) -> Dict[str, Any]:
    with open(path, "r", encoding="utf-8") as fh:
        if path.suffix.lower() in {".yaml", ".yml"}:
            return yaml.safe_load(fh)
        return json.load(fh)


def _method_params(method: str, config: Mapping[str, Any]) -> Dict[str, Any]:
    params = BEST_PARAMS.get(method.upper(), {}).copy()
    if method.lower() in config and isinstance(config[method.lower()], Mapping):
        for key, value in config[method.lower()].items():
            if value is not None:
                params[key] = value
    prefix = f"{method.lower()}_"
    for key, value in config.items():
        if key.startswith(prefix) and value is not None:
            params[key[len(prefix) :]] = value
    return params


def set_blas_threads(n_jobs: int = -1) -> int:
    """Set thread count for common BLAS libraries."""
    if n_jobs is None or n_jobs < 1:
        n_jobs = os.cpu_count() or 1
    for var in [
        "OMP_NUM_THREADS",
        "OPENBLAS_NUM_THREADS",
        "MKL_NUM_THREADS",
        "NUMEXPR_NUM_THREADS",
        "VECLIB_MAXIMUM_THREADS",
        "BLIS_NUM_THREADS",
    ]:
        os.environ[var] = str(n_jobs)
    return n_jobs


def _images_to_pdf(images: Sequence[Path], pdf_path: Path, title: str | None = None) -> Path:
    """Convert a series of images into a simple PDF."""
    pdf_path.parent.mkdir(parents=True, exist_ok=True)
    with PdfPages(pdf_path) as pdf:
        if title:
            fig, ax = plt.subplots(figsize=(8.27, 11.69), dpi=200)
            ax.axis("off")
            ax.text(0.5, 0.9, title, ha="center", va="top", fontsize=14, weight="bold")
            pdf.savefig(fig)
            plt.close(fig)
        for img in images:
            if not img.exists():
                continue
            data = plt.imread(img)
            fig, ax = plt.subplots(figsize=(8.27, 11.69), dpi=200)
            ax.imshow(data)
            ax.axis("off")
            pdf.savefig(fig)
            plt.close(fig)
    return pdf_path


def concat_pdf_reports(output_dir: Path, output_pdf: Path) -> Path:
    """Concatenate per-dataset reports and append segment count figures."""

    order = [
        output_dir / "phase4_report_raw.pdf",
        output_dir / "phase4_report_cleaned_1.pdf",
        output_dir / "phase4_report_cleaned_3_univ.pdf",
        output_dir / "phase4_report_cleaned_3_multi.pdf",
    ]

    merger = PdfMerger()
    for pdf in order:
        if pdf.exists():
            merger.append(str(pdf))

    segments_dir = output_dir / "old" / "segments"
    temp_seg_pdf = None
    if segments_dir.exists():
        images = sorted(segments_dir.glob("*.png"))
        if images:
            with tempfile.NamedTemporaryFile(suffix=".pdf", delete=False) as fh:
                temp_seg_pdf = Path(fh.name)
            _images_to_pdf(images, temp_seg_pdf, "Annexe – Comptage des segments")
            merger.append(str(temp_seg_pdf))

    output_pdf.parent.mkdir(parents=True, exist_ok=True)
    merger.write(str(output_pdf))
    merger.close()

    if temp_seg_pdf:
        try:
            os.remove(temp_seg_pdf)
        except OSError:
            pass

    return output_pdf


def build_pdf_report(
    output_dir: Path,
    pdf_path: Path,
    dataset_order: Sequence[str],
    tables: Optional[Mapping[str, pd.DataFrame]] = None,
) -> Path:
    """Assemble all PNG figures under ``output_dir`` into ``pdf_path``.

    A title page is added followed by sections for each dataset listed in
    ``dataset_order``. Any provided tables are rendered as figures and appended
    at the end of the document.
    """

    pdf_path.parent.mkdir(parents=True, exist_ok=True)

    def _format_caption(dataset: str, filename: str) -> str:
        name = filename.rsplit(".", 1)[0]
        parts = name.split("_")
        method = parts[0].upper() if parts else ""
        suffix = "_".join(parts[1:]) if len(parts) > 1 else ""
        if "scree" in suffix:
            desc = f"Éboulis {method}"
        elif "correlation" in suffix:
            desc = f"Cercle de corrélation {method}"
        elif "contributions" in suffix:
            desc = f"Contributions des variables – {method}"
        elif "scatter_2d" in suffix:
            desc = f"Nuage d'individus – {method} (2D)"
        elif "clusters" in suffix:
            desc = f"Segmentation K-means sur projection {method}"
        elif "scatter_3d" in suffix:
            desc = f"Nuage 3D – {method}"
        else:
            desc = name
        return f"{dataset} – {desc}"

    def _add_image(pdf: PdfPages, img_path: Path, dataset: str) -> None:
        img = plt.imread(img_path)
        fig, ax = plt.subplots(figsize=(8.27, 11.69), dpi=200)
        ax.imshow(img)
        ax.axis("off")
        ax.text(
            0.5,
            -0.04,
            _format_caption(dataset, img_path.name),
            transform=ax.transAxes,
            ha="center",
            va="top",
            fontsize=8,
            color="gray",
        )
        pdf.savefig(fig)
        plt.close(fig)

    def _table_to_fig(df: pd.DataFrame, title: str) -> plt.Figure:
        height = 0.4 * len(df) + 1.5
        fig, ax = plt.subplots(figsize=(8.0, height), dpi=200)
        ax.axis("off")
        ax.set_title(title)
        table = ax.table(
            cellText=df.values,
            colLabels=list(df.columns),
            rowLabels=list(df.index),
            cellLoc="center",
            rowLoc="center",
            loc="center",
        )
        table.scale(1, 1.2)
        fig.tight_layout()
        return fig

    with PdfPages(pdf_path) as pdf:
        # Title page
        fig, ax = plt.subplots(figsize=(8.27, 11.69), dpi=200)
        ax.axis("off")
        ax.text(
            0.5,
            0.6,
            "Phase 4 Dimensional Analysis – Comparative Report",
            ha="center",
            va="center",
            fontsize=16,
            weight="bold",
        )
        ax.text(
            0.5,
            0.52,
            datetime.datetime.now().strftime("%Y-%m-%d"),
            ha="center",
            va="center",
            fontsize=12,
        )
        ax.text(
            0.5,
            0.44,
            "Automated compilation of Phase 4 results",
            ha="center",
            va="center",
            fontsize=10,
        )
        pdf.savefig(fig)
        plt.close(fig)

        segments_dir = output_dir / "old" / "segments"

        for name in dataset_order:
            # Section page
            fig, ax = plt.subplots(figsize=(8.27, 11.69), dpi=200)
            ax.axis("off")
            ax.text(0.5, 0.9, name, ha="center", va="top", fontsize=14, weight="bold")
            pdf.savefig(fig)
            plt.close(fig)

            if name == dataset_order[0]:
                base_dir = output_dir
            else:
                base_dir = output_dir / "comparisons" / name
            if not base_dir.exists():
                continue
            for img in sorted(base_dir.rglob("*.png")):
                if img.name == "methods_heatmap.png":
                    continue
                if segments_dir.exists() and img.is_relative_to(segments_dir):
                    continue
                _add_image(pdf, img, name)

        heatmap_path = output_dir / "methods_heatmap.png"
        if heatmap_path.exists():
            _add_image(pdf, heatmap_path, dataset_order[0])

        if tables:
            for tname, df in tables.items():
                fig = _table_to_fig(df, tname)
                pdf.savefig(fig)
                plt.close(fig)

        if segments_dir.exists():
            fig, ax = plt.subplots(figsize=(8.27, 11.69), dpi=200)
            ax.axis("off")
            ax.text(
                0.5,
                0.9,
                "Annexe – Comptage des segments",
                ha="center",
                va="top",
                fontsize=14,
                weight="bold",
            )
            pdf.savefig(fig)
            plt.close(fig)

            for img in sorted(segments_dir.glob("*.png")):
                _add_image(pdf, img, "Annexe")

<<<<<<< HEAD
    return pdf_path


# ---------------------------------------------------------------------------
# PDF concatenation helpers
# ---------------------------------------------------------------------------

def _images_to_pdf(images: Sequence[Path], pdf_path: Path) -> Path:
    """Save all ``images`` into a simple PDF file."""
    pdf_path.parent.mkdir(parents=True, exist_ok=True)
    with PdfPages(pdf_path) as pdf:
        for img in images:
            if not img.exists():
                continue
            data = plt.imread(img)
            fig, ax = plt.subplots(figsize=(8.27, 11.69), dpi=200)
            ax.imshow(data)
            ax.axis("off")
            pdf.savefig(fig)
            plt.close(fig)
=======
>>>>>>> 53cf384f
    return pdf_path


def concat_pdf_reports(output_dir: Path, output_pdf: Path) -> Path:
    """Concat predefined reports and append a segments annex."""

    pdf_order = [
        output_dir / "phase4_report_raw.pdf",
        output_dir / "phase4_report_cleaned_1.pdf",
        output_dir / "phase4_report_cleaned_3_univ.pdf",
        output_dir / "phase4_report_cleaned_3_multi.pdf",
    ]

    merger = PdfMerger()
    for path in pdf_order:
        if path.exists():
            merger.append(str(path))

    segments_dir = output_dir / "old" / "segments"
    tmp_pdf = None
    if segments_dir.exists():
        images = sorted(segments_dir.glob("*.png"))
        if images:
            with tempfile.NamedTemporaryFile(suffix=".pdf", delete=False) as tmp:
                tmp_pdf = Path(tmp.name)
            _images_to_pdf(images, tmp_pdf)
            merger.append(str(tmp_pdf))

    output_pdf.parent.mkdir(parents=True, exist_ok=True)
    with open(output_pdf, "wb") as fh:
        merger.write(fh)
    merger.close()

    if tmp_pdf is not None:
        with suppress(OSError):
            os.remove(tmp_pdf)

    return output_pdf


# ---------------------------------------------------------------------------
# Pipeline
# ---------------------------------------------------------------------------


def run_pipeline(config: Dict[str, Any]) -> Dict[str, Any]:
    output_dir = Path(config.get("output_dir", "phase4_output"))
    _setup_logging(output_dir)
    n_jobs = int(config.get("n_jobs", -1))
    set_blas_threads(n_jobs)
    optimize = bool(config.get("optimize_params", False))

    logging.info("Loading datasets...")
    datasets = load_datasets(config, ignore_schema=bool(config.get("ignore_schema", False)))
    data_key = config.get("dataset", config.get("main_dataset", "raw"))
    if data_key not in datasets:
        raise KeyError(f"dataset '{data_key}' not found")

    logging.info("Running pipeline on dataset '%s'", data_key)

    logging.info("Preparing data...")
    df_prep = prepare_data(
        datasets[data_key], exclude_lost=bool(config.get("exclude_lost", True))
    )
    logging.info("Selecting variables...")
    df_active, quant_vars, qual_vars = select_variables(
        df_prep, min_modalite_freq=int(config.get("min_modalite_freq", 5))
    )
    logging.info("Handling missing values...")
    df_active = handle_missing_values(df_active, quant_vars, qual_vars)

    methods = [
        m.lower()
        for m in config.get(
            "methods_to_run",
            config.get(
                "methods",
                ["pca", "mca", "famd", "mfa", "umap", "phate", "pacmap"],
            ),
        )
    ]

    def _run_method(name: str, func, args: tuple, kwargs: dict) -> tuple[str, Any]:
        logging.info("Running %s...", name.upper())
        try:
            return name, func(*args, **kwargs)
        except Exception as exc:  # pragma: no cover - runtime failure
            logging.warning("%s failed: %s", name.upper(), exc)
            return name, {}

    tasks: list[tuple[str, Any, tuple, dict]] = []
    factor_names: list[str] = []
    nonlin_names: list[str] = []

    if "pca" in methods and quant_vars:
        params = _method_params("pca", config)
        if optimize:
            params.pop("n_components", None)
        tasks.append(("pca", run_pca, (df_active, quant_vars), dict(optimize=optimize, **params)))
        factor_names.append("pca")

    if "mca" in methods and qual_vars:
        params = _method_params("mca", config)
        if optimize:
            params.pop("n_components", None)
        tasks.append(("mca", run_mca, (df_active, qual_vars), dict(optimize=optimize, **params)))
        factor_names.append("mca")

    if "famd" in methods and quant_vars and qual_vars:
        params = _method_params("famd", config)
        if optimize:
            params.pop("n_components", None)
        tasks.append(("famd", run_famd, (df_active, quant_vars, qual_vars), dict(optimize=optimize, **params)))
        factor_names.append("famd")

    groups = []
    if quant_vars:
        groups.append(quant_vars)
    if qual_vars:
        groups.append(qual_vars)
    if "mfa" in methods and len(groups) > 1:
        params = _method_params("mfa", config)
        if optimize:
            params.pop("n_components", None)
        cfg_groups = params.pop("groups", None)
        if cfg_groups:
            groups = cfg_groups
        tasks.append(("mfa", run_mfa, (df_active, groups), dict(optimize=optimize, **params)))
        factor_names.append("mfa")

    if "umap" in methods:
        params = _method_params("umap", config)
        tasks.append(("umap", run_umap, (df_active,), params))
        nonlin_names.append("umap")
    if "phate" in methods:
        params = _method_params("phate", config)
        tasks.append(("phate", run_phate, (df_active,), params))
        nonlin_names.append("phate")
    if "pacmap" in methods:
        params = _method_params("pacmap", config)
        tasks.append(("pacmap", run_pacmap, (df_active,), params))
        nonlin_names.append("pacmap")

    results = Parallel(n_jobs=n_jobs or len(tasks), prefer="threads")(
        delayed(_run_method)(name, func, args, kwargs) for name, func, args, kwargs in tasks
    )

    factor_results: Dict[str, Any] = {}
    nonlin_results: Dict[str, Any] = {}
    for name, res in results:
        if name in factor_names:
            factor_results[name] = res
        elif name in nonlin_names:
            nonlin_results[name] = res

    valid_nonlin = {
        k: v
        for k, v in nonlin_results.items()
        if isinstance(v.get("embeddings"), pd.DataFrame) and not v["embeddings"].empty
    }

    all_results = {**factor_results, **valid_nonlin}
    if not all_results:
        logging.warning("No results to evaluate")
        metrics = pd.DataFrame()
    else:
        logging.info("Computing metrics...")
        k_max = min(10, max(2, len(df_active) - 1))
        metrics = evaluate_methods(
            all_results,
            df_active,
            quant_vars,
            qual_vars,
            k_range=range(2, k_max + 1),
        )
        metrics.to_csv(output_dir / "metrics.csv")
        plot_methods_heatmap(metrics, output_dir)

    logging.info("Generating figures...")
    figures = generate_figures(
        factor_results,
        nonlin_results,
        df_active,
        quant_vars,
        qual_vars,
        output_dir=output_dir,
    )

    comparison_metrics = None
    comparison_figures: Dict[str, Any] = {}
    comparison_names: list[str] = []
    if config.get("compare_versions"):
        versions = {k: v for k, v in datasets.items() if k != data_key}
        if versions:
            logging.info("Comparing dataset versions...")
            comparison_names = list(versions.keys())
            comp = compare_datasets_versions(
                versions,
                exclude_lost=bool(config.get("exclude_lost", True)),
                min_modalite_freq=int(config.get("min_modalite_freq", 5)),
                output_dir=output_dir / "comparisons",
            )
            comparison_metrics = comp["metrics"]
            comparison_figures = {
                f"{ver}_{name}": fig
                for ver, det in comp["details"].items()
                for name, fig in det["figures"].items()
            }
            comparison_metrics.to_csv(
                output_dir / "comparison_metrics.csv", index=False
            )

    robustness_df = None
    if config.get("run_temporal_tests"):
        logging.info("Running temporal stability tests...")
        robustness_df = unsupervised_cv_and_temporal_tests(
            df_active,
            quant_vars,
            qual_vars,
            n_splits=int(config.get("n_splits", 5)),
        )
        pd.DataFrame(robustness_df).to_csv(output_dir / "robustness.csv")

    if config.get("output_pdf"):
        logging.info("Building PDF report...")
        tables: Dict[str, pd.DataFrame] = {"metrics": format_metrics_table(metrics)}
        if comparison_metrics is not None:
            tables["comparison_metrics"] = format_metrics_table(comparison_metrics)
        if robustness_df is not None:
            tables["robustness"] = pd.DataFrame(robustness_df)
        dataset_order = [data_key] + comparison_names
        build_pdf_report(
            output_dir,
            Path(config["output_pdf"]),
            dataset_order,
            tables,
        )

    logging.info("Analysis complete")
    return {
        "metrics": metrics,
        "figures": figures,
        "comparison_metrics": comparison_metrics,
        "robustness": robustness_df,
    }


def _run_pipeline_single(config: Dict[str, Any], name: str) -> tuple[str, Dict[str, Any]]:
    """Helper for :func:`run_pipeline_parallel` executing a single dataset."""

    cfg = dict(config)
    cfg["dataset"] = name
    if "output_dir" in cfg:
        base = Path(cfg["output_dir"])
        cfg["output_dir"] = str(base / name)
    if "output_pdf" in cfg:
        pdf = Path(cfg["output_pdf"])
        cfg["output_pdf"] = str(pdf.with_name(f"{pdf.stem}_{name}{pdf.suffix}"))
    return name, run_pipeline(cfg)


def run_pipeline_parallel(
    config: Dict[str, Any],
    datasets: Sequence[str],
    *,
    n_jobs: Optional[int] = None,
    backend: str = "multiprocessing",
) -> Dict[str, Dict[str, Any]]:
    """Run :func:`run_pipeline` on several datasets in parallel."""
    from phase4_parallel import _run_pipeline_single

    n_jobs = n_jobs or len(datasets)
    results = Parallel(n_jobs=n_jobs, backend=backend)(
        delayed(_run_pipeline_single)(config, ds) for ds in datasets
    )
    return dict(results)


# ---------------------------------------------------------------------------
# CLI Entrypoint
# ---------------------------------------------------------------------------


def main(argv: Optional[list[str]] = None) -> None:
    parser = argparse.ArgumentParser(description="Phase 4 analysis (modular)")
    parser.add_argument("--config", required=True, help="Path to config YAML/JSON")
    parser.add_argument(
        "--datasets",
        nargs="+",
        help="Datasets to process in parallel (e.g. raw cleaned_1)",
    )
    parser.add_argument(
        "--dataset-jobs",
        type=int,
        default=None,
        help="Number of workers for dataset-level parallelism",
    )
    parser.add_argument(
        "--dataset-backend",
        default="multiprocessing",
        help="joblib backend for dataset parallelism",
    )
    args = parser.parse_args(argv)

    cfg = _load_config(Path(args.config))
    if args.datasets:
        run_pipeline_parallel(
            cfg,
            args.datasets,
            n_jobs=args.dataset_jobs,
            backend=args.dataset_backend,
        )
    else:
        run_pipeline(cfg)


if __name__ == "__main__":  # pragma: no cover - manual execution
    main()<|MERGE_RESOLUTION|>--- conflicted
+++ resolved
@@ -31,12 +31,9 @@
 from pathlib import Path
 from typing import Any, Dict, Mapping, Optional, Sequence
 import tempfile
-<<<<<<< HEAD
 from contextlib import suppress
 
 from PyPDF2 import PdfMerger
-=======
->>>>>>> 53cf384f
 from joblib import Parallel, delayed
 
 import matplotlib.pyplot as plt
@@ -341,7 +338,6 @@
             for img in sorted(segments_dir.glob("*.png")):
                 _add_image(pdf, img, "Annexe")
 
-<<<<<<< HEAD
     return pdf_path
 
 
@@ -362,8 +358,6 @@
             ax.axis("off")
             pdf.savefig(fig)
             plt.close(fig)
-=======
->>>>>>> 53cf384f
     return pdf_path
 
 
