--- conflicted
+++ resolved
@@ -146,12 +146,9 @@
     ]:
         os.environ[var] = str(n_jobs)
     os.environ["OPENBLAS_NUM_THREADS"] = str(openblas_threads)
-<<<<<<< HEAD
     if threadpool_limits is not None:
         # Also limit threads at runtime for loaded libraries
         threadpool_limits(openblas_threads)
-=======
->>>>>>> a183a5f9
     return n_jobs
 
 
