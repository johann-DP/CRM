--- conflicted
+++ resolved
@@ -54,7 +54,6 @@
 warnings.filterwarnings("ignore", category=FutureWarning)
 warnings.filterwarnings(
     "ignore",
-<<<<<<< HEAD
     message="Workbook contains no default style",
     module="openpyxl",
 )
@@ -63,11 +62,6 @@
     message="Tight layout not applied",
     module="matplotlib",
 )
-=======
-    message="Workbook contains no default style, apply openpyxl's default",
-    module="openpyxl",
-)
->>>>>>> 7f71cb01
 
 # Import helper modules -------------------------------------------------------
 from phase4_functions import (
@@ -157,12 +151,6 @@
     ]:
         os.environ[var] = str(n_jobs)
     os.environ["OPENBLAS_NUM_THREADS"] = str(openblas_threads)
-<<<<<<< HEAD
-=======
-    if threadpool_limits is not None:
-        # Also limit threads at runtime for loaded libraries
-        threadpool_limits(openblas_threads)
->>>>>>> 7f71cb01
     return n_jobs
 
 
