#!/usr/bin/env python3
"""Phase 4 pipeline orchestrating all modular functions.

This script ties together the helper modules present in the repository
(`data_preparation`, `variable_selection`, `factor_methods`,
`nonlinear_methods`, `evaluate_methods`, `visualization`,
`dataset_comparison`, `unsupervised_cv`, `pdf_report`) to reproduce the
complete dimensionality-reduction workflow.  It delegates the heavy
lifting to these modules and only handles configuration and ordering of
operations.

Run the script with a YAML or JSON configuration file::

    python phase4.py --config config.yaml

The pinned dependencies listed in :code:`requirements.txt` must be
installed in order to reproduce the results reliably.  Use
``python -m pip install -r requirements.txt`` inside a fresh virtual
environment before executing the pipeline.
"""

from __future__ import annotations

import argparse
import datetime
import json
import logging
import os
from pathlib import Path
from typing import Any, Dict, Mapping, Optional, Sequence
from joblib import Parallel, delayed

import matplotlib.pyplot as plt
import pandas as pd
import yaml
from matplotlib.backends.backend_pdf import PdfPages

import warnings
warnings.filterwarnings("ignore", category=RuntimeWarning)
warnings.filterwarnings("ignore", category=FutureWarning)

# Import helper modules -------------------------------------------------------
from phase4_functions import (
    load_datasets,
    prepare_data,
    handle_missing_values,
    compare_datasets_versions,
    run_pca,
    run_mca,
    run_famd,
    run_mfa,
    run_umap,
    run_phate,
    run_pacmap,
    evaluate_methods,
    plot_methods_heatmap,
    generate_figures,
    select_variables,
    unsupervised_cv_and_temporal_tests,
    format_metrics_table,
    BEST_PARAMS,
)


# ---------------------------------------------------------------------------
# Utility helpers
# ---------------------------------------------------------------------------


def _setup_logging(output_dir: Path, level: str = "INFO") -> logging.Logger:
    output_dir.mkdir(parents=True, exist_ok=True)
    logger = logging.getLogger()
    logger.setLevel(level)
    fmt = logging.Formatter("%(asctime)s [%(levelname)s] %(message)s")
    file_handler = logging.FileHandler(output_dir / "phase4.log", encoding="utf-8")
    file_handler.setFormatter(fmt)
    logger.addHandler(file_handler)
    stream_handler = logging.StreamHandler()
    stream_handler.setFormatter(fmt)
    logger.addHandler(stream_handler)
    return logger


def _load_config(path: Path) -> Dict[str, Any]:
    with open(path, "r", encoding="utf-8") as fh:
        if path.suffix.lower() in {".yaml", ".yml"}:
            return yaml.safe_load(fh)
        return json.load(fh)


def _method_params(method: str, config: Mapping[str, Any]) -> Dict[str, Any]:
    params = BEST_PARAMS.get(method.upper(), {}).copy()
    if method.lower() in config and isinstance(config[method.lower()], Mapping):
        for key, value in config[method.lower()].items():
            if value is not None:
                params[key] = value
    prefix = f"{method.lower()}_"
    for key, value in config.items():
        if key.startswith(prefix) and value is not None:
            params[key[len(prefix) :]] = value
    return params


def set_blas_threads(n_jobs: int = -1) -> int:
    """Set thread count for common BLAS libraries."""
    if n_jobs is None or n_jobs < 1:
        n_jobs = os.cpu_count() or 1
    for var in [
        "OMP_NUM_THREADS",
        "OPENBLAS_NUM_THREADS",
        "MKL_NUM_THREADS",
        "NUMEXPR_NUM_THREADS",
        "VECLIB_MAXIMUM_THREADS",
        "BLIS_NUM_THREADS",
    ]:
        os.environ[var] = str(n_jobs)
    return n_jobs


def build_pdf_report(
    output_dir: Path,
    pdf_path: Path,
    dataset_order: Sequence[str],
    tables: Optional[Mapping[str, pd.DataFrame]] = None,
) -> Path:
    """Assemble all PNG figures under ``output_dir`` into ``pdf_path``.

    A title page is added followed by sections for each dataset listed in
    ``dataset_order``. Any provided tables are rendered as figures and appended
    at the end of the document.
    """

    pdf_path.parent.mkdir(parents=True, exist_ok=True)

    def _format_caption(dataset: str, filename: str) -> str:
        name = filename.rsplit(".", 1)[0]
        parts = name.split("_")
        method = parts[0].upper() if parts else ""
        suffix = "_".join(parts[1:]) if len(parts) > 1 else ""
        if "scree" in suffix:
            desc = f"Éboulis {method}"
        elif "correlation" in suffix:
            desc = f"Cercle de corrélation {method}"
        elif "contributions" in suffix:
            desc = f"Contributions des variables – {method}"
        elif "scatter_2d" in suffix:
            desc = f"Nuage d'individus – {method} (2D)"
        elif "clusters" in suffix:
            desc = f"Segmentation K-means sur projection {method}"
        elif "scatter_3d" in suffix:
            desc = f"Nuage 3D – {method}"
        else:
            desc = name
        return f"{dataset} – {desc}"

    def _add_image(pdf: PdfPages, img_path: Path, dataset: str) -> None:
        img = plt.imread(img_path)
        fig, ax = plt.subplots(figsize=(8.27, 11.69), dpi=200)
        ax.imshow(img)
        ax.axis("off")
        ax.text(
            0.5,
            -0.04,
            _format_caption(dataset, img_path.name),
            transform=ax.transAxes,
            ha="center",
            va="top",
            fontsize=8,
            color="gray",
        )
        pdf.savefig(fig)
        plt.close(fig)

    def _table_to_fig(df: pd.DataFrame, title: str) -> plt.Figure:
        height = 0.4 * len(df) + 1.5
        fig, ax = plt.subplots(figsize=(8.0, height), dpi=200)
        ax.axis("off")
        ax.set_title(title)
        table = ax.table(
            cellText=df.values,
            colLabels=list(df.columns),
            rowLabels=list(df.index),
            cellLoc="center",
            rowLoc="center",
            loc="center",
        )
        table.scale(1, 1.2)
        fig.tight_layout()
        return fig

    with PdfPages(pdf_path) as pdf:
        # Title page
        fig, ax = plt.subplots(figsize=(8.27, 11.69), dpi=200)
        ax.axis("off")
        ax.text(
            0.5,
            0.6,
            "Phase 4 Dimensional Analysis – Comparative Report",
            ha="center",
            va="center",
            fontsize=16,
            weight="bold",
        )
        ax.text(
            0.5,
            0.52,
            datetime.datetime.now().strftime("%Y-%m-%d"),
            ha="center",
            va="center",
            fontsize=12,
        )
        ax.text(
            0.5,
            0.44,
            "Automated compilation of Phase 4 results",
            ha="center",
            va="center",
            fontsize=10,
        )
        pdf.savefig(fig)
        plt.close(fig)

        for name in dataset_order:
            # Section page
            fig, ax = plt.subplots(figsize=(8.27, 11.69), dpi=200)
            ax.axis("off")
            ax.text(0.5, 0.9, name, ha="center", va="top", fontsize=14, weight="bold")
            pdf.savefig(fig)
            plt.close(fig)

            if name == dataset_order[0]:
                base_dir = output_dir
            else:
                base_dir = output_dir / "comparisons" / name
            if not base_dir.exists():
                continue
            for img in sorted(base_dir.rglob("*.png")):
                if img.name == "methods_heatmap.png":
                    continue
                _add_image(pdf, img, name)

        heatmap_path = output_dir / "methods_heatmap.png"
        if heatmap_path.exists():
            _add_image(pdf, heatmap_path, dataset_order[0])

        if tables:
            for tname, df in tables.items():
                fig = _table_to_fig(df, tname)
                pdf.savefig(fig)
                plt.close(fig)

    return pdf_path


# ---------------------------------------------------------------------------
# Pipeline
# ---------------------------------------------------------------------------


def run_pipeline(config: Dict[str, Any]) -> Dict[str, Any]:
    output_dir = Path(config.get("output_dir", "phase4_output"))
    _setup_logging(output_dir)
    n_jobs = int(config.get("n_jobs", -1))
    set_blas_threads(n_jobs)
    optimize = bool(config.get("optimize_params", False))

    logging.info("Loading datasets...")
    datasets = load_datasets(config, ignore_schema=bool(config.get("ignore_schema", False)))
    data_key = config.get("dataset", config.get("main_dataset", "raw"))
    if data_key not in datasets:
        raise KeyError(f"dataset '{data_key}' not found")

    logging.info("Running pipeline on dataset '%s'", data_key)

    logging.info("Preparing data...")
    df_prep = prepare_data(
        datasets[data_key], exclude_lost=bool(config.get("exclude_lost", True))
    )
    logging.info("Selecting variables...")
    df_active, quant_vars, qual_vars = select_variables(
        df_prep, min_modalite_freq=int(config.get("min_modalite_freq", 5))
    )
    logging.info("Handling missing values...")
    df_active = handle_missing_values(df_active, quant_vars, qual_vars)

    methods = [
        m.lower()
        for m in config.get(
            "methods_to_run",
            config.get(
                "methods",
                ["pca", "mca", "famd", "mfa", "umap", "phate", "pacmap"],
            ),
        )
    ]

    factor_results: Dict[str, Any] = {}
    if "pca" in methods and quant_vars:
        logging.info("Running PCA...")
        params = _method_params("pca", config)
        if optimize:
            params.pop("n_components", None)
        factor_results["pca"] = run_pca(
            df_active,
            quant_vars,
            optimize=optimize,
            **params,
        )

    if "mca" in methods and qual_vars:
        logging.info("Running MCA...")
        params = _method_params("mca", config)
        if optimize:
            params.pop("n_components", None)
        factor_results["mca"] = run_mca(
            df_active,
            qual_vars,
            optimize=optimize,
            **params,
        )

    if "famd" in methods and quant_vars and qual_vars:
        logging.info("Running FAMD...")
        params = _method_params("famd", config)
        if optimize:
            params.pop("n_components", None)
        try:
            factor_results["famd"] = run_famd(
                df_active,
                quant_vars,
                qual_vars,
                optimize=optimize,
                **params,
            )
        except ValueError as exc:
            logging.warning("FAMD skipped: %s", exc)

    groups = []
    if quant_vars:
        groups.append(quant_vars)
    if qual_vars:
        groups.append(qual_vars)
    if "mfa" in methods and len(groups) > 1:
        logging.info("Running MFA...")
        params = _method_params("mfa", config)
        if optimize:
            params.pop("n_components", None)
        cfg_groups = params.pop("groups", None)
        # ``mfa: {groups: [[...], [...]]}`` in the config overrides the default
        # automatic grouping of quantitative and qualitative variables.
        if cfg_groups:
            groups = cfg_groups
        factor_results["mfa"] = run_mfa(
            df_active,
            groups,
            optimize=optimize,
            **params,
        )

    nonlin_results: Dict[str, Any] = {}
    if "umap" in methods:
        logging.info("Running UMAP...")
        params = _method_params("umap", config)
        nonlin_results["umap"] = run_umap(df_active, **params)
    if "phate" in methods:
        logging.info("Running PHATE...")
        params = _method_params("phate", config)
        nonlin_results["phate"] = run_phate(df_active, **params)
    if "pacmap" in methods:
        logging.info("Running PaCMAP...")
        params = _method_params("pacmap", config)
        nonlin_results["pacmap"] = run_pacmap(df_active, **params)

    valid_nonlin = {
        k: v
        for k, v in nonlin_results.items()
        if isinstance(v.get("embeddings"), pd.DataFrame) and not v["embeddings"].empty
    }

    all_results = {**factor_results, **valid_nonlin}
    if not all_results:
        logging.warning("No results to evaluate")
        metrics = pd.DataFrame()
    else:
        logging.info("Computing metrics...")
        k_max = min(10, max(2, len(df_active) - 1))
        metrics = evaluate_methods(
            all_results,
            df_active,
            quant_vars,
            qual_vars,
            k_range=range(2, k_max + 1),
        )
        metrics.to_csv(output_dir / "metrics.csv")
        plot_methods_heatmap(metrics, output_dir)

    logging.info("Generating figures...")
    figures = generate_figures(
        factor_results,
        nonlin_results,
        df_active,
        quant_vars,
        qual_vars,
        output_dir=output_dir,
    )

    comparison_metrics = None
    comparison_figures: Dict[str, Any] = {}
    comparison_names: list[str] = []
    if config.get("compare_versions"):
        versions = {k: v for k, v in datasets.items() if k != data_key}
        if versions:
            logging.info("Comparing dataset versions...")
            comparison_names = list(versions.keys())
            comp = compare_datasets_versions(
                versions,
                exclude_lost=bool(config.get("exclude_lost", True)),
                min_modalite_freq=int(config.get("min_modalite_freq", 5)),
                output_dir=output_dir / "comparisons",
            )
            comparison_metrics = comp["metrics"]
            comparison_figures = {
                f"{ver}_{name}": fig
                for ver, det in comp["details"].items()
                for name, fig in det["figures"].items()
            }
            comparison_metrics.to_csv(
                output_dir / "comparison_metrics.csv", index=False
            )

    robustness_df = None
    if config.get("run_temporal_tests"):
        logging.info("Running temporal stability tests...")
        robustness_df = unsupervised_cv_and_temporal_tests(
            df_active,
            quant_vars,
            qual_vars,
            n_splits=int(config.get("n_splits", 5)),
        )
        pd.DataFrame(robustness_df).to_csv(output_dir / "robustness.csv")

    if config.get("output_pdf"):
        logging.info("Building PDF report...")
        tables: Dict[str, pd.DataFrame] = {"metrics": format_metrics_table(metrics)}
        if comparison_metrics is not None:
            tables["comparison_metrics"] = format_metrics_table(comparison_metrics)
        if robustness_df is not None:
            tables["robustness"] = pd.DataFrame(robustness_df)
        dataset_order = [data_key] + comparison_names
        build_pdf_report(
            output_dir,
            Path(config["output_pdf"]),
            dataset_order,
            tables,
        )

    logging.info("Analysis complete")
    return {
        "metrics": metrics,
        "figures": figures,
        "comparison_metrics": comparison_metrics,
        "robustness": robustness_df,
    }


def _run_pipeline_single(config: Dict[str, Any], name: str) -> tuple[str, Dict[str, Any]]:
    """Helper for :func:`run_pipeline_parallel` executing a single dataset."""

    cfg = dict(config)
    cfg["dataset"] = name
    if "output_dir" in cfg:
        base = Path(cfg["output_dir"])
        cfg["output_dir"] = str(base / name)
    if "output_pdf" in cfg:
        pdf = Path(cfg["output_pdf"])
        cfg["output_pdf"] = str(pdf.with_name(f"{pdf.stem}_{name}{pdf.suffix}"))
    return name, run_pipeline(cfg)


def run_pipeline_parallel(
    config: Dict[str, Any],
    datasets: Sequence[str],
    *,
    n_jobs: Optional[int] = None,
    backend: str = "multiprocessing",
) -> Dict[str, Dict[str, Any]]:
    """Run :func:`run_pipeline` on several datasets in parallel."""
<<<<<<< HEAD
    from phase4_parallel import _run_pipeline_single
=======
>>>>>>> f9b89952

    n_jobs = n_jobs or len(datasets)
    results = Parallel(n_jobs=n_jobs, backend=backend)(
        delayed(_run_pipeline_single)(config, ds) for ds in datasets
    )
    return dict(results)


# ---------------------------------------------------------------------------
# CLI Entrypoint
# ---------------------------------------------------------------------------


def main(argv: Optional[list[str]] = None) -> None:
    parser = argparse.ArgumentParser(description="Phase 4 analysis (modular)")
    parser.add_argument("--config", required=True, help="Path to config YAML/JSON")
    parser.add_argument(
        "--datasets",
        nargs="+",
        help="Datasets to process in parallel (e.g. raw cleaned_1)",
    )
    parser.add_argument(
        "--dataset-jobs",
        type=int,
        default=None,
        help="Number of workers for dataset-level parallelism",
    )
    parser.add_argument(
        "--dataset-backend",
        default="multiprocessing",
        help="joblib backend for dataset parallelism",
    )
    args = parser.parse_args(argv)

    cfg = _load_config(Path(args.config))
    if args.datasets:
        run_pipeline_parallel(
            cfg,
            args.datasets,
            n_jobs=args.dataset_jobs,
            backend=args.dataset_backend,
        )
    else:
        run_pipeline(cfg)


if __name__ == "__main__":  # pragma: no cover - manual execution
    main()<|MERGE_RESOLUTION|>--- conflicted
+++ resolved
@@ -485,10 +485,7 @@
     backend: str = "multiprocessing",
 ) -> Dict[str, Dict[str, Any]]:
     """Run :func:`run_pipeline` on several datasets in parallel."""
-<<<<<<< HEAD
     from phase4_parallel import _run_pipeline_single
-=======
->>>>>>> f9b89952
 
     n_jobs = n_jobs or len(datasets)
     results = Parallel(n_jobs=n_jobs, backend=backend)(
