--- conflicted
+++ resolved
@@ -9,15 +9,9 @@
 # ``auto_arima`` performs a grid-search over different (p, d, q) orders and
 # optionally seasonal (P, D, Q, m) orders to minimise the AIC.  It returns an
 # already fitted model.
-<<<<<<< HEAD
 try:  # Optional dependency
     from pmdarima import auto_arima
 except Exception as _exc_arima:  # pragma: no cover - optional
-=======
-try:  # pragma: no cover - optional dependency
-    from pmdarima import auto_arima
-except Exception:  # pragma: no cover - gracefully handle missing lib
->>>>>>> f10fa500
     auto_arima = None
 
 # Optionally imported so that ``summary()`` outputs the standard statsmodels
@@ -48,11 +42,7 @@
         Number of observations per cycle for the seasonal component.
     """
     if auto_arima is None:
-<<<<<<< HEAD
         raise ImportError("pmdarima is required for ARIMA models") from _exc_arima
-=======
-        raise ImportError("pmdarima is required for ARIMA models")
->>>>>>> f10fa500
 
     model = auto_arima(
         series,
