--- conflicted
+++ resolved
@@ -13,7 +13,6 @@
     train_lstm_model,
     quick_predict_check,
 )
-<<<<<<< HEAD
 
 try:  # Optional dependency
     from .prophet_models import fit_prophet_models  # type: ignore
@@ -33,9 +32,6 @@
         raise ImportError("pmdarima is required for fit_all_arima") from _exc_arima
 
 
-=======
-from .train_arima import fit_all_arima
->>>>>>> f10fa500
 from .train_xgboost import train_xgb_model, train_all_granularities
 from .compare_granularities import build_performance_table, plot_metric_comparison
 
