"""Comparative visualization utilities for dimensionality reduction results."""

from __future__ import annotations

import matplotlib
matplotlib.use("Agg")
import matplotlib.pyplot as plt
from pathlib import Path
from mpl_toolkits.mplot3d import Axes3D  # noqa: F401
import pandas as pd
import seaborn as sns
import numpy as np
from typing import Dict, Any, List, Optional
from sklearn.cluster import KMeans


def plot_correlation_circle(coords: pd.DataFrame, title: str) -> plt.Figure:
    """Return a correlation circle figure for the provided coordinates.

    Parameters
    ----------
    coords : pandas.DataFrame
        DataFrame indexed by variable names with ``F1`` and ``F2`` columns.
    title : str
        Title of the figure.
    """
    fig, ax = plt.subplots(figsize=(12, 6), dpi=200)
    circle = plt.Circle((0, 0), 1, color="grey", fill=False, linestyle="dashed")
    ax.add_patch(circle)
    ax.axhline(0, color="grey", lw=0.5)
    ax.axvline(0, color="grey", lw=0.5)
    for var in coords.index:
        x, y = coords.loc[var, ["F1", "F2"]]
        ax.arrow(0, 0, x, y, head_width=0.02, length_includes_head=True, color="black")
        offset_x = x * 1.15 + 0.03 * np.sign(x)
        offset_y = y * 1.15 + 0.03 * np.sign(y)
        ax.text(offset_x, offset_y, str(var), fontsize=8, ha="center", va="center")
    ax.set_xlim(-1.1, 1.1)
    ax.set_ylim(-1.1, 1.1)
    ax.set_xlabel("F1")
    ax.set_ylabel("F2")
    ax.set_title(title)
    ax.set_aspect("equal")
    fig.tight_layout()
    return fig


def _choose_color_var(df: pd.DataFrame, qual_vars: List[str]) -> Optional[str]:
    """Return a qualitative variable available in ``df`` to colour scatter plots."""
    preferred = [
        "Statut production",
        "Statut commercial",
        "Type opportunité",
    ]
    for col in preferred:
        if col in df.columns:
            return col
    for col in qual_vars:
        if col in df.columns:
            return col
    return None


def plot_scatter_2d(
    emb_df: pd.DataFrame, df_active: pd.DataFrame, color_var: Optional[str], title: str
) -> plt.Figure:
    """Return a 2D scatter plot figure coloured by ``color_var``."""
    fig, ax = plt.subplots(figsize=(12, 6), dpi=200)
    if color_var is None or color_var not in df_active.columns:
        ax.scatter(emb_df.iloc[:, 0], emb_df.iloc[:, 1], s=10, alpha=0.7)
    else:
        cats = df_active.loc[emb_df.index, color_var].astype("category")
        palette = sns.color_palette("tab10", len(cats.cat.categories))
        for cat, color in zip(cats.cat.categories, palette):
            mask = cats == cat
            ax.scatter(
                emb_df.loc[mask, emb_df.columns[0]],
                emb_df.loc[mask, emb_df.columns[1]],
                s=10,
                alpha=0.7,
                color=color,
                label=str(cat),
            )
        ax.legend(title=color_var, bbox_to_anchor=(1.05, 1), loc="upper left")
    ax.set_xlabel(emb_df.columns[0])
    ax.set_ylabel(emb_df.columns[1])
    ax.set_title(title)
    fig.tight_layout()
    return fig


def plot_scatter_3d(
    emb_df: pd.DataFrame, df_active: pd.DataFrame, color_var: Optional[str], title: str
) -> plt.Figure:
    """Return a 3D scatter plot figure coloured by ``color_var``."""
    fig = plt.figure(figsize=(12, 6), dpi=200)
    ax = fig.add_subplot(111, projection="3d")
    if color_var is None or color_var not in df_active.columns:
        ax.scatter(emb_df.iloc[:, 0], emb_df.iloc[:, 1], emb_df.iloc[:, 2], s=10, alpha=0.7)
    else:
        cats = df_active.loc[emb_df.index, color_var].astype("category")
        palette = sns.color_palette("tab10", len(cats.cat.categories))
        for cat, color in zip(cats.cat.categories, palette):
            mask = cats == cat
            ax.scatter(
                emb_df.loc[mask, emb_df.columns[0]],
                emb_df.loc[mask, emb_df.columns[1]],
                emb_df.loc[mask, emb_df.columns[2]],
                s=10,
                alpha=0.7,
                color=color,
                label=str(cat),
            )
        ax.legend(title=color_var, bbox_to_anchor=(1.05, 1), loc="upper left")
    ax.set_xlabel(emb_df.columns[0])
    ax.set_ylabel(emb_df.columns[1])
    ax.set_zlabel(emb_df.columns[2])
    ax.set_title(title)
    fig.tight_layout()
    return fig


def plot_cluster_scatter(
    emb_df: pd.DataFrame, labels: np.ndarray, title: str
) -> plt.Figure:
    """Return a 2D scatter plot coloured by K-Means clusters.

    Parameters
    ----------
    emb_df : pandas.DataFrame
        Embedding coordinates with at least two columns.
    labels : array-like
        Cluster labels for each observation.
    title : str
        Title of the figure.
    """
    fig, ax = plt.subplots(figsize=(12, 6), dpi=200)
    unique = np.unique(labels)
    try:
        cmap = matplotlib.colormaps.get_cmap("tab10")
    except AttributeError:  # Matplotlib < 3.6
        cmap = matplotlib.cm.get_cmap("tab10")
    n_colors = cmap.N if hasattr(cmap, "N") else len(unique)
    for i, lab in enumerate(unique):
        mask = labels == lab
        ax.scatter(
            emb_df.loc[mask, emb_df.columns[0]],
            emb_df.loc[mask, emb_df.columns[1]],
            s=10,
            alpha=0.7,
            color=cmap(i % n_colors),
            label=str(lab),
        )
        centroid = emb_df.loc[mask, emb_df.columns[:2]].mean().values
        ax.scatter(
            centroid[0],
            centroid[1],
            marker="x",
            s=60,
            color=cmap(i % n_colors),
        )
    ax.legend(title="cluster", bbox_to_anchor=(1.05, 1), loc="upper left")
    ax.set_xlabel(emb_df.columns[0])
    ax.set_ylabel(emb_df.columns[1])
    ax.set_title(title)
    fig.tight_layout()
    return fig


def _extract_quant_coords(coords: pd.DataFrame, quant_vars: List[str]) -> pd.DataFrame:
    """Extract F1/F2 coordinates for quantitative variables if available."""
    cols = [c for c in ["F1", "F2"] if c in coords.columns]
    if len(cols) < 2:
        # fall back to the first available columns
        extra = [c for c in coords.columns if c not in cols][: 2 - len(cols)]
        cols.extend(extra)
    if len(cols) < 2:
        return pd.DataFrame(columns=["F1", "F2"])
    subset = coords.loc[[v for v in quant_vars if v in coords.index], cols]
    subset = subset.rename(columns={cols[0]: "F1", cols[1]: "F2"})
    return subset


def _corr_from_embeddings(
    emb: pd.DataFrame, df_active: pd.DataFrame, quant_vars: List[str]
) -> pd.DataFrame:
    """Return correlations of quantitative variables with the first two dims."""
    if emb.shape[1] < 2:
        return pd.DataFrame(columns=["F1", "F2"])
    data = {}
    f1 = emb.iloc[:, 0]
    f2 = emb.iloc[:, 1]
    for var in quant_vars:
        if var in df_active.columns:
            series = df_active.loc[emb.index, var]
            data[var] = [series.corr(f1), series.corr(f2)]
    if not data:
        return pd.DataFrame(columns=["F1", "F2"])
    return pd.DataFrame(data, index=["F1", "F2"]).T

def plot_scree(inertia: pd.Series, title: str) -> plt.Figure:
    """Return a scree plot showing variance explained by each component."""
    axes = range(1, len(inertia) + 1)
    fig, ax = plt.subplots(figsize=(12, 6), dpi=200)
    ax.bar(axes, inertia.values * 100, edgecolor="black")
    ax.plot(axes, np.cumsum(inertia.values) * 100, "-o", color="orange")
    ax.set_xlabel("Composante")
    ax.set_ylabel("% Variance expliquée")
    ax.set_title(title)
    ax.set_xticks(list(axes))
    fig.tight_layout()
    return fig


def plot_famd_contributions(contrib: pd.DataFrame, n: int = 10) -> plt.Figure:
    """Return a bar plot of variable contributions to F1 and F2."""
    if not {"F1", "F2"}.issubset(contrib.columns):
        cols = contrib.columns[:2]
        contrib = contrib.rename(columns={cols[0]: "F1", cols[1]: "F2"})
    grouped: dict[str, pd.Series] = {}
    for idx in contrib.index:
        var = idx.split("__", 1)[0]
        grouped.setdefault(var, pd.Series(dtype=float))
        grouped[var] = grouped[var].add(contrib.loc[idx, ["F1", "F2"]], fill_value=0)
    df = pd.DataFrame(grouped).T.fillna(0)
    df = df.sort_values(df.sum(axis=1).name if df.columns.size>2 else 0, ascending=False)
    df = df.iloc[:n]
    fig, ax = plt.subplots(figsize=(12, 6), dpi=200)
    df[["F1", "F2"]].plot(kind="bar", stacked=True, ax=ax)
    ax.set_ylabel("% Contribution")
    ax.set_title("Contribution des variables à F1/F2 – FAMD")
    ax.legend(title="Axe")
    fig.tight_layout()
    return fig



def generate_figures(
    factor_results: Dict[str, Dict[str, Any]],
    nonlin_results: Dict[str, Dict[str, Any]],
    df_active: pd.DataFrame,
    quant_vars: List[str],
    qual_vars: List[str],
    output_dir: Optional[Path] = None,
    *,
    cluster_k: int = 3,
) -> Dict[str, plt.Figure]:
    """Generate and optionally save comparative visualization figures.

    Parameters
    ----------
    output_dir : Path or None, optional
        Directory where figures will be saved.
    cluster_k : int, default ``3``
        Number of K-Means clusters for the additional scatter plots.
    """
    color_var = _choose_color_var(df_active, qual_vars)
    figures: Dict[str, plt.Figure] = {}
    first_3d_factor = False
    first_3d_nonlin = False
    out = Path(output_dir) if output_dir is not None else None

    def _save(fig: plt.Figure, method: str, name: str) -> None:
        if out is None:
            return
        sub = out / method.lower()
        sub.mkdir(parents=True, exist_ok=True)
        fig.savefig(sub / f"{name}.png")
        plt.close(fig)

    for method, res in factor_results.items():
        emb = res.get("embeddings")
        if isinstance(emb, pd.DataFrame) and emb.shape[1] >= 2:
            title = f"Projection des affaires – {method.upper()}"
            fig = plot_scatter_2d(emb.iloc[:, :2], df_active, color_var, title)
            figures[f"{method}_scatter_2d"] = fig
            _save(fig, method, f"{method}_scatter_2d")
<<<<<<< HEAD
            labels = res.get("cluster_labels")
            if labels is None or len(labels) != len(emb):
                km = KMeans(n_clusters=cluster_k, random_state=0)
                labels = km.fit_predict(emb.iloc[:, :2].values)
            k_used = len(np.unique(labels))
            title = (
                f"Projection {method.upper()} – coloration par clusters (k={k_used})"
            )
=======
            if "cluster_labels" in res:
                labels = np.asarray(res["cluster_labels"])
                k_used = len(np.unique(labels))
            else:
                km = KMeans(n_clusters=cluster_k, random_state=0)
                labels = km.fit_predict(emb.iloc[:, :2].values)
                k_used = cluster_k
            title = f"Projection {method.upper()} – coloration par clusters (k={k_used})"
>>>>>>> dc1c52c8
            cfig = plot_cluster_scatter(emb.iloc[:, :2], labels, title)
            figures[f"{method}_clusters"] = cfig
            _save(cfig, method, f"{method}_clusters")
            if not first_3d_factor and emb.shape[1] >= 3:
                fig3d = plot_scatter_3d(
                    emb.iloc[:, :3],
                    df_active,
                    color_var,
                    f"Projection 3D – {method.upper()}",
                )
                figures[f"{method}_scatter_3d"] = fig3d
                _save(fig3d, method, f"{method}_scatter_3d")
                first_3d_factor = True
        coords = res.get("loadings")
        if coords is None:
            coords = res.get("column_coords")
        if isinstance(coords, pd.DataFrame):
            qcoords = _extract_quant_coords(coords, quant_vars)
            if qcoords.empty and isinstance(emb, pd.DataFrame):
                qcoords = _corr_from_embeddings(emb, df_active, quant_vars)
        elif isinstance(emb, pd.DataFrame):
            qcoords = _corr_from_embeddings(emb, df_active, quant_vars)
        else:
            qcoords = pd.DataFrame()
        if not qcoords.empty:
            var_pc = res.get("inertia")
            pct = float(var_pc.iloc[:2].sum() * 100) if isinstance(var_pc, pd.Series) else float("nan")
            title = f"{method.upper()} – cercle des corrélations (F1–F2)\nVariance {pct:.1f}%"
            fig_corr = plot_correlation_circle(qcoords, title)
            figures[f"{method}_correlation"] = fig_corr
            _save(fig_corr, method, f"{method}_correlation")
        inertia = res.get("inertia")
        if isinstance(inertia, pd.Series) and not inertia.empty:
            fig_scree = plot_scree(inertia, f"Variance expliquée par composante – {method.upper()}")
            figures[f"{method}_scree"] = fig_scree
            _save(fig_scree, method, f"{method}_scree")
        if method == "famd":
            contrib = res.get("contributions")
            if isinstance(contrib, pd.DataFrame) and not contrib.empty:
                fig_contrib = plot_famd_contributions(contrib)
                figures[f"{method}_contributions"] = fig_contrib
                _save(fig_contrib, method, f"{method}_contributions")

    for method, res in nonlin_results.items():
        emb = res.get("embeddings")
        if isinstance(emb, pd.DataFrame) and emb.shape[1] >= 2:
            title = f"Projection des affaires – {method.upper()}"
            fig = plot_scatter_2d(emb.iloc[:, :2], df_active, color_var, title)
            figures[f"{method}_scatter_2d"] = fig
            _save(fig, method, f"{method}_scatter_2d")
<<<<<<< HEAD
            labels = res.get("cluster_labels")
            if labels is None or len(labels) != len(emb):
                km = KMeans(n_clusters=cluster_k, random_state=0)
                labels = km.fit_predict(emb.iloc[:, :2].values)
            k_used = len(np.unique(labels))
            title = (
                f"Projection {method.upper()} – coloration par clusters (k={k_used})"
            )
=======
            if "cluster_labels" in res:
                labels = np.asarray(res["cluster_labels"])
                k_used = len(np.unique(labels))
            else:
                km = KMeans(n_clusters=cluster_k, random_state=0)
                labels = km.fit_predict(emb.iloc[:, :2].values)
                k_used = cluster_k
            title = f"Projection {method.upper()} – coloration par clusters (k={k_used})"
>>>>>>> dc1c52c8
            cfig = plot_cluster_scatter(emb.iloc[:, :2], labels, title)
            figures[f"{method}_clusters"] = cfig
            _save(cfig, method, f"{method}_clusters")
            if not first_3d_nonlin and emb.shape[1] >= 3:
                fig3d = plot_scatter_3d(
                    emb.iloc[:, :3],
                    df_active,
                    color_var,
                    f"Projection 3D – {method.upper()}",
                )
                figures[f"{method}_scatter_3d"] = fig3d
                _save(fig3d, method, f"{method}_scatter_3d")
                first_3d_nonlin = True

    return figures<|MERGE_RESOLUTION|>--- conflicted
+++ resolved
@@ -275,7 +275,6 @@
             fig = plot_scatter_2d(emb.iloc[:, :2], df_active, color_var, title)
             figures[f"{method}_scatter_2d"] = fig
             _save(fig, method, f"{method}_scatter_2d")
-<<<<<<< HEAD
             labels = res.get("cluster_labels")
             if labels is None or len(labels) != len(emb):
                 km = KMeans(n_clusters=cluster_k, random_state=0)
@@ -284,16 +283,6 @@
             title = (
                 f"Projection {method.upper()} – coloration par clusters (k={k_used})"
             )
-=======
-            if "cluster_labels" in res:
-                labels = np.asarray(res["cluster_labels"])
-                k_used = len(np.unique(labels))
-            else:
-                km = KMeans(n_clusters=cluster_k, random_state=0)
-                labels = km.fit_predict(emb.iloc[:, :2].values)
-                k_used = cluster_k
-            title = f"Projection {method.upper()} – coloration par clusters (k={k_used})"
->>>>>>> dc1c52c8
             cfig = plot_cluster_scatter(emb.iloc[:, :2], labels, title)
             figures[f"{method}_clusters"] = cfig
             _save(cfig, method, f"{method}_clusters")
@@ -344,7 +333,6 @@
             fig = plot_scatter_2d(emb.iloc[:, :2], df_active, color_var, title)
             figures[f"{method}_scatter_2d"] = fig
             _save(fig, method, f"{method}_scatter_2d")
-<<<<<<< HEAD
             labels = res.get("cluster_labels")
             if labels is None or len(labels) != len(emb):
                 km = KMeans(n_clusters=cluster_k, random_state=0)
@@ -353,16 +341,6 @@
             title = (
                 f"Projection {method.upper()} – coloration par clusters (k={k_used})"
             )
-=======
-            if "cluster_labels" in res:
-                labels = np.asarray(res["cluster_labels"])
-                k_used = len(np.unique(labels))
-            else:
-                km = KMeans(n_clusters=cluster_k, random_state=0)
-                labels = km.fit_predict(emb.iloc[:, :2].values)
-                k_used = cluster_k
-            title = f"Projection {method.upper()} – coloration par clusters (k={k_used})"
->>>>>>> dc1c52c8
             cfig = plot_cluster_scatter(emb.iloc[:, :2], labels, title)
             figures[f"{method}_clusters"] = cfig
             _save(cfig, method, f"{method}_clusters")
