import importlib
from pathlib import Path
from typing import Dict
import pandas as pd

import pytest


<<<<<<< HEAD
def _make_sample_config(tmp_path: Path) -> dict[str, str]:
    raw = pd.DataFrame(
        {
            "Date Op": ["2024-01-01", "2024-02-01"],
            "Total recette realise": ["1 000", "2 500"],
            "Categorie": ["A", "B"],
        }
    )
=======
def _make_sample_config(tmp_path: Path) -> Dict[str, str]:
    raw = pd.DataFrame({
        "Date Op": ["2024-01-01", "2024-02-01"],
        "Total recette realise": ["1 000", "2 500"],
        "Categorie": ["A", "B"],
    })
>>>>>>> 5273872f
    raw_path = tmp_path / "raw.csv"
    raw.to_csv(raw_path, index=False)

    phase1_path = tmp_path / "phase1.csv"
    raw.to_csv(phase1_path, index=False)

    phase2_path = tmp_path / "phase2.csv"
    raw.iloc[:1].to_csv(phase2_path, index=False)

    phase3_path = tmp_path / "phase3.csv"
    raw.to_csv(phase3_path, index=False)

    return {
        "input_file": str(raw_path),
        "phase1_file": str(phase1_path),
        "phase2_file": str(phase2_path),
        "phase3_file": str(phase3_path),
    }


@pytest.fixture()
<<<<<<< HEAD
def sample_files(tmp_path: Path) -> dict[str, str]:
=======
def sample_files(tmp_path: Path) -> Dict[str, str]:
>>>>>>> 5273872f
    return _make_sample_config(tmp_path)


@pytest.fixture()
<<<<<<< HEAD
def sample_files_with_dict(tmp_path: Path) -> dict[str, str]:
=======
def sample_files_with_dict(tmp_path: Path) -> Dict[str, str]:
>>>>>>> 5273872f
    cfg = _make_sample_config(tmp_path)
    mapping = pd.DataFrame(
        {
            "original": ["Date Op", "Total recette realise", "Categorie"],
<<<<<<< HEAD
            "renamed": ["date", "recette", "categorie"],
=======
            "clean": ["date", "total", "cat"],
>>>>>>> 5273872f
        }
    )
    dict_path = tmp_path / "dict.xlsx"
    mapping.to_excel(dict_path, index=False)
    cfg["data_dictionary"] = str(dict_path)
    return cfg


def test_load_datasets_types(sample_files):
    mod = importlib.import_module("phase4v3")
    datasets = mod.load_datasets(sample_files)

    assert set(datasets) >= {"raw", "phase1", "phase2", "phase3"}
    raw_df = datasets["raw"]
    assert pd.api.types.is_datetime64_any_dtype(raw_df["Date Op"])
    assert pd.api.types.is_numeric_dtype(raw_df["Total recette realise"])
    assert datasets["phase1"].shape[0] == 2


def test_load_datasets_structure(sample_files):
    mod = importlib.import_module("phase4v3")
    datasets = mod.load_datasets(sample_files)

    expected_cols = ["Date Op", "Total recette realise", "Categorie"]
    expected_rows = {"raw": 2, "phase1": 2, "phase2": 1, "phase3": 2}
    for key, rows in expected_rows.items():
        assert key in datasets
        df = datasets[key]
        assert isinstance(df, pd.DataFrame)
        assert list(df.columns) == expected_cols
        assert df.shape[0] == rows


<<<<<<< HEAD
def test_load_datasets_with_dictionary(sample_files_with_dict):
    mod = importlib.import_module("phase4v3")
    datasets = mod.load_datasets(sample_files_with_dict)

    expected = ["date", "recette", "categorie"]
    for df in datasets.values():
        assert list(df.columns) == expected


def test_load_datasets_global_config(sample_files):
    mod = importlib.import_module("phase4v3")
    mod.CONFIG.clear()
    mod.CONFIG.update(sample_files)
    datasets = mod.load_datasets()
    assert "raw" in datasets and isinstance(datasets["raw"], pd.DataFrame)
=======
def test_load_datasets_mapping(sample_files_with_dict):
    mod = importlib.import_module("phase4v3")
    datasets = mod.load_datasets(sample_files_with_dict)

    expected_cols = ["date", "total", "cat"]
    for df in datasets.values():
        assert list(df.columns) == expected_cols
>>>>>>> 5273872f


def test_run_pipeline(tmp_path: Path, sample_files):
    mod = importlib.import_module("phase4v3")
    cfg = dict(sample_files)
    cfg.update({"output_dir": str(tmp_path), "dataset": "raw"})

    out = mod.run_pipeline(cfg)

    assert "metrics" in out
    assert isinstance(out["metrics"], pd.DataFrame)
    assert (tmp_path / "metrics.csv").exists()<|MERGE_RESOLUTION|>--- conflicted
+++ resolved
@@ -6,7 +6,6 @@
 import pytest
 
 
-<<<<<<< HEAD
 def _make_sample_config(tmp_path: Path) -> dict[str, str]:
     raw = pd.DataFrame(
         {
@@ -15,14 +14,6 @@
             "Categorie": ["A", "B"],
         }
     )
-=======
-def _make_sample_config(tmp_path: Path) -> Dict[str, str]:
-    raw = pd.DataFrame({
-        "Date Op": ["2024-01-01", "2024-02-01"],
-        "Total recette realise": ["1 000", "2 500"],
-        "Categorie": ["A", "B"],
-    })
->>>>>>> 5273872f
     raw_path = tmp_path / "raw.csv"
     raw.to_csv(raw_path, index=False)
 
@@ -44,29 +35,17 @@
 
 
 @pytest.fixture()
-<<<<<<< HEAD
 def sample_files(tmp_path: Path) -> dict[str, str]:
-=======
-def sample_files(tmp_path: Path) -> Dict[str, str]:
->>>>>>> 5273872f
     return _make_sample_config(tmp_path)
 
 
 @pytest.fixture()
-<<<<<<< HEAD
 def sample_files_with_dict(tmp_path: Path) -> dict[str, str]:
-=======
-def sample_files_with_dict(tmp_path: Path) -> Dict[str, str]:
->>>>>>> 5273872f
     cfg = _make_sample_config(tmp_path)
     mapping = pd.DataFrame(
         {
             "original": ["Date Op", "Total recette realise", "Categorie"],
-<<<<<<< HEAD
             "renamed": ["date", "recette", "categorie"],
-=======
-            "clean": ["date", "total", "cat"],
->>>>>>> 5273872f
         }
     )
     dict_path = tmp_path / "dict.xlsx"
@@ -100,7 +79,6 @@
         assert df.shape[0] == rows
 
 
-<<<<<<< HEAD
 def test_load_datasets_with_dictionary(sample_files_with_dict):
     mod = importlib.import_module("phase4v3")
     datasets = mod.load_datasets(sample_files_with_dict)
@@ -116,15 +94,6 @@
     mod.CONFIG.update(sample_files)
     datasets = mod.load_datasets()
     assert "raw" in datasets and isinstance(datasets["raw"], pd.DataFrame)
-=======
-def test_load_datasets_mapping(sample_files_with_dict):
-    mod = importlib.import_module("phase4v3")
-    datasets = mod.load_datasets(sample_files_with_dict)
-
-    expected_cols = ["date", "total", "cat"]
-    for df in datasets.values():
-        assert list(df.columns) == expected_cols
->>>>>>> 5273872f
 
 
 def test_run_pipeline(tmp_path: Path, sample_files):
