--- conflicted
+++ resolved
@@ -35,34 +35,17 @@
 
 
 @pytest.fixture()
-<<<<<<< HEAD
 def sample_files_with_dict(tmp_path: Path, sample_files):
     """Return config with an additional data dictionary for column mapping."""
     mapping = pd.DataFrame(
         {
             "original": ["Date Op", "Total recette realise", "Categorie"],
             "clean": ["date", "recette", "cat"],
-=======
-def sample_files(tmp_path: Path) -> dict[str, str]:
-    return _make_sample_config(tmp_path)
-
-
-@pytest.fixture()
-def sample_files_with_dict(tmp_path: Path) -> dict[str, str]:
-    cfg = _make_sample_config(tmp_path)
-    mapping = pd.DataFrame(
-        {
-            "original": ["Date Op", "Total recette realise", "Categorie"],
-            "renamed": ["date", "recette", "categorie"],
->>>>>>> 58c408c4
         }
     )
     dict_path = tmp_path / "dict.xlsx"
     mapping.to_excel(dict_path, index=False)
-<<<<<<< HEAD
     cfg = dict(sample_files)
-=======
->>>>>>> 58c408c4
     cfg["data_dictionary"] = str(dict_path)
     return cfg
 
@@ -92,7 +75,6 @@
         assert df.shape[0] == rows
 
 
-<<<<<<< HEAD
 def test_load_datasets_apply_mapping(sample_files_with_dict):
     """Ensure column mapping from the data dictionary is applied."""
     mod = importlib.import_module("phase4v3")
@@ -101,23 +83,6 @@
     expected_cols = ["date", "recette", "cat"]
     for df in datasets.values():
         assert list(df.columns) == expected_cols
-=======
-def test_load_datasets_with_dictionary(sample_files_with_dict):
-    mod = importlib.import_module("phase4v3")
-    datasets = mod.load_datasets(sample_files_with_dict)
-
-    expected = ["date", "recette", "categorie"]
-    for df in datasets.values():
-        assert list(df.columns) == expected
-
-
-def test_load_datasets_global_config(sample_files):
-    mod = importlib.import_module("phase4v3")
-    mod.CONFIG.clear()
-    mod.CONFIG.update(sample_files)
-    datasets = mod.load_datasets()
-    assert "raw" in datasets and isinstance(datasets["raw"], pd.DataFrame)
->>>>>>> 58c408c4
 
 
 def test_run_pipeline(tmp_path: Path, sample_files):
