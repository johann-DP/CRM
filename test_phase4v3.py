--- conflicted
+++ resolved
@@ -35,18 +35,6 @@
 
 
 @pytest.fixture()
-<<<<<<< HEAD
-def sample_files_with_dict(tmp_path: Path, sample_files):
-    mapping = pd.DataFrame({
-        "original": ["Date Op", "Total recette realise", "Categorie"],
-        "clean": ["Date", "Recette", "Cat"],
-    })
-    dict_path = tmp_path / "dict.xlsx"
-    mapping.to_excel(dict_path, index=False)
-    cfg = dict(sample_files)
-    cfg["data_dictionary"] = str(dict_path)
-    return cfg
-=======
 def sample_files_with_dict(tmp_path: Path):
     raw = pd.DataFrame(
         {
@@ -81,7 +69,19 @@
         "phase3_file": str(phase3_path),
         "data_dictionary": str(dict_path),
     }
->>>>>>> dd532d06
+
+
+@pytest.fixture()
+def sample_files_with_dict(tmp_path: Path, sample_files):
+    mapping = pd.DataFrame({
+        "original": ["Date Op", "Total recette realise", "Categorie"],
+        "clean": ["Date", "Recette", "Cat"],
+    })
+    dict_path = tmp_path / "dict.xlsx"
+    mapping.to_excel(dict_path, index=False)
+    cfg = dict(sample_files)
+    cfg["data_dictionary"] = str(dict_path)
+    return cfg
 
 
 def test_load_datasets_types(sample_files):
@@ -109,7 +109,6 @@
         assert df.shape[0] == rows
 
 
-<<<<<<< HEAD
 def test_column_mapping(sample_files_with_dict):
     mod = importlib.import_module("phase4v3")
     datasets = mod.load_datasets(sample_files_with_dict)
@@ -127,8 +126,6 @@
     assert set(datasets) >= {"raw", "phase1", "phase2", "phase3"}
 
 
-=======
->>>>>>> dd532d06
 def test_run_pipeline(tmp_path: Path, sample_files):
     mod = importlib.import_module("phase4v3")
     cfg = dict(sample_files)
