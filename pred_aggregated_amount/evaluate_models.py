--- conflicted
+++ resolved
@@ -267,7 +267,6 @@
     return results
 
 
-<<<<<<< HEAD
 
 
 
@@ -469,6 +468,3 @@
     "evaluate_all_models",
     "evaluate_and_predict_all_models",
 ]
-=======
-__all__ = ["evaluate_all_models", "_ts_cross_val"]
->>>>>>> a31f4cff
