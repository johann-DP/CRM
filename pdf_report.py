"""Utilities to build a consolidated PDF report of phase 4 results."""

from __future__ import annotations

import datetime
import logging
import os
import tempfile
from contextlib import suppress
from pathlib import Path
from typing import Mapping, Union

import matplotlib
matplotlib.use("Agg")
import matplotlib.pyplot as plt
from matplotlib.backends.backend_pdf import PdfPages
import pandas as pd

logger = logging.getLogger(__name__)


def _table_to_figure(df: pd.DataFrame, title: str) -> plt.Figure:
    """Return a Matplotlib figure displaying ``df`` as a table.

    Parameters
    ----------
    df : pandas.DataFrame
        Table to render.
    title : str
        Title of the figure.
    """
    # height grows with number of rows
    fig_height = 0.4 * len(df) + 1.5
    fig, ax = plt.subplots(figsize=(8.0, fig_height), dpi=200)
    ax.axis("off")
    ax.set_title(title)

    table = ax.table(
        cellText=df.values,
        colLabels=list(df.columns),
        rowLabels=list(df.index),
        cellLoc="center",
        rowLoc="center",
        loc="center",
    )
    table.scale(1, 1.2)
    fig.tight_layout()
    return fig


def export_report_to_pdf(
    figures: Mapping[str, Union[plt.Figure, str, Path]],
    tables: Mapping[str, Union[pd.DataFrame, str, Path]],
    output_path: str | Path,
) -> Path:
    """Create a structured PDF gathering all figures and tables from phase 4.

    The function tries to use :mod:`fpdf` for advanced layout. If ``fpdf`` is not
    available, it falls back to :class:`matplotlib.backends.backend_pdf.PdfPages`
    (used in earlier versions).

    Parameters
    ----------
    figures : mapping
        Mapping from figure name to either a Matplotlib :class:`~matplotlib.figure.Figure`
        or a path to an existing image file.
    tables : mapping
        Mapping from table name to a :class:`pandas.DataFrame` or a CSV file path.
    output_path : str or :class:`pathlib.Path`
        Destination path of the PDF file.
        Pages are added in portrait mode by default but switch to landscape when
        a table has many columns.

    Returns
    -------
    pathlib.Path
        Path to the generated PDF.
    """

    if not isinstance(output_path, (str, Path)):
        raise TypeError("output_path must be a path-like object")

    out = Path(output_path)
    out.parent.mkdir(parents=True, exist_ok=True)

    logger.info("Exporting PDF report to %s", out)

    # Ensure previous figures do not accumulate and trigger warnings
    plt.close("all")

    try:
        from fpdf import FPDF  # type: ignore

        pdf = FPDF(format="A4", unit="mm")
        pdf.set_auto_page_break(auto=True, margin=10)

        def _add_title(text: str, size: int = 14) -> None:
            pdf.set_font("Helvetica", "B", size)
            pdf.cell(0, 10, txt=text, ln=1, align="C")

        # Title page
        pdf.add_page()
        _add_title("Rapport d'analyse Phase 4 – Résultats Dimensionnels", 16)
        pdf.set_font("Helvetica", size=12)
        today = datetime.datetime.now().strftime("%Y-%m-%d")
        pdf.cell(0, 10, f"Généré le {today}", ln=1, align="C")

        # Tables first (comparatif des méthodes, etc.)
        for name, table in tables.items():
            if isinstance(table, (str, Path)):
                try:
                    table = pd.read_csv(table)
                except Exception:
                    continue
            if not isinstance(table, pd.DataFrame):
                continue
            orientation = "L" if len(table.columns) > 6 else "P"
            pdf.add_page(orientation=orientation)
            _add_title(name)
            pdf.set_font("Courier", size=8)
            table_str = table.to_string()
            for line in table_str.splitlines():
                pdf.cell(0, 4, line, ln=1)

        # Figures
        tmp_paths: list[str] = []
        for name, figure in figures.items():
            if figure is None:
                continue
            pdf.add_page()
            _add_title(name)
<<<<<<< HEAD
            if isinstance(figure, (str, Path)):
                img_path = str(figure)
            else:
                tmp = tempfile.NamedTemporaryFile(suffix=".png", delete=False)
                figure.savefig(tmp.name, dpi=200, bbox_inches="tight")
                plt.close(figure)
=======
            if isinstance(fig, (str, Path)):
                img_path = str(fig)
            else:
                tmp = tempfile.NamedTemporaryFile(suffix=".png", delete=False)
                try:
                    fig.savefig(tmp.name, dpi=200, bbox_inches="tight")
                finally:
                    tmp.close()
                    plt.close(fig)
>>>>>>> e91963e3
                img_path = tmp.name
                tmp_paths.append(tmp.name)
            pdf.image(img_path, w=180)

        pdf.output(str(out))

        for p in tmp_paths:
            with suppress(OSError):
                os.remove(p)

        plt.close("all")

    except Exception:  # pragma: no cover - fallback when FPDF not installed
        logger.info("FPDF not available, falling back to PdfPages")

        with PdfPages(out) as pdf_backend:
            fig, ax = plt.subplots(figsize=(8.27, 11.69), dpi=200)
            today = datetime.datetime.now().strftime("%Y-%m-%d")
            ax.text(0.5, 0.6, "Rapport des analyses – Phase 4", fontsize=20, ha="center", va="center")
            ax.text(0.5, 0.4, f"Généré le {today}", fontsize=12, ha="center", va="center")
            ax.axis("off")
            pdf_backend.savefig(fig, dpi=300)
            plt.close(fig)

<<<<<<< HEAD
            for name, figure in figures.items():
                if figure is None:
                    continue
                if isinstance(figure, (str, Path)):
                    img = plt.imread(figure)
                    f, ax = plt.subplots()
                    ax.imshow(img)
                    ax.axis("off")
                    f.suptitle(name, fontsize=12)
                    pdf_backend.savefig(f, dpi=300)
                    plt.close(f)
=======
            for name, table in tables.items():
                if isinstance(table, (str, Path)):
                    try:
                        table = pd.read_csv(table)
                    except Exception:
                        continue
                if not isinstance(table, pd.DataFrame):
                    continue
                fig = _table_to_figure(table, name)
                pdf_backend.savefig(fig, dpi=300)
                plt.close(fig)

            for name, fig in figures.items():
                if fig is None:
>>>>>>> e91963e3
                    continue
                if isinstance(fig, (str, Path)):
                    img = plt.imread(fig)
                    f, ax = plt.subplots()
                    ax.imshow(img)
                    ax.axis("off")
                    f.suptitle(name, fontsize=12)
                    pdf_backend.savefig(f, dpi=300)
                    plt.close(f)
                    continue
                try:
                    figure.suptitle(name, fontsize=12)
                    pdf_backend.savefig(figure, dpi=300)
                finally:
                    plt.close(figure)

<<<<<<< HEAD
            for name, table in tables.items():
                if isinstance(table, (str, Path)):
                    try:
                        table = pd.read_csv(table)
                    except Exception:
                        continue
                if not isinstance(table, pd.DataFrame):
                    continue
                fig = _table_to_figure(table, name)
                pdf_backend.savefig(fig, dpi=300)
                plt.close(fig)

        plt.close("all")

=======
>>>>>>> e91963e3
    return out<|MERGE_RESOLUTION|>--- conflicted
+++ resolved
@@ -129,24 +129,12 @@
                 continue
             pdf.add_page()
             _add_title(name)
-<<<<<<< HEAD
             if isinstance(figure, (str, Path)):
                 img_path = str(figure)
             else:
                 tmp = tempfile.NamedTemporaryFile(suffix=".png", delete=False)
                 figure.savefig(tmp.name, dpi=200, bbox_inches="tight")
                 plt.close(figure)
-=======
-            if isinstance(fig, (str, Path)):
-                img_path = str(fig)
-            else:
-                tmp = tempfile.NamedTemporaryFile(suffix=".png", delete=False)
-                try:
-                    fig.savefig(tmp.name, dpi=200, bbox_inches="tight")
-                finally:
-                    tmp.close()
-                    plt.close(fig)
->>>>>>> e91963e3
                 img_path = tmp.name
                 tmp_paths.append(tmp.name)
             pdf.image(img_path, w=180)
@@ -171,7 +159,6 @@
             pdf_backend.savefig(fig, dpi=300)
             plt.close(fig)
 
-<<<<<<< HEAD
             for name, figure in figures.items():
                 if figure is None:
                     continue
@@ -183,22 +170,6 @@
                     f.suptitle(name, fontsize=12)
                     pdf_backend.savefig(f, dpi=300)
                     plt.close(f)
-=======
-            for name, table in tables.items():
-                if isinstance(table, (str, Path)):
-                    try:
-                        table = pd.read_csv(table)
-                    except Exception:
-                        continue
-                if not isinstance(table, pd.DataFrame):
-                    continue
-                fig = _table_to_figure(table, name)
-                pdf_backend.savefig(fig, dpi=300)
-                plt.close(fig)
-
-            for name, fig in figures.items():
-                if fig is None:
->>>>>>> e91963e3
                     continue
                 if isinstance(fig, (str, Path)):
                     img = plt.imread(fig)
@@ -215,7 +186,6 @@
                 finally:
                     plt.close(figure)
 
-<<<<<<< HEAD
             for name, table in tables.items():
                 if isinstance(table, (str, Path)):
                     try:
@@ -230,6 +200,4 @@
 
         plt.close("all")
 
-=======
->>>>>>> e91963e3
     return out