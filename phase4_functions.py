--- conflicted
+++ resolved
@@ -2483,13 +2483,7 @@
     # preserving their relative lengths.
     fig, ax = plt.subplots(figsize=(6, 6), dpi=200)
 
-<<<<<<< HEAD
     if not any(isinstance(p, plt.Circle) and np.isclose(p.radius, scale) for p in ax.patches):
-=======
-    if not any(
-        isinstance(p, plt.Circle) and np.isclose(p.radius, scale) for p in ax.patches
-    ):
->>>>>>> d3bc8d1e
         circle = plt.Circle((0, 0), scale, color="grey", fill=False, linestyle="dashed")
         ax.add_patch(circle)
     ax.axhline(0, color="grey", lw=0.5)
@@ -2530,11 +2524,7 @@
         frameon=False,
         fontsize="small",
     )
-<<<<<<< HEAD
     limit = scale if scale > 0 else 1.0
-=======
-    limit = max(scale, 1.0) * 1.1
->>>>>>> d3bc8d1e
     ax.set_xlim(-limit, limit)
     ax.set_ylim(-limit, limit)
     ax.set_xlabel("F1")
