"""Aggregated helper functions for phase 4 pipeline."""

from __future__ import annotations

# ---------------------------------------------------------------------------
# dataset_loader.py
# ---------------------------------------------------------------------------
# -*- coding: utf-8 -*-
"""Utilities for loading CRM datasets.

This module contains a :func:`load_datasets` function extracted from
``phase4v3.py`` so that the old monolithic script can be removed.
The API is kept identical for backward compatibility.
"""

from pathlib import Path
from typing import Any, Dict, Mapping, Optional

import os

# limite OpenBLAS à 24 threads (ou moins)
os.environ["OPENBLAS_NUM_THREADS"] = "24"

import pandas as pd

import warnings

warnings.filterwarnings("ignore", category=RuntimeWarning)
warnings.filterwarnings("ignore", category=FutureWarning)
warnings.filterwarnings(
    "ignore",
    message="No handles with labels found to put in legend",
    module="matplotlib",
)
warnings.filterwarnings(
    "ignore",
    message="Tight layout not applied.*",
    module="matplotlib",
)
warnings.filterwarnings(
    "ignore",
    message="Workbook contains no default style",
)


def _read_dataset(path: Path) -> pd.DataFrame:
    """Read a CSV or Excel file with basic type handling."""
    if not path.exists():
        raise FileNotFoundError(path)
    if path.suffix.lower() == ".csv":
        df = pd.read_csv(path)
    else:
        df = pd.read_excel(path)
    df.columns = [str(c).strip() for c in df.columns]
    for col in df.columns:
        if "date" in col.lower():
            df[col] = pd.to_datetime(df[col], errors="coerce")
    for col in df.select_dtypes(include="object"):
        if any(k in col.lower() for k in ["montant", "recette", "budget", "total"]):
            series = df[col].astype(str).str.replace("\xa0", "", regex=False)
            series = series.str.replace(" ", "", regex=False)
            series = series.str.replace(",", ".", regex=False)
            df[col] = pd.to_numeric(series, errors="coerce")
    return df


def _load_data_dictionary(path: Optional[Path]) -> Dict[str, str]:
    """Load column rename mapping from an Excel data dictionary."""
    if path is None or not path.exists():
        return {}
    try:
        df = pd.read_excel(path)
    except Exception as exc:  # pragma: no cover - optional dependency
        logging.getLogger(__name__).warning("Could not read data dictionary: %s", exc)
        return {}
    cols = {c.lower(): c for c in df.columns}
    src = next((cols[c] for c in ["original", "colonne", "column"] if c in cols), None)
    dst = next((cols[c] for c in ["clean", "standard", "renamed"] if c in cols), None)
    if src is None or dst is None:
        return {}
    mapping = dict(zip(df[src].astype(str), df[dst].astype(str)))
    return mapping


def load_datasets(
    config: Mapping[str, Any], *, ignore_schema: bool = False
) -> Dict[str, pd.DataFrame]:
    """Load raw and processed datasets according to ``config``.

    Parameters
    ----------
    config:
        Mapping of configuration options. At minimum ``input_file`` must be
        provided.
    ignore_schema:
        If ``True`` the column comparison between the raw dataset and the other
        datasets is relaxed: missing columns are added with ``NA`` values and
        extra columns are dropped instead of raising a :class:`ValueError`.
    """
    logger = logging.getLogger(__name__)

    if not isinstance(config, Mapping):
        raise TypeError("config must be a mapping")
    if "input_file" not in config:
        raise ValueError("'input_file' missing from config")

    mapping = _load_data_dictionary(Path(config.get("data_dictionary", "")))

    def _apply_mapping(df: pd.DataFrame) -> pd.DataFrame:
        if mapping:
            df = df.rename(columns={c: mapping.get(c, c) for c in df.columns})
        return df

    datasets: Dict[str, pd.DataFrame] = {}
    raw_path = Path(config["input_file"])
    datasets["raw"] = _read_dataset(raw_path)
    logger.info(
        "Dataset brut chargé depuis %s [%d lignes, %d colonnes]",
        raw_path,
        datasets["raw"].shape[0],
        datasets["raw"].shape[1],
    )

    datasets["raw"] = _apply_mapping(datasets["raw"])

    for key, cfg_key in [
        ("cleaned_1", "input_file_cleaned_1"),
        ("phase2", "phase2_file"),
        ("cleaned_3_all", "input_file_cleaned_3_all"),
        ("cleaned_3_multi", "input_file_cleaned_3_multi"),
        ("cleaned_3_univ", "input_file_cleaned_3_univ"),
    ]:
        path_str = config.get(cfg_key)
        if not path_str:
            continue
        path = Path(path_str)
        if not path.exists():
            logger.warning("Jeu de données %s introuvable : %s", key, path)
            continue
        df = _read_dataset(path)
        datasets[key] = _apply_mapping(df)
        logger.info(
            "Jeu de données %s chargé depuis %s [%d lignes, %d colonnes]",
            key,
            path,
            df.shape[0],
            df.shape[1],
        )
    ref_cols = list(datasets["raw"].columns)
    ref_set = set(ref_cols)
    for name, df in list(datasets.items()):
        cols = set(df.columns)
        missing = ref_set - cols
        extra = cols - ref_set
        if missing or extra:
            if not ignore_schema:
                raise ValueError(
                    f"{name} columns mismatch: missing {missing or None}, extra {extra or None}"
                )
            if missing:
                for col in missing:
                    df[col] = pd.NA
            if extra:
                df = df.drop(columns=list(extra))
        # reorder columns so all datasets share the same order
        datasets[name] = df[ref_cols]
    return datasets


# ---------------------------------------------------------------------------
# data_preparation.py
# ---------------------------------------------------------------------------
"""Data preparation utilities for Phase 4.

This module provides a self-contained ``prepare_data`` function used to
clean and standardise the CRM datasets before dimensionality reduction. It
re-implements the relevant logic previously found in ``phase4v2.py`` and
the fine tuning scripts so that these legacy files can be removed.
"""


import logging

import pandas as pd
from pathlib import Path

logger = logging.getLogger(__name__)


# ---------------------------------------------------------------------------
# Public API
# ---------------------------------------------------------------------------


def prepare_data(
    df: pd.DataFrame,
    *,
    exclude_lost: bool = True,
    flagged_ids_path: str | Path | None = None,
) -> pd.DataFrame:
    """Return a cleaned and standardised copy of ``df``.

    Parameters
    ----------
    df : pd.DataFrame
        Raw or already partially cleaned CRM dataset.
    exclude_lost : bool, default ``True``
        If ``True``, rows marked as lost or cancelled opportunities are
        removed from the returned DataFrame.
    flagged_ids_path : str or Path, optional
        Optional CSV file containing an identifier column named ``Code`` to
        remove additional rows flagged as outliers during phase 3. The file is
        ignored if not found.

    Returns
    -------
    pd.DataFrame
        The cleaned DataFrame with numerical columns scaled to zero mean and
        unit variance.
    """
    if not isinstance(df, pd.DataFrame):
        raise TypeError("df must be a pandas DataFrame")

    df_clean = df.copy()

    # ------------------------------------------------------------------
    # 1) Dates: parse and drop obvious out-of-range values
    # ------------------------------------------------------------------
    date_cols = [c for c in df_clean.columns if "date" in c.lower()]
    min_date = pd.Timestamp("1990-01-01")
    max_date = pd.Timestamp("2050-12-31")
    for col in date_cols:
        df_clean[col] = pd.to_datetime(df_clean[col], errors="coerce")
        mask = df_clean[col].lt(min_date) | df_clean[col].gt(max_date)
        if mask.any():
            logger.warning("%d invalid dates replaced by NaT in '%s'", mask.sum(), col)
            df_clean.loc[mask, col] = pd.NaT

    # ------------------------------------------------------------------
    # 2) Monetary amounts: numeric conversion and negative values
    # ------------------------------------------------------------------
    amount_cols = [
        "Total recette actualisé",
        "Total recette réalisé",
        "Total recette produit",
        "Budget client estimé",
    ]
    for col in amount_cols:
        if col in df_clean.columns:
            df_clean[col] = pd.to_numeric(df_clean[col], errors="coerce")
            neg = df_clean[col] < 0
            if neg.any():
                logger.warning("%d negative values set to NaN in '%s'", neg.sum(), col)
                df_clean.loc[neg, col] = np.nan

    # ------------------------------------------------------------------
    # 3) Remove duplicate opportunity identifiers if present
    # ------------------------------------------------------------------
    if "Code" in df_clean.columns:
        before = len(df_clean)
        df_clean = df_clean.drop_duplicates(subset=["Code"])
        if len(df_clean) != before:
            logger.info("%d lignes dupliquees supprimees", before - len(df_clean))

    # ------------------------------------------------------------------
    # 4) Optional external list of outliers to exclude
    # ------------------------------------------------------------------
    flagged_file = (
        Path(flagged_ids_path)
        if flagged_ids_path is not None
        else Path(__file__).with_name("dataset_phase3_flagged.csv")
    )
    if flagged_file.is_file() and "Code" in df_clean.columns:
        try:
            flagged_df = pd.read_csv(flagged_file)
        except Exception as exc:  # pragma: no cover - unexpected I/O error
            logger.warning("Could not read %s: %s", flagged_file, exc)
        else:
            if "Code" in flagged_df.columns:
                flagged_ids = set(flagged_df["Code"])
                mask_flagged = df_clean["Code"].isin(flagged_ids)
                if mask_flagged.any():
                    logger.info(
                        "%d valeurs aberrantes supprimees via %s",
                        int(mask_flagged.sum()),
                        flagged_file.name,
                    )
                    df_clean = df_clean.loc[~mask_flagged]

    # ------------------------------------------------------------------
    # 5) Derived indicators used in later analyses
    # ------------------------------------------------------------------
    if {"Date de début actualisée", "Date de fin réelle"} <= set(df_clean.columns):
        df_clean["duree_projet_jours"] = (
            df_clean["Date de fin réelle"] - df_clean["Date de début actualisée"]
        ).dt.days
    if {"Total recette réalisé", "Budget client estimé"} <= set(df_clean.columns):
        denom = df_clean["Budget client estimé"].replace(0, np.nan)
        df_clean["taux_realisation"] = df_clean["Total recette réalisé"] / denom
        df_clean["taux_realisation"] = df_clean["taux_realisation"].replace(
            [np.inf, -np.inf], np.nan
        )
    if {"Total recette réalisé", "Charge prévisionnelle projet"} <= set(
        df_clean.columns
    ):
        df_clean["marge_estimee"] = (
            df_clean["Total recette réalisé"] - df_clean["Charge prévisionnelle projet"]
        )

    # ------------------------------------------------------------------
    # 6) Simple missing value handling
    # ------------------------------------------------------------------
    impute_cols: list[str] = [c for c in amount_cols if c in df_clean.columns]
    if "taux_realisation" in df_clean.columns:
        impute_cols.append("taux_realisation")
    for col in impute_cols:
        median = df_clean[col].median()
        df_clean[col] = df_clean[col].fillna(median)
    for col in df_clean.select_dtypes(include="object"):
        df_clean[col] = df_clean[col].fillna("Non renseigné").astype("category")

    # ------------------------------------------------------------------
    # 7) Filter multivariate outliers flagged during phase 3
    # ------------------------------------------------------------------
    if "flag_multivariate" in df_clean.columns:
        out = df_clean["flag_multivariate"].astype(bool)
        if out.any():
            logger.info(
                "%d valeurs aberrantes supprimees via flag_multivariate", int(out.sum())
            )
            df_clean = df_clean.loc[~out]

    # ------------------------------------------------------------------
    # 8) Exclude lost or cancelled opportunities if requested
    # ------------------------------------------------------------------
    if exclude_lost and "Statut commercial" in df_clean.columns:
        lost_mask = (
            df_clean["Statut commercial"]
            .astype(str)
            .str.contains("perdu|annul|aband", case=False, na=False)
        )
        if lost_mask.any():
            logger.info("%d lost opportunities removed", int(lost_mask.sum()))
            df_clean = df_clean.loc[~lost_mask]
    if exclude_lost and "Motif_non_conformité" in df_clean.columns:
        mask_nc = df_clean["Motif_non_conformité"].notna() & df_clean[
            "Motif_non_conformité"
        ].astype(str).str.strip().ne("")
        if mask_nc.any():
            logger.info("%d non conformities removed", int(mask_nc.sum()))
            df_clean = df_clean.loc[~mask_nc]

    # ------------------------------------------------------------------
    # 9) Standardise numerical columns
    # ------------------------------------------------------------------
    num_cols = df_clean.select_dtypes(include=[np.number]).columns
    num_cols = [c for c in num_cols if c != "Code"]
    if len(num_cols) > 0:
        scaler = StandardScaler()
        df_clean[num_cols] = scaler.fit_transform(df_clean[num_cols])

    return df_clean


"""Utility functions for selecting active variables for CRM analyses."""

from typing import List, Tuple

import pandas as pd


def select_variables(
    df: pd.DataFrame, min_modalite_freq: int = 5
) -> Tuple[pd.DataFrame, List[str], List[str]]:
    """Return the dataframe restricted to relevant variables.

    Parameters
    ----------
    df:
        Cleaned dataframe coming from ``prepare_data``.
    min_modalite_freq:
        Minimum frequency below which categorical levels are grouped in
        ``"Autre"``.

    Returns
    -------
    tuple
        ``(df_active, quantitative_vars, qualitative_vars)`` where
        ``df_active`` contains the scaled numeric columns and categorical
        columns cast to ``category``.
    """
    logger = logging.getLogger(__name__)

    if not isinstance(df, pd.DataFrame):
        raise TypeError("df must be a pandas DataFrame")

    df = df.copy()

    # Columns explicitly ignored based on the data dictionary / prior phases
    exclude = {
        "Code",
        "ID",
        "Id",
        "Identifiant",
        "Client",
        "Contact principal",
        "Titre",
        "texte",
        "commentaire",
        "Commentaires",
    }

    # Drop constant columns and those in the exclusion list
    n_unique = df.nunique(dropna=False)
    constant_cols = n_unique[n_unique <= 1].index.tolist()
    drop_cols = set(constant_cols) | {c for c in df.columns if c in exclude}

    # Remove datetime columns
    drop_cols.update([c for c in df.select_dtypes(include="datetime").columns])

    df = df.drop(columns=[c for c in drop_cols if c in df.columns])

    quantitative_vars: List[str] = []
    qualitative_vars: List[str] = []

    for col in df.columns:
        if pd.api.types.is_numeric_dtype(df[col]):
            series = pd.to_numeric(df[col], errors="coerce")
            if series.var(skipna=True) == 0 or series.isna().all():
                logger.warning("Variable quantitative '%s' exclue", col)
                continue
            df[col] = series.astype(float)
            quantitative_vars.append(col)
        else:
            series = df[col].astype("category")
            unique_ratio = series.nunique(dropna=False) / len(series)
            if unique_ratio > 0.8:
                logger.warning("Variable textuelle '%s' exclue", col)
                continue
            counts = series.value_counts(dropna=False)
            if len(series) < min_modalite_freq:
                threshold = 0  # no grouping on tiny samples
            else:
                threshold = min_modalite_freq
            rares = counts[counts < threshold].index
            if len(rares) > 0:
                logger.info(
                    "%d modalités rares dans '%s' regroupées en 'Autre'",
                    len(rares),
                    col,
                )
                if "Autre" not in series.cat.categories:
                    series = series.cat.add_categories(["Autre"])
                series = series.apply(lambda x: "Autre" if x in rares else x).astype(
                    "category"
                )
            if series.nunique(dropna=False) <= 1:
                logger.warning("Variable qualitative '%s' exclue", col)
                continue
            df[col] = series
            qualitative_vars.append(col)

    df_active = df[quantitative_vars + qualitative_vars].copy()

    if quantitative_vars:
        scaler = StandardScaler()
        df_active[quantitative_vars] = scaler.fit_transform(
            df_active[quantitative_vars]
        )

    for col in qualitative_vars:
        df_active[col] = df_active[col].astype("category")

    logger.info("DataFrame actif avec %d variables", len(df_active.columns))
    return df_active, quantitative_vars, qualitative_vars


"""Utility functions for factorial analyses (PCA, MCA, FAMD, MFA).

This module implements standalone wrappers around ``scikit-learn`` and
``prince`` to run the main factorial analysis methods used in the project.
The functions do not depend on other local modules so they can be reused
"""

# ---------------------------------------------------------------------------
# dataset_comparison.py
# ---------------------------------------------------------------------------
# -*- coding: utf-8 -*-
"""Dataset comparison utilities for CRM analyses.

This module implements a `compare_datasets_versions` function applying the
complete dimensionality reduction pipeline on multiple dataset versions. It
re-uses the standalone helper functions provided in this repository (data
preparation, variable selection, factor methods, non-linear methods and
metrics evaluation) and does **not** depend on legacy scripts such as
``phase4v2.py`` or ``fine_tune_*``.
"""


import logging
from typing import Any, Dict, List, Optional, Mapping
from pathlib import Path

import pandas as pd


# ---------------------------------------------------------------------------
# Missing value handling (copied from phase4v2.py)
# ---------------------------------------------------------------------------


def handle_missing_values(
    df: pd.DataFrame, quant_vars: List[str], qual_vars: List[str]
) -> pd.DataFrame:
    """Impute and drop remaining NA values if needed.

    Parameters
    ----------
    df : pandas.DataFrame
        DataFrame to process.
    quant_vars : list of str
        Names of quantitative variables.
    qual_vars : list of str
        Names of qualitative variables.

    Returns
    -------
    pandas.DataFrame
        DataFrame with missing values handled.
    """
    logger = logging.getLogger(__name__)
    na_count = int(df.isna().sum().sum())
    if na_count > 0:
        logger.info("Imputation des %d valeurs manquantes restantes", na_count)
        if quant_vars:
            df[quant_vars] = df[quant_vars].fillna(df[quant_vars].median())
        for col in qual_vars:
            if (
                df[col].dtype.name == "category"
                and "Non renseigné" not in df[col].cat.categories
            ):
                df[col] = df[col].cat.add_categories("Non renseigné")
            df[col] = df[col].fillna("Non renseigné").astype("category")
        remaining = int(df.isna().sum().sum())
        if remaining > 0:
            logger.warning(
                "%d NA subsistent après imputation → suppression des lignes concernées",
                remaining,
            )
            df.dropna(inplace=True)
        # After dropping rows, remove categories that may no longer be present
        for col in qual_vars:
            if df[col].dtype.name == "category":
                df[col] = df[col].cat.remove_unused_categories()
    else:
        logger.info("Aucune valeur manquante détectée après sanity_check")

    # Ensure no stray unused categories remain even if no imputation occurred
    for col in qual_vars:
        if df[col].dtype.name == "category":
            df[col] = df[col].cat.remove_unused_categories()

    if df.isna().any().any():
        logger.error("Des NA demeurent dans df après traitement")
    else:
        logger.info("DataFrame sans NA prêt pour FAMD")
    return df


# ---------------------------------------------------------------------------
# Public API
# ---------------------------------------------------------------------------


def compare_datasets_versions(
    datasets: Dict[str, pd.DataFrame],
    *,
    exclude_lost: bool = True,
    min_modalite_freq: int = 5,
    output_dir: Optional[str | Path] = None,
    exclude_lost_map: Optional[Mapping[str, bool]] = None,
) -> Dict[str, Any]:
    """Compare dimensionality reduction results between dataset versions.

    Parameters
    ----------
    datasets : dict
        Mapping of version name to raw ``DataFrame``.
    exclude_lost : bool, default ``True``
        Whether to remove lost/cancelled opportunities during preparation.
    exclude_lost_map : Mapping[str, bool], optional
        Mapping overriding ``exclude_lost`` for specific dataset versions.
    min_modalite_freq : int, default ``5``
        Frequency threshold passed to :func:`variable_selection.select_variables`.
    output_dir : str or Path, optional
        Base directory where figures will be saved. A subdirectory per dataset
        version is created when provided.

    Returns
    -------
    dict
        Dictionary with two keys:
        ``"metrics"`` containing the concatenated metrics table and
        ``"details"`` mapping each version name to its individual results
        (metrics, figures and intermediate objects).
    """
    if not isinstance(datasets, dict):
        raise TypeError("datasets must be a dictionary")

    results_by_version: Dict[str, Any] = {}
    metrics_frames: List[pd.DataFrame] = []
    base_dir = Path(output_dir) if output_dir is not None else None

    for name, df in datasets.items():
        logger.info("Processing dataset version '%s'", name)
        excl = (
            exclude_lost_map.get(name, exclude_lost)
            if exclude_lost_map
            else exclude_lost
        )
        df_prep = prepare_data(df, exclude_lost=excl)
        df_active, quant_vars, qual_vars = select_variables(
            df_prep, min_modalite_freq=min_modalite_freq
        )
        df_active = handle_missing_values(df_active, quant_vars, qual_vars)

        # Factorial methods
        factor_results: Dict[str, Any] = {}
        if quant_vars:
            factor_results["pca"] = run_pca(df_active, quant_vars, optimize=True)
        if qual_vars:
            factor_results["mca"] = run_mca(df_active, qual_vars, optimize=True)
        if quant_vars and qual_vars:
            try:
                factor_results["famd"] = run_famd(
                    df_active, quant_vars, qual_vars, optimize=True
                )
            except ValueError as exc:
                logger.warning("FAMD skipped: %s", exc)
        groups = []
        if quant_vars:
            groups.append(quant_vars)
        if qual_vars:
            groups.append(qual_vars)
        if len(groups) > 1:
            factor_results["mfa"] = run_mfa(df_active, groups, optimize=True)

        # Non-linear methods
        nonlin_results = run_all_nonlinear(df_active)

        # Metrics and figures
        cleaned_nonlin = {
            k: v
            for k, v in nonlin_results.items()
            if "embeddings" in v
            and isinstance(v["embeddings"], pd.DataFrame)
            and not v["embeddings"].empty
        }
        all_results = {**factor_results, **cleaned_nonlin}
        k_max = min(15, max(2, len(df_active) - 1))
        metrics = evaluate_methods(
            all_results,
            df_active,
            quant_vars,
            qual_vars,
            k_range=range(2, k_max + 1),
        )
        metrics["dataset_version"] = name
        try:
            fig_dir = base_dir / name if base_dir is not None else None
            figures = generate_figures(
                factor_results,
                nonlin_results,
                df_active,
                quant_vars,
                qual_vars,
                output_dir=fig_dir,
            )
        except Exception as exc:  # pragma: no cover - visualization failure
            logger.warning("Figure generation failed: %s", exc)
            figures = {}

        results_by_version[name] = {
            "metrics": metrics,
            "figures": figures,
            "factor_results": factor_results,
            "nonlinear_results": nonlin_results,
            "quant_vars": quant_vars,
            "qual_vars": qual_vars,
            "df_active": df_active,
        }
        metrics_frames.append(metrics)

    combined = (
        pd.concat(metrics_frames).reset_index().rename(columns={"index": "method"})
    )
    return {"metrics": combined, "details": results_by_version}


if __name__ == "__main__":  # pragma: no cover - manual testing helper
    import pprint

    logging.basicConfig(level=logging.INFO)
    # Example usage with dummy data
    df = pd.DataFrame(
        {
            "Code": [1, 2, 3],
            "Date de début actualisée": ["2024-01-01", "2024-01-02", "2024-01-03"],
            "Date de fin réelle": ["2024-01-05", "2024-01-06", "2024-01-07"],
            "Total recette réalisé": [1000, 2000, 1500],
            "Budget client estimé": [1100, 2100, 1600],
            "Charge prévisionnelle projet": [800, 1800, 1300],
            "Statut commercial": ["Gagné", "Perdu", "Gagné"],
            "Type opportunité": ["T1", "T2", "T1"],
        }
    )
    datasets = {"v1": df, "v2": df.drop(1)}
    out = compare_datasets_versions(datasets, output_dir=Path("figures"))
    pprint.pprint(out["metrics"].head())

# ---------------------------------------------------------------------------
# factor_methods.py
# ---------------------------------------------------------------------------
# -*- coding: utf-8 -*-
"""Utility functions for factorial analyses (PCA, MCA, FAMD, MFA).

This module implements standalone wrappers around ``scikit-learn`` and
``prince`` to run the main factorial analysis methods used in the project.
The functions do not depend on other local modules so they can be reused
independently of ``phase4v2.py`` or the fine-tuning scripts.
"""

from typing import Dict, List, Optional, Sequence, Mapping, Union

from pandas.api.types import is_object_dtype, is_categorical_dtype

import numpy as np
import pandas as pd
import prince


def _get_explained_inertia(model: object) -> List[float]:
    """Return the explained inertia ratio for a fitted model."""
    inertia = getattr(model, "explained_inertia_", None)
    if inertia is not None:
        return list(np.asarray(inertia, dtype=float))

    eigenvalues = getattr(model, "eigenvalues_", None)
    if eigenvalues is None:
        return []
    total = float(np.sum(eigenvalues))
    if total == 0:
        return []
    return list(np.asarray(eigenvalues, dtype=float) / total)


def _select_n_components(eigenvalues: np.ndarray, threshold: float = 0.8) -> int:
    """Select a number of components using Kaiser and inertia criteria."""
    ev = np.asarray(eigenvalues, dtype=float)
    if ev.sum() <= 1.0:
        ev = ev * len(ev)

    n_kaiser = max(1, int(np.sum(ev >= 1)))
    ratios = ev / ev.sum()
    cum = np.cumsum(ratios)
    n_inertia = int(np.searchsorted(cum, threshold) + 1)
    return max(n_kaiser, n_inertia)


def run_pca(
    df_active: pd.DataFrame,
    quant_vars: List[str],
    n_components: Optional[int] = None,
    *,
    optimize: bool = False,
    variance_threshold: float = 0.8,
    whiten: Optional[bool] = None,
    svd_solver: Optional[str] = None,
) -> Dict[str, object]:
    """Run a Principal Component Analysis on quantitative variables.

    Parameters
    ----------
    df_active : pandas.DataFrame
        DataFrame containing the active observations.
    quant_vars : list of str
        Names of the quantitative columns to use.
    n_components : int, optional
        Number of components to keep. If ``None`` and ``optimize`` is ``True``
        the value is determined automatically with a variance threshold.
    optimize : bool, default ``False``
        Activate automatic selection of ``n_components`` when ``n_components`` is
        not provided.
    variance_threshold : float, default ``0.8``
        Cumulative explained variance ratio threshold when ``optimize`` is true.
    whiten : bool, optional
        If provided, sets the ``whiten`` parameter of :class:`~sklearn.decomposition.PCA`.
    svd_solver : str, optional
        If provided, sets the ``svd_solver`` parameter of :class:`~sklearn.decomposition.PCA`.

    Returns
    -------
    dict
        ``{"model", "inertia", "embeddings", "loadings", "runtime_s"}``
    """
    start = time.perf_counter()
    logger = logging.getLogger(__name__)
    stds = df_active[quant_vars].std()
    zero_std = stds[stds == 0].index.tolist()
    if zero_std:
        logger.warning("Variables constantes exclues du scaling : %s", zero_std)
        quant_vars = [c for c in quant_vars if c not in zero_std]

    X = StandardScaler().fit_transform(df_active[quant_vars])
    max_dim = min(X.shape)

    if optimize and n_components is None:
        tmp = PCA(n_components=max_dim).fit(X)
        n_components = _select_n_components(
            tmp.explained_variance_, threshold=variance_threshold
        )
        logger.info("PCA: selected %d components automatically", n_components)

    n_components = n_components or max_dim
    kwargs = {}
    if whiten is not None:
        kwargs["whiten"] = whiten
    if svd_solver is not None:
        kwargs["svd_solver"] = svd_solver
    pca = PCA(n_components=n_components, **kwargs)
    emb = pca.fit_transform(X)

    inertia = pd.Series(
        pca.explained_variance_ratio_,
        index=[f"F{i+1}" for i in range(pca.n_components_)],
    )
    embeddings = pd.DataFrame(
        emb,
        index=df_active.index,
        columns=[f"F{i+1}" for i in range(pca.n_components_)],
    )
    loadings = pd.DataFrame(
        pca.components_.T,
        index=quant_vars,
        columns=[f"F{i+1}" for i in range(pca.n_components_)],
    )

    runtime = time.perf_counter() - start
    result = {
        "model": pca,
        "inertia": inertia,
        "embeddings": embeddings,
        "loadings": loadings,
        "runtime_s": runtime,
    }
    # aliases for compatibility with other naming conventions
    result["explained_variance_ratio"] = inertia
    result["coords"] = embeddings
    result["runtime"] = runtime
    return result


def run_mca(
    df_active: pd.DataFrame,
    qual_vars: List[str],
    n_components: Optional[int] = None,
    *,
    optimize: bool = False,
    variance_threshold: float = 0.8,
    normalize: bool = True,
    n_iter: int = 3,
    max_components: int = 10,
) -> Dict[str, object]:
    """Run Multiple Correspondence Analysis on qualitative variables.

    Parameters
    ----------
    df_active : pandas.DataFrame
        Input data with qualitative variables.
    qual_vars : list of str
        Names of the qualitative columns to use.
    n_components : int, optional
        Number of dimensions to compute. If ``None`` and ``optimize`` is
        ``True`` the value is selected automatically.
    optimize : bool, default ``False``
        Activate automatic selection of ``n_components`` when not provided.
    variance_threshold : float, default ``0.8``
        Cumulative inertia threshold when ``optimize`` is enabled.
    normalize : bool, default ``True``
        If ``True`` applies the Benzecri correction (``correction='benzecri'``).
    n_iter : int, default ``3``
        Number of iterations for the underlying algorithm.
    """
    start = time.perf_counter()

    df_cat = df_active[qual_vars].astype("category")

    max_dim = sum(df_cat[c].nunique() - 1 for c in df_cat.columns)
    max_limit = min(max_dim, max_components)

    mca = prince.MCA(
        n_components=max_limit,
        n_iter=n_iter,
        correction="benzecri" if normalize else None,
    ).fit(df_cat)

    if optimize and n_components is None:
        ev = getattr(mca, "eigenvalues_", None)
        if ev is None:
            ev = np.asarray(mca.explained_inertia_) * len(mca.explained_inertia_)
        components = [i + 1 for i, v in enumerate(ev) if v > 1.0]
        if components:
            n_components = min(max(components), max_limit)
        else:
            n_components = min(len(ev), max_limit)
        logger.info("MCA: selected %d components automatically", n_components)
    else:
        n_components = n_components or max_limit

    if n_components != mca.n_components:
        mca = prince.MCA(
            n_components=n_components,
            n_iter=n_iter,
            correction="benzecri" if normalize else None,
        ).fit(df_cat)

    inertia = pd.Series(
        _get_explained_inertia(mca), index=[f"F{i+1}" for i in range(mca.n_components)]
    )
    embeddings = mca.row_coordinates(df_cat)
    embeddings.index = df_active.index
    col_coords = mca.column_coordinates(df_cat)

    runtime = time.perf_counter() - start
    result = {
        "model": mca,
        "inertia": inertia,
        "embeddings": embeddings,
        "column_coords": col_coords,
        "runtime_s": runtime,
    }
    result["explained_inertia"] = inertia
    result["coords"] = embeddings
    result["runtime"] = runtime
    return result


def run_famd(
    df_active: pd.DataFrame,
    quant_vars: List[str],
    qual_vars: List[str],
    n_components: Optional[int] = None,
    *,
    optimize: bool = False,
    variance_threshold: float = 0.8,
    n_components_rule: Optional[str] = None,
) -> Dict[str, object]:
    """Run Factor Analysis of Mixed Data (FAMD).

    Parameters
    ----------
    n_components_rule : str, optional
        Placeholder for compatibility with configuration files. Currently
        ignored.
    """
    start = time.perf_counter()
    logger = logging.getLogger(__name__)

    if n_components_rule is not None:
        logger.info(
            "FAMD n_components_rule=%s ignored (not implemented)",
            n_components_rule,
        )

    scaler = StandardScaler()
    stds = df_active[quant_vars].std()
    zero_std = stds[stds == 0].index.tolist()
    if zero_std:
        logger.warning("Variables constantes exclues du scaling : %s", zero_std)
        quant_vars = [c for c in quant_vars if c not in zero_std]
    X_quanti = (
        scaler.fit_transform(df_active[quant_vars])
        if quant_vars
        else np.empty((len(df_active), 0))
    )
    df_quanti = pd.DataFrame(X_quanti, index=df_active.index, columns=quant_vars)
    df_mix = pd.concat([df_quanti, df_active[qual_vars].astype("category")], axis=1)

    if df_mix.isnull().any().any():
        raise ValueError("Input contains NaN values")

    if optimize and n_components is None:
        max_dim = df_mix.shape[1]
        tmp = prince.FAMD(n_components=max_dim, n_iter=3).fit(df_mix)
        eig = getattr(tmp, "eigenvalues_", None)
        if eig is None:
            eig = np.asarray(_get_explained_inertia(tmp)) * max_dim
        n_components = _select_n_components(eig, threshold=variance_threshold)
        logger.info("FAMD: selected %d components automatically", n_components)

    n_components = n_components or df_mix.shape[1]
    famd = prince.FAMD(n_components=n_components, n_iter=3)
    famd = famd.fit(df_mix)

    inertia = pd.Series(
        _get_explained_inertia(famd),
        index=[f"F{i+1}" for i in range(famd.n_components)],
    )
    embeddings = famd.row_coordinates(df_mix)
    embeddings.index = df_active.index
    if hasattr(famd, "column_coordinates"):
        col_coords = famd.column_coordinates(df_mix)
    elif hasattr(famd, "column_coordinates_"):
        col_coords = famd.column_coordinates_
    else:
        col_coords = pd.DataFrame()

    if hasattr(famd, "column_contributions"):
        contrib = famd.column_contributions(df_mix)
    elif hasattr(famd, "column_contributions_"):
        contrib = famd.column_contributions_
    else:
        contrib = (col_coords**2).div((col_coords**2).sum(axis=0), axis=1) * 100

    runtime = time.perf_counter() - start
    result = {
        "model": famd,
        "inertia": inertia,
        "embeddings": embeddings,
        "column_coords": col_coords,
        "contributions": contrib,
        "runtime_s": runtime,
    }
    result["explained_inertia"] = inertia
    result["coords"] = embeddings
    result["runtime"] = runtime
    return result


def run_mfa(
    df_active: pd.DataFrame,
    groups: Union[Mapping[str, Sequence[str]], Sequence[Sequence[str]]] | None = None,
    n_components: Optional[int] = None,
    *,
    segment_col: Optional[str] = None,
    optimize: bool = False,
    variance_threshold: float = 0.8,
    normalize: bool = True,
    weights: Optional[Union[Mapping[str, float], Sequence[float]]] = None,
    n_iter: int = 3,
) -> Dict[str, object]:
    """Run Multiple Factor Analysis.

    The ``groups`` argument defines the variable blocks used by MFA. Each
    element of ``groups`` must be a list of column names present in
    ``df_active``. When invoking :func:`run_pipeline`, these groups can be
    provided in the configuration file under ``mfa: {groups: ...}``.
    ``weights`` allows adjusting the relative importance of each group by
    multiplying its (optionally normalised) columns by the specified factor.
    """
    start = time.perf_counter()

    if segment_col:
        df_active = df_active.copy()
        df_active["__segment__"] = df_active[segment_col]
        groups = [[c for c in df_active.columns if c != "__segment__"], ["__segment__"]]

    if groups is None:
        groups = [df_active.columns.tolist()]

    if isinstance(groups, Mapping):
        group_names = list(groups.keys())
        group_list = list(groups.values())
    else:
        group_list = list(groups)
        group_names = [f"G{i}" for i in range(1, len(group_list) + 1)]

    # one-hot encode qualitative variables that appear in groups
    qual_cols = []
    for group in group_list:
        for col in group:
            if col in df_active.columns and (
                is_object_dtype(df_active[col]) or is_categorical_dtype(df_active[col])
            ):
                qual_cols.append(col)
    # remove duplicates while preserving order
    seen = set()
    qual_cols = [c for c in qual_cols if not (c in seen or seen.add(c))]
    if qual_cols:
        enc = OneHotEncoder(sparse_output=False, handle_unknown="ignore")
        encoded = enc.fit_transform(df_active[qual_cols])
        df_dummies = pd.DataFrame(
            encoded, index=df_active.index, columns=enc.get_feature_names_out(qual_cols)
        )
    else:
        df_dummies = pd.DataFrame(index=df_active.index)

    df_num = df_active.drop(columns=qual_cols)
    df_all = pd.concat([df_num, df_dummies], axis=1)

    groups_dict: Dict[str, List[str]] = {}
    used_cols: List[str] = []
    for name, g in zip(group_names, group_list):
        cols: List[str] = []
        for v in g:
            if v in df_all.columns:
                cols.append(v)
            else:
                # qualitative variables have been expanded
                cols.extend([c for c in df_all.columns if c.startswith(f"{v}_")])
        if cols:
            groups_dict[name] = cols
            used_cols.extend(cols)

    remaining = [c for c in df_all.columns if c not in used_cols]
    if remaining:
        groups_dict[f"G{len(groups_dict)+1}"] = remaining
        used_cols.extend(remaining)
    df_all = df_all[used_cols]

    weights_map: Dict[str, float] = {}
    if weights is not None:
        if isinstance(weights, Mapping):
            weights_map = {str(k): float(v) for k, v in weights.items()}
        else:
            weight_list = list(weights)
            if len(weight_list) != len(group_names):
                logger.warning(
                    "MFA weights length mismatch: expected %d, got %d",
                    len(group_names),
                    len(weight_list),
                )
            for name, w in zip(group_names, weight_list):
                weights_map[name] = float(w)

    if normalize:
        scaler = StandardScaler()
        for name, cols in list(groups_dict.items()):
            if not cols:
                continue
            stds = df_all[cols].std()
            zero_std = stds[stds == 0].index.tolist()
            if zero_std:
                logger.warning("Variables constantes exclues du scaling : %s", zero_std)
                cols = [c for c in cols if c not in zero_std]
                df_all.drop(columns=zero_std, inplace=True)
            if not cols:
                del groups_dict[name]
                continue
            df_all[cols] = scaler.fit_transform(df_all[cols])
            groups_dict[name] = cols
            w = weights_map.get(name)
            if w is not None and w != 1.0:
                df_all[cols] = df_all[cols] * w
    else:
        for name, cols in list(groups_dict.items()):
            if not cols:
                del groups_dict[name]
                continue
            w = weights_map.get(name)
            if w is not None and w != 1.0:
                df_all[cols] = df_all[cols] * w

    if optimize and n_components is None:
        max_dim = df_all.shape[1]
        tmp = prince.MFA(n_components=max_dim, n_iter=n_iter)
        tmp = tmp.fit(df_all, groups=groups_dict)
        eig = getattr(tmp, "eigenvalues_", None)
        if eig is None:
            eig = (tmp.percentage_of_variance_ / 100) * max_dim
        n_components = _select_n_components(
            np.asarray(eig), threshold=variance_threshold
        )
        max_limit = min(max_dim, 10)
        n_components = min(n_components, max_limit)
        logger.info("MFA: selected %d components automatically", n_components)

    max_limit = min(df_all.shape[1], 10)
    n_components = n_components or max_limit
    mfa = prince.MFA(n_components=n_components, n_iter=n_iter)
    mfa = mfa.fit(df_all, groups=groups_dict)
    inertia_values = np.asarray(mfa.percentage_of_variance_, dtype=float) / 100
    inertia_values = (
        inertia_values / inertia_values.sum()
        if inertia_values.sum() > 0
        else inertia_values
    )
    mfa.explained_inertia_ = inertia_values
    embeddings = mfa.row_coordinates(df_all)
    embeddings.index = df_active.index

    inertia = pd.Series(
        mfa.explained_inertia_,
        index=[f"F{i+1}" for i in range(len(mfa.explained_inertia_))],
    )

    runtime = time.perf_counter() - start
    result = {
        "model": mfa,
        "inertia": inertia,
        "embeddings": embeddings,
        "runtime_s": runtime,
    }
    result["explained_inertia"] = inertia
    result["coords"] = embeddings
    result["runtime"] = runtime
    return result


# ---------------------------------------------------------------------------
# nonlinear_methods.py
# ---------------------------------------------------------------------------
"""Non-linear dimensionality reduction utilities.

This module re-implements the UMAP, PHATE and PaCMAP wrappers that were
previously scattered across several scripts. The functions are self-contained
and do not depend on ``phase4v2.py`` or the fine-tuning scripts so that those
files can be removed without breaking the pipeline.
"""

import time
from typing import Any, Dict, Tuple

import numpy as np
import pandas as pd

# Optional dependencies are imported lazily to avoid costly import time
# (e.g. PaCMAP triggers numba compilation on import).
try:  # pragma: no cover - optional dependency may not be present
    import umap  # type: ignore
except Exception:
    umap = None

# ``phate`` and ``pacmap`` are set to ``None`` and will only be imported when
# the corresponding functions are called.  This prevents slow start-up during
# test collection when those heavy libraries are available.
phate = None  # type: ignore
pacmap = None  # type: ignore


# ---------------------------------------------------------------------------
# Helpers
# ---------------------------------------------------------------------------


def _encode_mixed(df: pd.DataFrame) -> np.ndarray:
    """Return a numeric matrix from ``df`` with scaling and one-hot encoding."""
    if not isinstance(df, pd.DataFrame):
        raise TypeError("df must be a pandas DataFrame")

    numeric_cols = df.select_dtypes(include="number").columns.tolist()
    cat_cols = df.select_dtypes(exclude="number").columns.tolist()

    if numeric_cols:
        stds = df[numeric_cols].std()
        zero_std = stds[stds == 0].index.tolist()
        if zero_std:
            logger.warning("Variables constantes exclues du scaling : %s", zero_std)
            numeric_cols = [c for c in numeric_cols if c not in zero_std]

    X_num = (
        StandardScaler().fit_transform(df[numeric_cols])
        if numeric_cols
        else np.empty((len(df), 0))
    )

    if cat_cols:
        try:
            enc = OneHotEncoder(sparse_output=False, handle_unknown="ignore")
        except TypeError:  # pragma: no cover - older scikit-learn
            enc = OneHotEncoder(handle_unknown="ignore")
        X_cat = enc.fit_transform(df[cat_cols])
    else:
        X_cat = np.empty((len(df), 0))

    if X_num.size and X_cat.size:
        X = np.hstack([X_num, X_cat])
    elif X_num.size:
        X = X_num
    else:
        X = X_cat

    # ensure no NaN values
    if np.isnan(X).any():  # pragma: no cover - should not happen
        X = np.nan_to_num(X)

    return X


# ---------------------------------------------------------------------------
# Public API
# ---------------------------------------------------------------------------


def run_umap(
    df_active: pd.DataFrame,
    n_components: int = 2,
    n_neighbors: int = 15,
    min_dist: float = 0.1,
    *,
    metric: str | None = "euclidean",
    n_jobs: int = -1,
) -> Dict[str, Any]:
    """Run UMAP on ``df_active`` and return model and embeddings.

    The mixed-type dataframe is converted to a purely numeric matrix using
    :func:`_encode_mixed` (standardising numeric columns and one-hot encoding
    categoricals) before fitting UMAP.
    """
    if umap is None:  # pragma: no cover - optional dependency may be absent
        logger.warning("UMAP is not installed; skipping")
        return {
            "model": None,
            "embeddings": pd.DataFrame(index=df_active.index),
            "params": {},
        }

    start = time.perf_counter()
    X = _encode_mixed(df_active)

    if metric is None:
        metric = "euclidean"

    reducer = umap.UMAP(
        n_components=n_components,
        n_neighbors=n_neighbors,
        min_dist=min_dist,
        metric=metric,
        n_jobs=n_jobs,
    )
    embedding = reducer.fit_transform(X)
    runtime = time.perf_counter() - start

    cols = [f"U{i + 1}" for i in range(n_components)]
    emb_df = pd.DataFrame(embedding, index=df_active.index, columns=cols)

    params = {
        "n_components": n_components,
        "n_neighbors": n_neighbors,
        "min_dist": min_dist,
        "metric": metric,
    }
    return {
        "model": reducer,
        "embeddings": emb_df,
        "params": params,
        "runtime_s": runtime,
    }


def run_phate(
    df_active: pd.DataFrame,
    n_components: int = 2,
    k: int = 15,
    a: int = 40,
    *,
    t: str | int = "auto",
    knn: int | None = None,
    decay: int | None = None,
) -> Dict[str, Any]:
    """Run PHATE on ``df_active``.

    The dataframe is encoded numerically via :func:`_encode_mixed` before
    fitting PHATE.  The ``knn`` keyword is accepted as an alias for ``k`` and
    ``decay`` can be used as an alias for ``a``. Returns an empty result if the
    library is unavailable.
    """
    global phate
    if phate is None:
        try:  # pragma: no cover - lazy optional import
            import phate as _phate  # type: ignore

            phate = _phate
        except Exception:
            logger.warning("PHATE is not installed; skipping")
            return {
                "model": None,
                "embeddings": pd.DataFrame(index=df_active.index),
                "params": {},
            }

    if knn is not None:
        if isinstance(knn, str):
            try:
                k = int(knn)
            except ValueError:  # invalid string like "auto"
                logger.warning("Invalid PHATE knn value '%s'; using default", knn)
        else:
            k = knn
    if decay is not None:
        a = decay

    start = time.perf_counter()
    X = _encode_mixed(df_active)

    op = phate.PHATE(
        n_components=n_components,
        knn=k,
        decay=a,
        t=t,
        n_jobs=-1,
        verbose=False,
    )
    embedding = op.fit_transform(X)
    runtime = time.perf_counter() - start

    cols = [f"P{i + 1}" for i in range(n_components)]
    emb_df = pd.DataFrame(embedding, index=df_active.index, columns=cols)

    params = {"n_components": n_components, "k": k, "a": a, "t": t}
    return {"model": op, "embeddings": emb_df, "params": params, "runtime_s": runtime}


def run_pacmap(
    df_active: pd.DataFrame,
    n_components: int = 2,
    n_neighbors: int = 10,
    *,
    MN_ratio: float = 0.5,
    FP_ratio: float = 2.0,
    num_iters: Tuple[int, int, int] = (10, 10, 10),
) -> Dict[str, Any]:
    """Run PaCMAP on ``df_active``.

    ``df_active`` is encoded to numeric form via :func:`_encode_mixed` prior to
    fitting. If PaCMAP is unavailable or fails, ``model`` is ``None`` and the
    returned embeddings are empty.
    """
    global pacmap
    if pacmap is None:
        try:  # pragma: no cover - lazy optional import
            import pacmap as _pacmap  # type: ignore

            pacmap = _pacmap
        except Exception:
            logger.warning("PaCMAP is not installed; skipping")
            return {
                "model": None,
                "embeddings": pd.DataFrame(index=df_active.index),
                "params": {},
            }

    start = time.perf_counter()
    X = _encode_mixed(df_active)

    try:
        params = dict(
            n_components=n_components,
            n_neighbors=n_neighbors,
            MN_ratio=MN_ratio,
            FP_ratio=FP_ratio,
            num_iters=num_iters,
            verbose=False,
            apply_pca=True,
        )
        model = pacmap.PaCMAP(**params)
        embedding = model.fit_transform(X)
    except Exception as exc:  # pragma: no cover - rare runtime error
        logger.warning("PaCMAP failed: %s", exc)
        return {
            "model": None,
            "embeddings": pd.DataFrame(index=df_active.index),
            "params": {},
        }

    runtime = time.perf_counter() - start
    cols = [f"C{i + 1}" for i in range(n_components)]
    emb_df = pd.DataFrame(embedding, index=df_active.index, columns=cols)
    params.pop("verbose")
    params.pop("apply_pca")
    return {
        "model": model,
        "embeddings": emb_df,
        "params": params,
        "runtime_s": runtime,
    }


def run_all_nonlinear(df_active: pd.DataFrame) -> Dict[str, Dict[str, Any]]:
    """Execute all non-linear methods on ``df_active`` and collect the results."""
    results: Dict[str, Dict[str, Any]] = {}

    try:
        results["umap"] = run_umap(df_active)
    except Exception as exc:  # pragma: no cover - unexpected runtime failure
        logger.warning("UMAP failed: %s", exc)
        results["umap"] = {"error": str(exc)}

    try:
        results["phate"] = run_phate(df_active)
    except Exception as exc:  # pragma: no cover - unexpected runtime failure
        logger.warning("PHATE failed: %s", exc)
        results["phate"] = {"error": str(exc)}

    if pacmap is not None:
        try:
            results["pacmap"] = run_pacmap(df_active)
        except Exception as exc:  # pragma: no cover - unexpected runtime failure
            logger.warning("PaCMAP failed: %s", exc)
            results["pacmap"] = {"error": str(exc)}

    return results


# ---------------------------------------------------------------------------
# evaluate_methods.py
# ---------------------------------------------------------------------------
"""Metrics to compare dimensionality reduction methods.
"""

from pathlib import Path
from typing import Any, Dict, Sequence, Iterable, Tuple
from joblib import Parallel, delayed

import numpy as np
import pandas as pd
from sklearn.manifold import trustworthiness
from sklearn.metrics import silhouette_score, silhouette_samples
from sklearn.cluster import AgglomerativeClustering, DBSCAN
from sklearn.mixture import GaussianMixture


def tune_kmeans_clusters(
    X: np.ndarray, k_range: Iterable[int] = range(2, 16)
) -> Tuple[np.ndarray, int]:
    """Return K-Means labels using the best silhouette over ``k_range``."""
    best_score = -1.0
    best_labels: Optional[np.ndarray] = None
    best_k = 2
    X = np.asarray(X)
    for k in k_range:
        if k >= len(X) or k < 2:
            continue
        labels = KMeans(n_clusters=k).fit_predict(X)
        if len(np.unique(labels)) < 2:
            score = -1.0
        else:
            score = silhouette_score(X, labels)
        if score > best_score:
            best_score = score
            best_labels = labels
            best_k = k
    if best_labels is None:
        k = max(2, min(len(X), 2))
        best_labels = KMeans(n_clusters=k).fit_predict(X)
        best_k = k
    return best_labels, best_k


def tune_agglomerative_clusters(
    X: np.ndarray, k_range: Iterable[int] = range(2, 16)
) -> Tuple[np.ndarray, int]:
    """Return Agglomerative clustering labels using the best silhouette."""
    best_score = -1.0
    best_labels: Optional[np.ndarray] = None
    best_k = 2
    X = np.asarray(X)
    for k in k_range:
        if k >= len(X) or k < 2:
            continue
        labels = AgglomerativeClustering(n_clusters=k).fit_predict(X)
        if len(np.unique(labels)) < 2:
            score = -1.0
        else:
            score = silhouette_score(X, labels)
        if score > best_score:
            best_score = score
            best_labels = labels
            best_k = k
    if best_labels is None:
        k = max(2, min(len(X), 2))
        best_labels = AgglomerativeClustering(n_clusters=k).fit_predict(X)
        best_k = k
    return best_labels, best_k


def tune_dbscan_clusters(
    X: np.ndarray,
    eps_values: Iterable[float] = (0.3, 0.4, 0.5, 0.6, 0.7, 0.8),
    min_samples: int = 5,
) -> Tuple[np.ndarray, float]:
    """Return DBSCAN labels using the best silhouette over ``eps_values``."""
    best_score = -1.0
    best_labels: Optional[np.ndarray] = None
    best_eps = 0.5
    X = np.asarray(X)
    for eps in eps_values:
        labels = DBSCAN(eps=eps, min_samples=min_samples).fit_predict(X)
        n_clusters = len(set(labels)) - (1 if -1 in labels else 0)
        if n_clusters < 2:
            score = -1.0
        else:
            score = silhouette_score(X, labels)
        if score > best_score:
            best_score = score
            best_labels = labels
            best_eps = eps
    if best_labels is None:
        best_labels = DBSCAN(eps=best_eps, min_samples=min_samples).fit_predict(X)
    return best_labels, best_eps


def tune_gmm_clusters(
    X: np.ndarray, k_range: Iterable[int] = range(2, 16)
) -> Tuple[np.ndarray, int]:
    """Return Gaussian Mixture labels using the best silhouette."""
    best_score = -1.0
    best_labels: Optional[np.ndarray] = None
    best_k = 2
    X = np.asarray(X)
    for k in k_range:
        if k >= len(X) or k < 2:
            continue
        gmm = GaussianMixture(n_components=k, covariance_type="full")
        labels = gmm.fit_predict(X)
        if len(np.unique(labels)) < 2:
            score = -1.0
        else:
            score = silhouette_score(X, labels)
        if score > best_score:
            best_score = score
            best_labels = labels
            best_k = k
    if best_labels is None:
        k = max(2, min(len(X), 2))
        best_labels = GaussianMixture(n_components=k).fit_predict(X)
        best_k = k
    return best_labels, best_k


def auto_cluster_labels(
    X: np.ndarray, k_range: Iterable[int] = range(2, 11)
) -> Tuple[np.ndarray, int, str]:
    """Return automatic cluster labels using K-Means clustering."""

    labels, best_k = tune_kmeans_clusters(X, k_range)
    return labels, best_k, "kmeans"


def dunn_index(X: np.ndarray, labels: np.ndarray) -> float:
    """Compute the Dunn index of a clustering.

    Parameters
    ----------
    X:
        Coordinates of the points.
    labels:
        Cluster labels for each point.

    Returns
    -------
    float
        Dunn index (higher is better). ``NaN`` if undefined.
    """
    from scipy.spatial.distance import pdist, squareform

    if len(np.unique(labels)) < 2:
        return float("nan")

    dist = squareform(pdist(X))
    unique = np.unique(labels)

    intra_diam = []
    min_inter = np.inf

    for i, ci in enumerate(unique):
        idx_i = np.where(labels == ci)[0]
        if len(idx_i) > 1:
            intra = dist[np.ix_(idx_i, idx_i)].max()
        else:
            intra = 0.0
        intra_diam.append(intra)

        for cj in unique[i + 1 :]:
            idx_j = np.where(labels == cj)[0]
            inter = dist[np.ix_(idx_i, idx_j)].min()
            if inter < min_inter:
                min_inter = inter

    max_intra = max(intra_diam)
    if max_intra == 0:
        return float("nan")
    return float(min_inter / max_intra)


def cluster_evaluation_metrics(
    X: np.ndarray,
    method: str,
    k_range: Iterable[int] = range(2, 16),
) -> tuple[pd.DataFrame, int]:
    """Return silhouette and Dunn curves for a clustering method.

    Parameters
    ----------
    X : array-like of shape (n_samples, n_features)
        Data to cluster.
    method : {"kmeans", "agglomerative", "gmm"}
        Algorithm to evaluate.
    k_range : iterable of int, default ``range(2, 16)``
        Candidate numbers of clusters.

    Returns
    -------
    pandas.DataFrame
        Table with columns ``k``, ``silhouette`` and ``dunn_index``.
    int
        ``k`` giving the highest silhouette score.
    """

    X = np.asarray(X)
    n_samples = len(X)

    def _eval(k: int) -> tuple[int, float, float, float, float]:
        if k >= n_samples or k < 2:
            return k, float("nan"), float("nan"), float("nan"), float("nan")
        if method == "kmeans":
            labels = KMeans(n_clusters=k).fit_predict(X)
        elif method == "agglomerative":
            labels = AgglomerativeClustering(n_clusters=k).fit_predict(X)
        elif method == "gmm":
            labels = GaussianMixture(
                n_components=k, covariance_type="full"
            ).fit_predict(X)
        else:
            raise ValueError(f"Unknown method '{method}'")

        if len(np.unique(labels)) < 2:
            return k, float("nan"), float("nan"), float("nan"), float("nan")

        samples = silhouette_samples(X, labels)
        sil_mean = float(samples.mean())
        sil_err = 1.96 * samples.std(ddof=1) / np.sqrt(len(samples))
        dunn = dunn_index(X, labels)
        return k, sil_mean, sil_mean - sil_err, sil_mean + sil_err, dunn

    with Parallel(n_jobs=-1) as parallel:
        results = parallel(delayed(_eval)(k) for k in k_range)

    records: list[dict[str, float]] = []
    best_k = None

    for k, mean, lower, upper, dunn in results:
        records.append(
            {
                "k": k,
                "silhouette": mean,
                "silhouette_lower": lower,
                "silhouette_upper": upper,
                "dunn_index": dunn,
            }
        )
        if np.isnan(mean):
            continue

    df = pd.DataFrame.from_records(records)
    if df["silhouette"].notna().any():
        best_k = int(df.loc[df["silhouette"].idxmax(), "k"])
    else:
        best_k = int(df["k"].iloc[0])
    return df.sort_values("k"), best_k


def optimize_clusters(
    method: str,
    X: np.ndarray,
    k_range: Iterable[int] = range(2, 16),
) -> tuple[np.ndarray, int, pd.DataFrame]:
    """Return labels and evaluation curves for ``method``.

    Parameters
    ----------
    method : {"kmeans", "agglomerative", "gmm"}
        Clustering algorithm to use.
    X : array-like of shape (n_samples, n_features)
        Input data to cluster.
    k_range : iterable of int, default ``range(2, 16)``
        Candidate numbers of clusters to evaluate.

    Returns
    -------
    labels : ndarray of shape (n_samples,)
        Cluster labels obtained with the optimal ``k``.
    int
        Value of ``k`` giving the best silhouette score.
    pandas.DataFrame
        Evaluation table as returned by :func:`cluster_evaluation_metrics`.
    """

    curves, best_k = cluster_evaluation_metrics(X, method, k_range)

    if method == "kmeans":
        labels = KMeans(n_clusters=best_k).fit_predict(X)
    elif method == "agglomerative":
        labels = AgglomerativeClustering(n_clusters=best_k).fit_predict(X)
    elif method == "gmm":
        labels = GaussianMixture(
            n_components=best_k, covariance_type="full"
        ).fit_predict(X)
    else:  # pragma: no cover - defensive
        raise ValueError(f"Unknown method '{method}'")

    return labels, best_k, curves


def dbscan_evaluation_metrics(
    X: np.ndarray,
    eps_values: Iterable[float],
    *,
    min_samples: int = 5,
) -> tuple[pd.DataFrame, float]:
    """Return silhouette and Dunn curves for DBSCAN over ``eps_values``."""

    X = np.asarray(X)
    n_samples = len(X)

    def _eval(eps: float) -> tuple[float, float, float, float, float, int]:
        labels = DBSCAN(eps=eps, min_samples=min_samples).fit_predict(X)
        n_clusters = len(set(labels)) - (1 if -1 in labels else 0)
        if n_clusters < 2:
            return (
                eps,
                float("nan"),
                float("nan"),
                float("nan"),
                float("nan"),
                n_clusters,
            )
        samples = silhouette_samples(X, labels)
        sil_mean = float(samples.mean())
        sil_err = 1.96 * samples.std(ddof=1) / np.sqrt(len(samples))
        dunn = dunn_index(X, labels)
        return eps, sil_mean, sil_mean - sil_err, sil_mean + sil_err, dunn, n_clusters

    with Parallel(n_jobs=-1) as parallel:
        results = parallel(delayed(_eval)(e) for e in eps_values)

    records: list[dict[str, float]] = []
    best_eps = None
    highest_upper = -np.inf

    for eps, mean, lower, upper, dunn, n_clusters in results:
        records.append(
            {
                "eps": eps,
                "k": n_clusters,
                "silhouette": mean,
                "silhouette_lower": lower,
                "silhouette_upper": upper,
                "dunn_index": dunn,
            }
        )
        if np.isnan(mean):
            continue
        if best_eps is None and mean > highest_upper:
            best_eps = eps
        highest_upper = max(highest_upper, upper)

    df = pd.DataFrame.from_records(records)
    if best_eps is None:
        best_eps = (
            float(df.loc[df["silhouette"].idxmax(), "eps"])
            if not df.empty
            else next(iter(eps_values), 0.5)
        )
    return df.sort_values("eps"), float(best_eps)


def plot_cluster_evaluation(
    df: pd.DataFrame, method: str, k_opt: int | None = None
) -> plt.Figure:
    """Plot silhouette and Dunn index curves for ``method``.

    Parameters
    ----------
    df : pandas.DataFrame
        Table returned by :func:`cluster_evaluation_metrics` or an equivalent
        function. The table must contain at least the columns ``silhouette``
        and ``dunn_index`` as well as one column specifying the evaluated
        parameter (typically ``k`` or ``min_cluster_size``).
    method : str
        Name of the clustering algorithm.
    k_opt : int or None, optional
        Value of ``k`` considered optimal. When provided and when a ``k``
        column exists in ``df``, it is highlighted on the silhouette curve.
    """

    # Determine which column to use on the x-axis
    if "k" in df.columns:
        xcol = "k"
        xlabel = "k"
    elif "min_cluster_size" in df.columns:
        xcol = "min_cluster_size"
        xlabel = "min_cluster_size"
    elif "eps" in df.columns:
        xcol = "eps"
        xlabel = "eps"
    else:  # fallback to the first column
        xcol = df.columns[0]
        xlabel = xcol

    fig, ax1 = plt.subplots(figsize=(6, 4), dpi=200)
    ax2 = ax1.twinx()

    ax1.plot(
        df[xcol],
        df["silhouette"],
        marker="o",
        color="tab:blue",
        label="Silhouette",
    )
    ax2.bar(
        df[xcol],
        df["dunn_index"],
        color="tab:orange",
        alpha=0.3,
        label="Dunn index",
    )

    if xcol == "k" and k_opt is not None and k_opt in df[xcol].values:
        ax1.axvline(k_opt, color="grey", linestyle="--", linewidth=1)

    ax1.set_xlabel(xlabel)
    ax1.set_ylabel("Silhouette")
    ax2.set_ylabel("Dunn index")
    ax1.set_title(f"Évaluation clustering – {method.upper()}")

    lines1, labels1 = ax1.get_legend_handles_labels()
    lines2, labels2 = ax2.get_legend_handles_labels()
    ax1.legend(lines1 + lines2, labels1 + labels2, loc="best")
    fig.tight_layout()
    return fig



def plot_cluster_metrics_grid(
    curves: Mapping[str, pd.DataFrame], optimal: Mapping[str, int]
) -> plt.Figure:
    """Return a figure with silhouette/Dunn curves."""
    fig, axes = plt.subplots(2, 2, figsize=(12, 6), dpi=200)
    methods = ["kmeans", "agglomerative", "gmm"]
    for ax, method in zip(axes.ravel(), methods):
        df = curves.get(method)
        if df is None or df.empty:
            ax.axis("off")
            continue
        ax2 = ax.twinx()
        xcol = "k" if "k" in df.columns else "min_cluster_size"
        ax.plot(df[xcol], df["silhouette"], marker="o", color="tab:blue")
        # Removed confidence interval shading for clarity
        ax2.bar(df[xcol], df["dunn_index"], color="tab:orange", alpha=0.3)
        k_opt = optimal.get(method)
        if k_opt is not None and k_opt in df[xcol].values:
            val = float(df.loc[df[xcol] == k_opt, "silhouette"].iloc[0])
            ax.scatter([k_opt], [val], marker="x", s=60)
            ax.axvline(k_opt, color="grey", ls="--", lw=1)
        ax.set_title(method)
        ax.set_ylabel("Silhouette")
        ax2.set_ylabel("Dunn")

    for ax in axes.ravel()[len(methods):]:
        ax.axis("off")

    fig.tight_layout()
    return fig


def plot_combined_silhouette(
    curves: Mapping[str, pd.DataFrame], optimal_k: Mapping[str, int]
) -> plt.Figure:
    """Overlay silhouette curves from several methods on one figure."""

    fig, ax = plt.subplots(figsize=(6, 4), dpi=200)
    for method, df in curves.items():
        if df.empty:
            continue
        df = df.sort_values("k")
        ax.plot(df["k"], df["silhouette"], marker="o", label=method)
        # interval shading removed
        k_opt = optimal_k.get(method)
        if k_opt is not None and k_opt in df["k"].values:
            val = float(df.loc[df["k"] == k_opt, "silhouette"].iloc[0])
            ax.scatter([k_opt], [val], marker="x", s=60)
    ax.set_xlabel("k")
    ax.set_ylabel("Silhouette")
    ax.set_title("Comparaison des méthodes – silhouette")
    handles, labels = ax.get_legend_handles_labels()
    if labels:
        ax.legend()
    fig.tight_layout()
    return fig


def plot_analysis_summary(
    correlation: Path | plt.Figure | None,
    scree: Path | plt.Figure | None,
    silhouette: Path | plt.Figure | None,
    contributions: Path | plt.Figure | None = None,
) -> plt.Figure:
    """Combine analysis figures into a single 2x2 layout."""

    def _to_image(src: Path | plt.Figure | None) -> np.ndarray | None:
        if src is None:
            return None
        if isinstance(src, (str, Path)):
            return plt.imread(str(src))
        buf = io.BytesIO()
        src.savefig(buf, format="png", dpi=200)
        buf.seek(0)
        img = plt.imread(buf)
        buf.close()
        return img

    imgs = [contributions, correlation, scree, silhouette]
    imgs = [_to_image(i) for i in imgs]

    fig, axes = plt.subplots(2, 2, figsize=(11, 8.5), dpi=200)
    for ax, img in zip(axes.ravel(), imgs):
        if img is None:
            ax.axis("off")
            continue
        ax.imshow(img)
        ax.axis("off")
    fig.tight_layout()
    return fig


def plot_pca_stability_bars(
    metrics: Mapping[str, Mapping[str, float]],
) -> Dict[str, plt.Figure]:
    """Return bar charts summarising PCA cross-validation stability."""

    datasets = list(metrics)
    axis_corr = [metrics[d].get("pca_axis_corr_mean", float("nan")) for d in datasets]
    var_first = [
        metrics[d].get("pca_var_first_axis_mean", float("nan")) for d in datasets
    ]

    fig1, ax1 = plt.subplots(figsize=(6, 4), dpi=200)
    ax1.bar(datasets, axis_corr, color="tab:blue", edgecolor="black")
    ax1.set_xlabel("Dataset")
    ax1.set_ylabel("pca_axis_corr_mean")
    ax1.set_title("Stabilité PCA – corrélation des axes")
    fig1.tight_layout()

    fig2, ax2 = plt.subplots(figsize=(6, 4), dpi=200)
    ax2.bar(datasets, var_first, color="tab:orange", edgecolor="black")
    ax2.set_xlabel("Dataset")
    ax2.set_ylabel("pca_var_first_axis_mean")
    ax2.set_title("Stabilité PCA – variance axe 1")
    fig2.tight_layout()

    return {
        "pca_axis_corr_mean": fig1,
        "pca_var_first_axis_mean": fig2,
    }


def evaluate_methods(
    results_dict: Dict[str, Dict[str, Any]],
    df_active: pd.DataFrame,
    quant_vars: Sequence[str],
    qual_vars: Sequence[str],
    *,
    k_range: Iterable[int] = range(2, 16),
) -> pd.DataFrame:
    """Compute comparison metrics for each dimensionality reduction method.

    Parameters
    ----------
    results_dict:
        Mapping of method name to a dictionary containing at least ``embeddings``
        as a DataFrame. Optionally ``inertia`` (list or Series) and
        ``runtime_s`` or ``runtime``.
    df_active:
        Original high dimensional dataframe.
    quant_vars:
        Names of quantitative variables in ``df_active``.
    qual_vars:
        Names of qualitative variables in ``df_active``.
    k_range:
        Range of ``k`` values to test when tuning the K-Means clustering.

    Returns
    -------
    pandas.DataFrame
        Metrics table indexed by method name.
    """
    rows = []
    n_features = len(quant_vars) + len(qual_vars)

    logger = logging.getLogger(__name__)

    def _process(
        item: tuple[str, Dict[str, Any]],
    ) -> tuple[str, np.ndarray, str, Dict[str, Any]]:
        method, info = item

        inertias = info.get("inertia")
        if inertias is None:
            inertias = []
        if isinstance(inertias, pd.Series):
            inertias = inertias.tolist()
        inertias = list(inertias)

        if inertias and inertias[0] > 0.5:
            logger.warning(
                "Attention : l'axe F1 de %s explique %.1f%% de la variance",
                method.upper(),
                inertias[0] * 100,
            )

        contrib = info.get("contributions")
        if isinstance(contrib, pd.DataFrame) and "F1" in contrib:
            top = float(contrib["F1"].max())
            if top > 50:
                dom_var = contrib["F1"].idxmax()
                logger.warning(
                    "Attention : la variable %s domine l’axe F1 de la %s avec %.1f%% de contribution, risque de projection biaisée.",
                    dom_var,
                    method.upper(),
                    top,
                )

        kaiser = int(sum(1 for eig in np.array(inertias) * n_features if eig > 1))
        cum_inertia = float(sum(inertias) * 100) if inertias else np.nan

        X_low = info["embeddings"].values
        labels, best_k, algo = auto_cluster_labels(X_low, k_range)
        info["cluster_labels"] = labels
        info["cluster_k"] = best_k
        info["cluster_algo"] = algo
        if len(labels) <= best_k or len(set(labels)) < 2:
            sil = float("nan")
            dunn = float("nan")
        else:
            sil = float(silhouette_score(X_low, labels))
            dunn = dunn_index(X_low, labels)

        try:
            enc = OneHotEncoder(sparse_output=False, handle_unknown="ignore")
        except TypeError:  # pragma: no cover - older scikit-learn
            enc = OneHotEncoder(handle_unknown="ignore")
        X_num = StandardScaler().fit_transform(
            df_active.loc[info["embeddings"].index, quant_vars]
        )
        X_cat = (
            enc.fit_transform(df_active.loc[info["embeddings"].index, qual_vars])
            if qual_vars
            else np.empty((len(X_low), 0))
        )
        X_high = np.hstack([X_num, X_cat])
        k_nn = min(10, max(1, len(X_high) // 2))
        if k_nn >= len(X_high) / 2:
            T = float("nan")
            C = float("nan")
        else:
            T = float(trustworthiness(X_high, X_low, n_neighbors=k_nn))
            C = float(trustworthiness(X_low, X_high, n_neighbors=k_nn))

        runtime = (
            info.get("runtime_seconds") or info.get("runtime_s") or info.get("runtime")
        )

        row = {
            "method": method,
            "variance_cumulee_%": cum_inertia,
            "nb_axes_kaiser": kaiser,
            "silhouette": sil,
            "dunn_index": dunn,
            "trustworthiness": T,
            "continuity": C,
            "runtime_seconds": runtime,
            "cluster_k": best_k,
            "cluster_algo": algo,
        }
        return method, labels, row

    with Parallel(n_jobs=-1) as parallel:
        parallel_res = parallel(delayed(_process)(it) for it in results_dict.items())

    rows = []
    for method, labels, row in parallel_res:
        results_dict[method]["cluster_labels"] = labels
        results_dict[method]["cluster_k"] = row["cluster_k"]
        results_dict[method]["cluster_algo"] = row["cluster_algo"]
        rows.append(row)
    df_metrics = pd.DataFrame(rows).set_index("method")
    return df_metrics


def plot_methods_heatmap(df_metrics: pd.DataFrame, output_path: str | Path) -> None:
    """Plot a normalized heatmap of ``df_metrics``.

    Parameters
    ----------
    df_metrics:
        DataFrame as returned by :func:`evaluate_methods`.
    output_path:
        Directory where ``methods_heatmap.png`` will be saved.
    """
    import matplotlib.pyplot as plt
    import seaborn as sns

    output = Path(output_path)
    output.mkdir(parents=True, exist_ok=True)

    df_norm = df_metrics.select_dtypes(include=[np.number]).copy()
    for col in df_norm.columns:
        if not pd.api.types.is_numeric_dtype(df_norm[col]):
            df_norm[col] = 0.0
            continue
        cmin, cmax = df_norm[col].min(), df_norm[col].max()
        if pd.isna(cmin) or cmax == cmin:
            df_norm[col] = 0.0
        else:
            df_norm[col] = (df_norm[col] - cmin) / (cmax - cmin)

    # keep the original numeric values for annotations before normalization
    annot = df_metrics[df_norm.columns].copy()
    if "variance_cumulee_%" in annot:
        annot["variance_cumulee_%"] = (
            annot["variance_cumulee_%"].round().astype("Int64")
        )
    if "nb_axes_kaiser" in annot:
        annot["nb_axes_kaiser"] = annot["nb_axes_kaiser"].astype("Int64")
    for col in annot.columns:
        if col not in {
            "variance_cumulee_%",
            "nb_axes_kaiser",
        } and pd.api.types.is_numeric_dtype(annot[col]):
            annot[col] = annot[col].map(lambda x: f"{x:.2f}" if pd.notna(x) else "")

    fig, ax = plt.subplots(figsize=(12, 6), dpi=200)
    sns.heatmap(
        df_norm,
        annot=annot,
        fmt="",
        cmap="coolwarm",
        vmin=0,
        vmax=1,
        ax=ax,
        cbar=False,
    )
    ax.set_title("Comparaison des méthodes")
    ax.set_xticklabels(ax.get_xticklabels(), rotation=45, ha="right")
    plt.yticks(rotation=0)
    plt.tight_layout()
    fig.savefig(output / "methods_heatmap.png", dpi=300, bbox_inches="tight")
    plt.close(fig)


def plot_general_heatmap(df_metrics: pd.DataFrame, output_path: str | Path) -> None:
    """Plot a heatmap comparing all datasets and methods."""
    import matplotlib.pyplot as plt
    import seaborn as sns

    output = Path(output_path)
    output.mkdir(parents=True, exist_ok=True)

    if "dataset" not in df_metrics.columns:
        raise ValueError("df_metrics must contain a 'dataset' column")

    df = df_metrics.copy()
    df["row"] = df["dataset"] + " – " + df["method"].str.upper()
    df = df.set_index("row")
    df_numeric = df.select_dtypes(include=[np.number])

    norm = df_numeric.copy()
    for col in norm.columns:
        cmin, cmax = norm[col].min(), norm[col].max()
        if pd.isna(cmin) or cmax == cmin:
            norm[col] = 0.0
        else:
            norm[col] = (norm[col] - cmin) / (cmax - cmin)

    annot = df_numeric.copy()
    if "variance_cumulee_%" in annot:
        annot["variance_cumulee_%"] = (
            annot["variance_cumulee_%"].round().astype("Int64")
        )
    if "nb_axes_kaiser" in annot:
        annot["nb_axes_kaiser"] = annot["nb_axes_kaiser"].astype("Int64")
    for col in annot.columns:
        if col not in {"variance_cumulee_%", "nb_axes_kaiser"}:
            annot[col] = annot[col].map(lambda x: f"{x:.2f}" if pd.notna(x) else "")

    fig, ax = plt.subplots(figsize=(12, 8), dpi=200)
    sns.heatmap(
        norm, annot=annot, fmt="", cmap="coolwarm", vmin=0, vmax=1, ax=ax, cbar=False
    )
    ax.set_title("Synthèse globale des métriques")
    ax.set_xticklabels(ax.get_xticklabels(), rotation=45, ha="right")
    ax.set_ylabel("Dataset – Méthode")
    plt.yticks(rotation=0)
    plt.tight_layout()
    fig.savefig(output / "general_heatmap.png", dpi=300, bbox_inches="tight")
    plt.close(fig)


# ---------------------------------------------------------------------------
# visualization.py
# ---------------------------------------------------------------------------
"""Comparative visualization utilities for dimensionality reduction results."""


import matplotlib

matplotlib.use("Agg")
import matplotlib.pyplot as plt
from pathlib import Path
from mpl_toolkits.mplot3d import Axes3D  # noqa: F401
from matplotlib.lines import Line2D
import pandas as pd
import seaborn as sns
import numpy as np
import io
from typing import Dict, Any, List, Optional, Sequence
from sklearn.cluster import KMeans


def plot_correlation_circle(
    factor_model: Any,
    quant_vars: Sequence[str],
    output_path: str | Path,
    *,
    coords: Optional[pd.DataFrame] = None,
) -> Path:
    """Generate and save a correlation circle for ``factor_model``.

    Parameters
    ----------
    factor_model:
        Fitted model exposing ``components_`` or ``column_correlations_``.
    quant_vars:
        Names of quantitative variables to include.
    output_path:
        Destination path for the created figure.
    coords : pandas.DataFrame, optional
        Pre-computed coordinates for the variables. When provided, the
        ``factor_model`` is only used to extract the explained variance for the
        title and may lack ``components_`` or ``column_correlations_``.
    """

    if coords is not None:
        coords = coords.loc[[v for v in quant_vars if v in coords.index], ["F1", "F2"]]
    elif hasattr(factor_model, "column_correlations_"):
        coords = pd.DataFrame(
            factor_model.column_correlations_,
            columns=["F1", "F2"],
        )
        coords = coords.loc[[v for v in quant_vars if v in coords.index]]
    elif hasattr(factor_model, "components_"):
        comps = np.asarray(factor_model.components_, dtype=float)
        names = getattr(factor_model, "feature_names_in_", list(quant_vars))
        eig = getattr(factor_model, "explained_variance_", None)
        if eig is not None:
            load = comps[:2].T * np.sqrt(eig[:2])
        else:
            load = comps[:2].T
        coords = pd.DataFrame(load, index=names, columns=["F1", "F2"])
        coords = coords.loc[[v for v in quant_vars if v in coords.index]]
    elif hasattr(factor_model, "column_coordinates_"):
        tmp = pd.DataFrame(factor_model.column_coordinates_, copy=True)
        tmp.columns = ["F" + str(i + 1) for i in range(tmp.shape[1])]
        coords = tmp.loc[[v for v in quant_vars if v in tmp.index], ["F1", "F2"]]
    else:  # pragma: no cover - unexpected model type
        raise AttributeError("factor_model lacks components")

    norms = np.sqrt(np.square(coords["F1"]) + np.square(coords["F2"]))
    scale = float(norms.max()) if len(norms) else 1.0

    # Use a single reference circle centred at the origin with a radius scaled
    # to the longest vector. This keeps all arrows inside the square while
    # preserving their relative lengths.
    fig, ax = plt.subplots(figsize=(6, 6), dpi=200)

    if not any(isinstance(p, plt.Circle) and np.isclose(p.radius, scale) for p in ax.patches):
        circle = plt.Circle((0, 0), scale, color="grey", fill=False, linestyle="dashed")
        ax.add_patch(circle)
    ax.axhline(0, color="grey", lw=0.5)
    ax.axvline(0, color="grey", lw=0.5)

    palette = sns.color_palette("husl", len(coords))
    handles: list[Line2D] = []
    for var, color, norm in zip(coords.index, palette, norms):
        x, y = coords.loc[var, ["F1", "F2"]]
        alpha = 0.3 + 0.7 * (norm / scale) if scale else 1.0
        ax.arrow(
            0,
            0,
            x,
            y,
            head_width=0.02 * scale,
            length_includes_head=True,
            width=0.002 * scale,
            linewidth=0.8,
            color=color,
            alpha=alpha,
        )
        handles.append(Line2D([0], [0], color=color, lw=1.0, label=str(var)))

    ax.legend(
        handles=handles,
        bbox_to_anchor=(1.05, 1.0),
        loc="upper left",
        frameon=False,
        fontsize="small",
    )
    limit = scale * 1.1 if scale > 0 else 1.1
    ax.set_xlim(-limit, limit)
    ax.set_ylim(-limit, limit)
    ax.set_xlabel("F1")
    ax.set_ylabel("F2")

    method_name = factor_model.__class__.__name__.upper()
    if hasattr(factor_model, "explained_variance_ratio_"):
        inertia = np.asarray(
            getattr(factor_model, "explained_variance_ratio_"), dtype=float
        )
    else:
        inertia = np.asarray(_get_explained_inertia(factor_model), dtype=float)
    var2 = float(np.sum(inertia[:2]) * 100) if inertia.size else 0.0
    ax.set_title(
        f"Cercle des corrélations – {method_name} (F1+F2 = {var2:.1f} % de variance)"
    )
    ax.set_aspect("equal")
    fig.tight_layout()

    output = Path(output_path)
    output.parent.mkdir(parents=True, exist_ok=True)
    fig.savefig(output, dpi=300, bbox_inches="tight")
    plt.close(fig)
    return output


def _choose_color_var(df: pd.DataFrame, qual_vars: List[str]) -> Optional[str]:
    """Return a qualitative variable available in ``df`` to colour scatter plots."""
    preferred = [
        "Statut production",
        "Statut commercial",
        "Type opportunité",
    ]
    for col in preferred:
        if col in df.columns:
            return col
    for col in qual_vars:
        if col in df.columns:
            return col
    return None


def plot_scatter_2d(
    emb_df: pd.DataFrame, df_active: pd.DataFrame, color_var: Optional[str], title: str
) -> plt.Figure:
    """Return a 2D scatter plot figure coloured by ``color_var``."""
    fig, ax = plt.subplots(figsize=(12, 6), dpi=200)
    if color_var is None or color_var not in df_active.columns:
        ax.scatter(
            emb_df.iloc[:, 0],
            emb_df.iloc[:, 1],
            s=10,
            alpha=0.6,
            color="tab:blue",
        )
    else:
        cats = df_active.loc[emb_df.index, color_var].astype("category")
        palette = sns.color_palette("tab10", len(cats.cat.categories))
        for cat, color in zip(cats.cat.categories, palette):
            mask = cats == cat
            ax.scatter(
                emb_df.loc[mask, emb_df.columns[0]],
                emb_df.loc[mask, emb_df.columns[1]],
                s=10,
                alpha=0.6,
                color=color,
                label=str(cat),
            )
        handles, labels = ax.get_legend_handles_labels()
        if labels and not str(color_var).lower().startswith("cluster"):
            if str(color_var).lower().startswith("sous-"):
                ax.legend(
                    title=color_var,
                    bbox_to_anchor=(0.5, -0.15),
                    loc="upper center",
                    ncol=3,
                )
            else:
                ax.legend(title=color_var, bbox_to_anchor=(1.05, 1), loc="upper left")
    ax.set_xlabel(emb_df.columns[0])
    ax.set_ylabel(emb_df.columns[1])
    ax.set_title(title)
    fig.tight_layout()
    return fig


def plot_scatter_3d(
    emb_df: pd.DataFrame, df_active: pd.DataFrame, color_var: Optional[str], title: str
) -> plt.Figure:
    """Return a 3D scatter plot figure coloured by ``color_var``."""
    fig = plt.figure(figsize=(12, 6), dpi=200)
    ax = fig.add_subplot(111, projection="3d")
    if color_var is None or color_var not in df_active.columns:
        ax.scatter(
            emb_df.iloc[:, 0],
            emb_df.iloc[:, 1],
            emb_df.iloc[:, 2],
            s=10,
            alpha=0.6,
            color="tab:blue",
        )
    else:
        cats = df_active.loc[emb_df.index, color_var].astype("category")
        palette = sns.color_palette("tab10", len(cats.cat.categories))
        for cat, color in zip(cats.cat.categories, palette):
            mask = cats == cat
            ax.scatter(
                emb_df.loc[mask, emb_df.columns[0]],
                emb_df.loc[mask, emb_df.columns[1]],
                emb_df.loc[mask, emb_df.columns[2]],
                s=10,
                alpha=0.6,
                color=color,
                label=str(cat),
            )
        handles, labels = ax.get_legend_handles_labels()
        if labels and not str(color_var).lower().startswith("cluster"):
            if str(color_var).lower().startswith("sous-"):
                ax.legend(
                    title=color_var,
                    bbox_to_anchor=(0.5, -0.1),
                    loc="upper center",
                    ncol=3,
                )
            else:
                ax.legend(title=color_var, bbox_to_anchor=(1.05, 1), loc="upper left")
    ax.set_xlabel(emb_df.columns[0])
    ax.set_ylabel(emb_df.columns[1])
    ax.set_zlabel(emb_df.columns[2])
    ax.set_title(title)
    ax.view_init(elev=20, azim=60)
    fig.tight_layout()
    return fig


def plot_cluster_scatter_3d(
    emb_df: pd.DataFrame, labels: np.ndarray, title: str
) -> plt.Figure:
    """Return a 3D scatter plot coloured by cluster labels."""
    fig = plt.figure(figsize=(12, 6), dpi=200)
    ax = fig.add_subplot(111, projection="3d")
    unique = np.unique(labels)
    try:
        cmap = matplotlib.colormaps.get_cmap("tab10")
    except AttributeError:  # Matplotlib < 3.6
        cmap = matplotlib.cm.get_cmap("tab10")
    n_colors = cmap.N if hasattr(cmap, "N") else len(unique)
    centroids = []
    for i, lab in enumerate(unique):
        mask = labels == lab
        ax.scatter(
            emb_df.loc[mask, emb_df.columns[0]],
            emb_df.loc[mask, emb_df.columns[1]],
            emb_df.loc[mask, emb_df.columns[2]],
            s=10,
            alpha=0.6,
            color=cmap(i % n_colors),
            label=str(lab),
        )
        centroid = emb_df.loc[mask, emb_df.columns[:3]].mean().values
        centroids.append(centroid)
    if centroids:
        centroids = np.vstack(centroids)
        ax.scatter(
            centroids[:, 0],
            centroids[:, 1],
            centroids[:, 2],
            marker="x",
            s=60,
            color="black",
            zorder=3,
        )
    ax.set_xlabel(emb_df.columns[0])
    ax.set_ylabel(emb_df.columns[1])
    ax.set_zlabel(emb_df.columns[2])
    ax.set_title(title)
    ax.view_init(elev=20, azim=60)
    fig.tight_layout()
    return fig


def plot_cluster_scatter(
    emb_df: pd.DataFrame, labels: np.ndarray, title: str
) -> plt.Figure:
    """Return a 2D scatter plot coloured by cluster labels.

    Parameters
    ----------
    emb_df : pandas.DataFrame
        Embedding coordinates with at least two columns.
    labels : array-like
        Cluster labels for each observation.
    title : str
        Title of the figure.
    """
    fig, ax = plt.subplots(figsize=(12, 6), dpi=200)
    unique = np.unique(labels)
    try:
        cmap = matplotlib.colormaps.get_cmap("tab10")
    except AttributeError:  # Matplotlib < 3.6
        cmap = matplotlib.cm.get_cmap("tab10")
    n_colors = cmap.N if hasattr(cmap, "N") else len(unique)
    centroids = []
    for i, lab in enumerate(unique):
        mask = labels == lab
        ax.scatter(
            emb_df.loc[mask, emb_df.columns[0]],
            emb_df.loc[mask, emb_df.columns[1]],
            s=10,
            alpha=0.6,
            color=cmap(i % n_colors),
            label=str(lab),
        )
        centroid = emb_df.loc[mask, emb_df.columns[:2]].mean().values
        centroids.append(centroid)

    if centroids:
        centroids = np.vstack(centroids)
        ax.scatter(
            centroids[:, 0],
            centroids[:, 1],
            marker="x",
            s=60,
            color="black",
            zorder=3,
        )
    ax.set_xlabel(emb_df.columns[0])
    ax.set_ylabel(emb_df.columns[1])
    ax.set_title(title)
    fig.tight_layout()
    return fig




def plot_cluster_grid(
    emb_df: pd.DataFrame,
    km_labels: np.ndarray,
    ag_labels: np.ndarray,
    gmm_labels: np.ndarray,
    method: str,
    km_k: int,
    ag_k: int,
    gmm_k: int,
) -> plt.Figure:
    """Return a 2x2 grid comparing clustering algorithms."""

    fig, axes = plt.subplots(2, 2, figsize=(12, 12), dpi=200)
    axes = axes.ravel()

    def _plot(ax: plt.Axes, labels: np.ndarray, title: str) -> None:
        unique = np.unique(labels)
        try:
            cmap = matplotlib.colormaps.get_cmap("tab10")
        except AttributeError:  # pragma: no cover - older Matplotlib
            cmap = matplotlib.cm.get_cmap("tab10")
        n_colors = cmap.N if hasattr(cmap, "N") else len(unique)
        for i, lab in enumerate(unique):
            mask = labels == lab
            color = "lightgray" if lab == -1 else cmap(i % n_colors)
            ax.scatter(
                emb_df.loc[mask, emb_df.columns[0]],
                emb_df.loc[mask, emb_df.columns[1]],
                s=10,
                alpha=0.6,
                color=color,
                label=str(lab),
            )
        ax.set_xlabel(emb_df.columns[0])
        ax.set_ylabel(emb_df.columns[1])
        ax.set_title(title)

    _plot(
        axes[0],
        km_labels,
        f"{method.upper()} \u2013 K-Means (k={km_k})",
    )
    _plot(
        axes[1],
        ag_labels,
        f"{method.upper()} \u2013 Agglomerative (n={ag_k})",
    )
    _plot(
        axes[2],
        gmm_labels,
        f"{method.upper()} \u2013 Gaussian Mixture (k={gmm_k})",
    )
<<<<<<< HEAD
=======
    axes[3].axis("off")
>>>>>>> 7d708cb6

    fig.tight_layout()
    return fig


def cluster_segment_table(
    labels: Sequence[int] | pd.Series,
    segments: Sequence[str] | pd.Series,
) -> pd.DataFrame:
    """Return a cross-tabulation of segments per cluster."""
    if len(labels) != len(segments):
        raise ValueError("labels and segments must have same length")
    ser_labels = pd.Series(labels, name="cluster")
    ser_segments = pd.Series(segments, name="segment")
    return pd.crosstab(ser_labels, ser_segments)


def plot_cluster_segment_heatmap(table: pd.DataFrame, title: str) -> plt.Figure:
    """Return a heatmap visualising ``table`` counts."""
    import seaborn as sns

    fig, ax = plt.subplots(figsize=(8, 4), dpi=200)
    sns.heatmap(table, annot=True, fmt="d", cmap="Blues", ax=ax)
    ax.set_title(title)
    ax.set_xlabel("Segment")
    ax.set_ylabel("Cluster")
    fig.tight_layout()
    return fig


def segment_profile_table(
    df: pd.DataFrame,
    segment_col: str,
    variables: Sequence[str] | None = None,
) -> pd.DataFrame:
    """Return a table of mean values per segment for ``variables``."""
    if segment_col not in df.columns:
        raise KeyError(segment_col)
    if variables is None:
        variables = [
            c for c in df.select_dtypes(include="number").columns if c != segment_col
        ]
    if not variables:
        return pd.DataFrame(index=df[segment_col].unique())
    table = df.groupby(segment_col)[list(variables)].mean()
    return table


def plot_segment_profile_bars(profile: pd.DataFrame, title: str) -> plt.Figure:
    """Return a grouped bar chart from ``profile`` table."""
    fig, ax = plt.subplots(figsize=(8, 4), dpi=200)
    profile.T.plot(kind="bar", ax=ax)
    ax.set_xlabel("Variable")
    ax.set_ylabel("Mean value")
    ax.set_title(title)
    ax.legend(title="Segment")
    fig.tight_layout()
    return fig


def segment_image_figures(
    image_dir: Path, segments: Sequence[str]
) -> Dict[str, plt.Figure]:
    """Return a figure per segment image with counts in the title."""
    counts = pd.Series(segments).value_counts()
    total = len(segments)
    figures: Dict[str, plt.Figure] = {}
    for path in sorted(Path(image_dir).glob("*.png")):
        if not path.is_file():
            continue
        seg_name = path.stem.replace("_", " ")
        n = int(counts.get(seg_name, 0))
        pct = (n / total * 100) if total else 0.0
        img = plt.imread(path)
        fig, ax = plt.subplots(dpi=200)
        ax.imshow(img)
        ax.axis("off")
        ax.set_title(f"{seg_name}: {n} obs ({pct:.0f}%)")
        fig.tight_layout()
        figures[seg_name] = fig
    return figures


def generate_scatter_plots(
    emb: pd.DataFrame, dataset: str, method: str, out_dir: Path
) -> Dict[str, Path]:
    """Generate baseline and clustered scatter plots for ``emb``.

    The function saves four PNG files in ``out_dir`` named ``no_cluster_2d``,
    ``kmeans_2d``, ``agglomerative_2d`` and ``gmm_2d``.  It returns a mapping
    from those keys to the created file paths.
    """

    out_dir = Path(out_dir)
    out_dir.mkdir(parents=True, exist_ok=True)
    result: Dict[str, Path] = {}

    title = f"{dataset} – {method.upper()}"
    fig = plot_scatter_2d(emb.iloc[:, :2], emb, None, title)
    path = out_dir / "no_cluster_2d.png"
    fig.savefig(path, dpi=300)
    plt.close(fig)
    result["no_cluster_2d"] = path

    labels, k = tune_kmeans_clusters(
        emb.iloc[:, :2].values, range(2, min(15, len(emb)))
    )
    fig = plot_cluster_scatter(emb.iloc[:, :2], labels, f"{title} – KMeans (k={k})")
    path = out_dir / "kmeans_2d.png"
    fig.savefig(path, dpi=300)
    plt.close(fig)
    result["kmeans_2d"] = path

    labels, k = tune_agglomerative_clusters(
        emb.iloc[:, :2].values, range(2, min(15, len(emb)))
    )
    fig = plot_cluster_scatter(
        emb.iloc[:, :2], labels, f"{title} – Agglomerative (k={k})"
    )
    path = out_dir / "agglomerative_2d.png"
    fig.savefig(path, dpi=300)
    plt.close(fig)
    result["agglomerative_2d"] = path

    labels, k = tune_gmm_clusters(emb.iloc[:, :2].values, range(2, min(15, len(emb))))
    fig = plot_cluster_scatter(emb.iloc[:, :2], labels, f"{title} – GMM (k={k})")
    path = out_dir / "gmm_2d.png"
    fig.savefig(path, dpi=300)
    plt.close(fig)
    result["gmm_2d"] = path

    return result


def _extract_quant_coords(coords: pd.DataFrame, quant_vars: List[str]) -> pd.DataFrame:
    """Extract F1/F2 coordinates for quantitative variables if available."""
    cols = [c for c in ["F1", "F2"] if c in coords.columns]
    if len(cols) < 2:
        # fall back to the first available columns
        extra = [c for c in coords.columns if c not in cols][: 2 - len(cols)]
        cols.extend(extra)
    if len(cols) < 2:
        return pd.DataFrame(columns=["F1", "F2"])
    subset = coords.loc[[v for v in quant_vars if v in coords.index], cols]
    subset = subset.rename(columns={cols[0]: "F1", cols[1]: "F2"})
    return subset


def _corr_from_embeddings(
    emb: pd.DataFrame, df_active: pd.DataFrame, quant_vars: List[str]
) -> pd.DataFrame:
    """Return correlations of quantitative variables with the first two dims."""
    if emb.shape[1] < 2:
        return pd.DataFrame(columns=["F1", "F2"])
    data = {}
    f1 = emb.iloc[:, 0]
    f2 = emb.iloc[:, 1]
    for var in quant_vars:
        if var in df_active.columns:
            series = df_active.loc[emb.index, var]
            data[var] = [series.corr(f1), series.corr(f2)]
    if not data:
        return pd.DataFrame(columns=["F1", "F2"])
    return pd.DataFrame(data, index=["F1", "F2"]).T


def plot_scree(
    explained_variance: Sequence[float] | pd.Series,
    method_name: str,
    output_path: str | Path,
) -> Path:
    """Generate and save a scree plot for ``method_name``.

    The function writes the image to ``output_path`` and returns that path.
    ``explained_variance`` can be a sequence of eigenvalues or variance ratios.
    """

    values = np.asarray(explained_variance, dtype=float)
    if values.max() > 1.0:
        ratios = values / values.sum()
        kaiser = 100.0 / values.sum()
    else:
        ratios = values
        kaiser = None

    axes = np.arange(1, len(ratios) + 1)
    fig, ax = plt.subplots(figsize=(12, 6), dpi=200)
    ax.bar(
        axes,
        ratios * 100,
        color=sns.color_palette("deep")[0],
        edgecolor="black",
    )
    cum = np.cumsum(ratios)
    ax.plot(axes, cum * 100, "-o", color="#C04000")

    if kaiser is not None:
        ax.axhline(kaiser, color="red", ls="--", lw=0.8, label="Kaiser")

    # The 80% cumulative inertia marker is shown as a horizontal line at 80 on
    # the percentage scale (or ``0.8`` if the axis uses fractions).  Because the
    # y-axis here is expressed in percent, the line is drawn at ``y=80``.  For
    # MFA this replaces a former vertical marker placed at the component index
    # where cumulative inertia reached 80%.
    ax.axhline(80, color="green", ls="--", lw=0.8, label="80% cumul")

    ax.set_xlabel("Composante")
    ax.set_ylabel("% Variance expliquée")
    ax.set_title(f"Éboulis des variances – {method_name}")
    ax.set_xticks(list(axes))
    handles, labels = ax.get_legend_handles_labels()
    if labels:
        ax.legend(loc="upper right")
    fig.tight_layout()

    output = Path(output_path)
    output.parent.mkdir(parents=True, exist_ok=True)
    fig.savefig(output, dpi=300)
    plt.close(fig)
    return output


def plot_famd_contributions(contrib: pd.DataFrame, n: int = 10) -> plt.Figure:
    """Return a bar plot of variable contributions to F1 and F2.

    ``contrib`` is typically obtained from ``prince.FAMD.column_contributions``
    and may have integer component labels.  The function is tolerant to the
    number of components provided and only uses the first two.  When only one
    component is present a zero-filled second component is added to avoid index
    errors.
    """

    # Normalise column names to ``F1``/``F2`` ------------------------------
    if not {"F1", "F2"}.issubset(contrib.columns):
        cols = list(contrib.columns[:2])
        rename = {}
        if cols:
            rename[cols[0]] = "F1"
        if len(cols) > 1:
            rename[cols[1]] = "F2"
        contrib = contrib.rename(columns=rename)
    if "F2" not in contrib.columns:
        contrib["F2"] = 0.0

    # Aggregate contributions by variable --------------------------------
    grouped: dict[str, pd.Series] = {}
    for idx in contrib.index:
        var = idx.split("__", 1)[0]
        grouped.setdefault(var, pd.Series(dtype=float))
        grouped[var] = grouped[var].add(contrib.loc[idx, ["F1", "F2"]], fill_value=0)
    df = pd.DataFrame(grouped).T.fillna(0)

    # Order by total contribution and keep top ``n`` ---------------------
    sort_index = df.sum(axis=1).sort_values(ascending=False).index
    df = df.loc[sort_index].iloc[:n]

    fig, ax = plt.subplots(figsize=(12, 6), dpi=200)
    df[["F1", "F2"]].plot(kind="bar", ax=ax)
    ax.set_xticklabels(ax.get_xticklabels(), rotation=45, ha="right")
    ax.set_ylabel("% Contribution")
    ax.set_title("Contributions des variables – FAMD (F1 et F2)")
    handles, labels = ax.get_legend_handles_labels()
    if labels:
        ax.legend(title="Axe")
    fig.tight_layout()
    return fig


def plot_embedding(
    coords_df: pd.DataFrame,
    color_by: Optional[Sequence[Any]] = None,
    title: str = "",
    output_path: str | Path = "",
) -> Path:
    """Generate and save a 2D scatter plot from ``coords_df``.

    Parameters
    ----------
    coords_df:
        DataFrame with two columns representing the embedding.
    color_by:
        Optional sequence of labels used to colour the points.
    title:
        Title of the figure.
    output_path:
        Destination path for the saved image.
    """

    fig, ax = plt.subplots(figsize=(12, 6), dpi=200)
    if color_by is None:
        ax.scatter(coords_df.iloc[:, 0], coords_df.iloc[:, 1], s=10, alpha=0.6)
    else:
        labels = pd.Series(list(color_by), index=coords_df.index)
        if labels.dtype.kind in {"O", "b"} or str(labels.dtype).startswith("category"):
            cats = labels.astype("category")
            palette = sns.color_palette("tab10", len(cats.cat.categories))
            for cat, color in zip(cats.cat.categories, palette):
                mask = cats == cat
                ax.scatter(
                    coords_df.loc[mask, coords_df.columns[0]],
                    coords_df.loc[mask, coords_df.columns[1]],
                    s=10,
                    alpha=0.6,
                    color=color,
                    label=str(cat),
                )
            handles, labs = ax.get_legend_handles_labels()
            if labs:
                ax.legend(
                    title=getattr(labels, "name", ""),
                    bbox_to_anchor=(1.05, 1),
                    loc="upper left",
                )
        else:
            sc = ax.scatter(
                coords_df.iloc[:, 0],
                coords_df.iloc[:, 1],
                c=labels,
                cmap="viridis",
                s=10,
                alpha=0.6,
            )
            fig.colorbar(sc, ax=ax)

    ax.set_xlabel(coords_df.columns[0])
    ax.set_ylabel(coords_df.columns[1])
    ax.set_title(title)
    fig.tight_layout()

    output = Path(output_path)
    output.parent.mkdir(parents=True, exist_ok=True)
    fig.savefig(output, dpi=300)
    plt.close(fig)
    return output


def _factor_method_figures(
    method: str,
    res: Dict[str, Any],
    df_active: pd.DataFrame,
    quant_vars: List[str],
    qual_vars: List[str],
    out: Optional[Path],
    cluster_k: int | None,
    segments: Optional[pd.Series],
    color_var: Optional[str],
) -> Dict[str, plt.Figure]:
    figures: Dict[str, plt.Figure] = {}

    def _save(fig: plt.Figure, name: str) -> Optional[Path]:
        if out is None:
            return None
        sub = out / method.lower()
        sub.mkdir(parents=True, exist_ok=True)
        path = sub / f"{name}.png"
        fig.savefig(path, dpi=300)
        plt.close(fig)
        return path

    emb = res.get("embeddings")
    if isinstance(emb, pd.DataFrame) and emb.shape[1] >= 2:
        title = f"Projection des affaires – {method.upper()}"
        fig = plot_scatter_2d(emb.iloc[:, :2], df_active, color_var, title)
        figures[f"{method}_scatter_2d"] = fig
        _save(fig, f"{method}_scatter_2d")
        max_k = cluster_k if cluster_k is not None else min(15, len(emb) - 1)
        km_labels, km_k, km_curve = optimize_clusters(
            "kmeans", emb.iloc[:, :2].values, range(2, max_k + 1)
        )
        ag_labels, ag_k, ag_curve = optimize_clusters(
            "agglomerative", emb.iloc[:, :2].values, range(2, max_k + 1)
        )
        gmm_labels, gmm_k, gmm_curve = optimize_clusters(
            "gmm", emb.iloc[:, :2].values, range(2, max_k + 1)
        )

        grid_fig = plot_cluster_grid(
            emb.iloc[:, :2],
            km_labels,
            ag_labels,
            gmm_labels,
            method,
            km_k,
            ag_k,
            gmm_k,
        )
        figures[f"{method}_cluster_grid"] = grid_fig
        _save(grid_fig, f"{method}_cluster_grid")

        km_eval = plot_cluster_evaluation(km_curve, "kmeans", km_k)
        ag_eval = plot_cluster_evaluation(ag_curve, "agglomerative", ag_k)
        gmm_eval = plot_cluster_evaluation(gmm_curve, "gmm", gmm_k)
        figures[f"{method}_kmeans_silhouette"] = km_eval
        figures[f"{method}_agglomerative_silhouette"] = ag_eval
        figures[f"{method}_gmm_silhouette"] = gmm_eval

        metrics_fig = plot_cluster_metrics_grid(
            {
                "kmeans": km_curve,
                "agglomerative": ag_curve,
                "gmm": gmm_curve,
            },
            {
                "kmeans": km_k,
                "agglomerative": ag_k,
                "gmm": gmm_k,
            },
        )
        summary_fig = plot_analysis_summary(None, None, metrics_fig)
        figures[f"{method}_analysis_summary"] = summary_fig
        _save(summary_fig, f"{method}_analysis_summary")
        _save(km_eval, f"{method}_kmeans_silhouette")
        _save(ag_eval, f"{method}_agglomerative_silhouette")
        _save(gmm_eval, f"{method}_gmm_silhouette")

        labels = km_labels
        if segments is not None:
            table = cluster_segment_table(labels, segments.loc[emb.index])
            heat = plot_cluster_segment_heatmap(
                table,
                f"Segments vs clusters – {method.upper()} (K-Means)",
            )
            figures[f"{method}_cluster_segments"] = heat
            _save(heat, f"{method}_cluster_segments_kmeans")
        if emb.shape[1] >= 3:
            fig3d = plot_scatter_3d(
                emb.iloc[:, :3],
                df_active,
                color_var,
                f"Projection 3D – {method.upper()}",
            )
            figures[f"{method}_scatter_3d"] = fig3d
            _save(fig3d, f"{method}_scatter_3d")
            cfig3d = plot_cluster_scatter_3d(
                emb.iloc[:, :3],
                km_labels,
                f"Projection 3D – {method.upper()} (K-Means, k={km_k})",
            )
            figures[f"{method}_clusters_3d"] = cfig3d
            _save(cfig3d, f"{method}_clusters_kmeans_k{km_k}_3d")

    coords = res.get("loadings")
    if coords is None:
        coords = res.get("column_coords")
    if isinstance(coords, pd.DataFrame):
        qcoords = _extract_quant_coords(coords, quant_vars)
        if qcoords.empty and isinstance(emb, pd.DataFrame):
            qcoords = _corr_from_embeddings(emb, df_active, quant_vars)
    elif isinstance(emb, pd.DataFrame):
        qcoords = _corr_from_embeddings(emb, df_active, quant_vars)
    else:
        qcoords = pd.DataFrame()
    if not qcoords.empty and "model" in res:
        dest = (
            out / method.lower() / f"{method}_correlation.png"
            if out
            else Path(f"{method}_correlation.png")
        )
        corr_path = plot_correlation_circle(
            res["model"], quant_vars, dest, coords=qcoords
        )
        figures[f"{method}_correlation"] = corr_path
    inertia = res.get("inertia")
    if isinstance(inertia, pd.Series) and not inertia.empty:
        dest = (
            out / method.lower() / f"{method}_scree.png"
            if out
            else Path(f"{method}_scree.png")
        )
        scree_path = plot_scree(inertia, method.upper(), dest)
        figures[f"{method}_scree"] = scree_path
    contrib_fig = None
    if method == "famd":
        contrib = res.get("contributions")
        if isinstance(contrib, pd.DataFrame) and not contrib.empty:
            contrib_fig = plot_famd_contributions(contrib)
            figures[f"{method}_contributions"] = contrib_fig

    # Combined analysis summary page ------------------------------------
    summary_fig = plot_analysis_summary(
        corr_path if "corr_path" in locals() else None,
        scree_path if "scree_path" in locals() else None,
        metrics_fig,
        contrib_fig,
    )
    figures[f"{method}_analysis_summary"] = summary_fig
    _save(summary_fig, f"{method}_analysis_summary")

    _save(km_eval, f"{method}_kmeans_silhouette")
    _save(gmm_eval, f"{method}_gmm_silhouette")

    # Save individual contribution figure if available -------------------
    if contrib_fig is not None:
        _save(contrib_fig, f"{method}_contributions")

    return figures


def _nonlin_method_figures(
    method: str,
    res: Dict[str, Any],
    df_active: pd.DataFrame,
    out: Optional[Path],
    cluster_k: int | None,
    segments: Optional[pd.Series],
    color_var: Optional[str],
) -> Dict[str, plt.Figure]:
    figures: Dict[str, plt.Figure] = {}

    def _save(fig: plt.Figure, name: str) -> Optional[Path]:
        if out is None:
            return None
        sub = out / method.lower()
        sub.mkdir(parents=True, exist_ok=True)
        path = sub / f"{name}.png"
        fig.savefig(path, dpi=300)
        plt.close(fig)
        return path

    emb = res.get("embeddings")
    if isinstance(emb, pd.DataFrame) and emb.shape[1] >= 2:
        title = f"Projection des affaires – {method.upper()}"
        fig = plot_scatter_2d(emb.iloc[:, :2], df_active, color_var, title)
        figures[f"{method}_scatter_2d"] = fig
        _save(fig, f"{method}_scatter_2d")
        max_k = cluster_k if cluster_k is not None else min(15, len(emb) - 1)
        km_labels, km_k, km_curve = optimize_clusters(
            "kmeans", emb.iloc[:, :2].values, range(2, max_k + 1)
        )
        ag_labels, ag_k, ag_curve = optimize_clusters(
            "agglomerative", emb.iloc[:, :2].values, range(2, max_k + 1)
        )
        gmm_labels, gmm_k, gmm_curve = optimize_clusters(
            "gmm", emb.iloc[:, :2].values, range(2, max_k + 1)
        )

        grid_fig = plot_cluster_grid(
            emb.iloc[:, :2],
            km_labels,
            ag_labels,
            gmm_labels,
            method,
            km_k,
            ag_k,
            gmm_k,
        )
        figures[f"{method}_cluster_grid"] = grid_fig
        _save(grid_fig, f"{method}_cluster_grid")
        labels = km_labels
        title = (
            f"Projection {method.upper()} – coloration par clusters (K-Means, k={km_k})"
        )
        save_name = f"{method}_clusters_kmeans_k{km_k}"
        cfig = plot_cluster_scatter(emb.iloc[:, :2], labels, title)
        figures[save_name] = cfig
        _save(cfig, save_name)

        km_eval = plot_cluster_evaluation(km_curve, "kmeans", km_k)
        ag_eval = plot_cluster_evaluation(ag_curve, "agglomerative", ag_k)
        gmm_eval = plot_cluster_evaluation(gmm_curve, "gmm", gmm_k)
        figures[f"{method}_kmeans_silhouette"] = km_eval
        figures[f"{method}_agglomerative_silhouette"] = ag_eval
        figures[f"{method}_gmm_silhouette"] = gmm_eval

        metrics_fig = plot_cluster_metrics_grid(
            {
                "kmeans": km_curve,
                "agglomerative": ag_curve,
                "gmm": gmm_curve,
            },
            {
                "kmeans": km_k,
                "agglomerative": ag_k,
                "gmm": gmm_k,
            },
        )

        summary_fig = plot_analysis_summary(None, None, metrics_fig)
        figures[f"{method}_analysis_summary"] = summary_fig
        _save(summary_fig, f"{method}_analysis_summary")
        _save(km_eval, f"{method}_kmeans_silhouette")
        _save(ag_eval, f"{method}_agglomerative_silhouette")
        _save(gmm_eval, f"{method}_gmm_silhouette")
        if segments is not None:
            table = cluster_segment_table(labels, segments.loc[emb.index])
            heat = plot_cluster_segment_heatmap(
                table,
                f"Segments vs clusters – {method.upper()} (K-Means)",
            )
            figures[f"{method}_cluster_segments"] = heat
            _save(heat, f"{method}_cluster_segments_kmeans")
        if emb.shape[1] >= 3:
            fig3d = plot_scatter_3d(
                emb.iloc[:, :3],
                df_active,
                color_var,
                f"Projection 3D – {method.upper()}",
            )
            figures[f"{method}_scatter_3d"] = fig3d
            _save(fig3d, f"{method}_scatter_3d")
            cfig3d = plot_cluster_scatter_3d(
                emb.iloc[:, :3],
                km_labels,
                f"Projection 3D – {method.upper()} (K-Means, k={km_k})",
            )
            figures[f"{method}_clusters_3d"] = cfig3d
            _save(cfig3d, f"{method}_clusters_kmeans_k{km_k}_3d")

    return figures


def generate_figures(
    factor_results: Dict[str, Dict[str, Any]],
    nonlin_results: Dict[str, Dict[str, Any]],
    df_active: pd.DataFrame,
    quant_vars: List[str],
    qual_vars: List[str],
    output_dir: Optional[Path] = None,
    *,
    cluster_k: int | None = None,
    segment_col: str | None = None,
    n_jobs: Optional[int] = None,
    backend: str = "loky",
) -> Dict[str, plt.Figure]:
    """Generate and optionally save comparative visualization figures.

    Parameters
    ----------
    output_dir : Path or None, optional
        Directory where figures will be saved.
    cluster_k : int or None, optional
        If ``None``, the number of clusters is tuned automatically up to a
        maximum of 10. Otherwise ``cluster_k`` is treated as the upper bound for
        the search range.
    segment_col : str or None, optional
        Name of the column in ``df_active`` containing business segments.
        When provided, a heatmap comparing clusters to segments is generated for
        each method.
    n_jobs : int or None, optional
        Number of parallel workers to use. Defaults to all available cores.
    backend : str, optional
        Joblib backend used for parallelisation. Defaults to ``"loky"`` which
        launches separate processes.
    """
    color_var = None
    figures: Dict[str, plt.Figure] = {}
    out = Path(output_dir) if output_dir is not None else None
    segments = (
        df_active[segment_col]
        if segment_col is not None and segment_col in df_active.columns
        else None
    )

    tasks = []
    for method, res in factor_results.items():
        tasks.append(
            delayed(_factor_method_figures)(
                method,
                res,
                df_active,
                quant_vars,
                qual_vars,
                out,
                cluster_k,
                segments,
                color_var,
            )
        )

    for method, res in nonlin_results.items():
        tasks.append(
            delayed(_nonlin_method_figures)(
                method,
                res,
                df_active,
                out,
                cluster_k,
                segments,
                color_var,
            )
        )

    n_jobs = n_jobs if n_jobs is not None else -1
    with Parallel(n_jobs=n_jobs, backend=backend) as parallel:
        for res_dict in parallel(tasks):
            figures.update(res_dict)

    return figures


# ---------------------------------------------------------------------------
# unsupervised_cv.py
# ---------------------------------------------------------------------------
"""Unsupervised cross-validation and temporal robustness tests."""

from typing import Sequence, Tuple, Optional, Dict

import numpy as np
import pandas as pd
from sklearn.decomposition import PCA
from sklearn.model_selection import KFold
from sklearn.preprocessing import OneHotEncoder, StandardScaler
from scipy.spatial.distance import pdist

__all__ = [
    "unsupervised_cv_and_temporal_tests",
    "cluster_evaluation_metrics",
    "optimize_clusters",
    "dbscan_evaluation_metrics",
    "plot_cluster_evaluation",
    "plot_combined_silhouette",
    "plot_pca_stability_bars",
]


def _find_date_column(df: pd.DataFrame) -> Optional[str]:
    """Return the first column name containing 'date' (case-insensitive)."""
    for col in df.columns:
        if "date" in col.lower():
            return col
    return None


def _fit_preprocess(
    df: pd.DataFrame, quant_vars: Sequence[str], qual_vars: Sequence[str]
) -> Tuple[np.ndarray, Optional[StandardScaler], Optional[OneHotEncoder]]:
    """Scale numeric columns and one-hot encode categoricals."""
    scaler: Optional[StandardScaler] = None
    encoder: Optional[OneHotEncoder] = None

    X_num = np.empty((len(df), 0))
    if quant_vars:
        scaler = StandardScaler()
        X_num = scaler.fit_transform(df[quant_vars])

    X_cat = np.empty((len(df), 0))
    if qual_vars:
        try:
            encoder = OneHotEncoder(sparse_output=False, handle_unknown="ignore")
        except TypeError:  # pragma: no cover - older scikit-learn
            encoder = OneHotEncoder(handle_unknown="ignore")
        X_cat = encoder.fit_transform(df[qual_vars])

    if X_num.size and X_cat.size:
        X = np.hstack([X_num, X_cat])
    elif X_num.size:
        X = X_num
    else:
        X = X_cat

    return X, scaler, encoder


def _transform(
    df: pd.DataFrame,
    quant_vars: Sequence[str],
    qual_vars: Sequence[str],
    scaler: Optional[StandardScaler],
    encoder: Optional[OneHotEncoder],
) -> np.ndarray:
    """Apply preprocessing fitted on the training data."""
    X_num = np.empty((len(df), 0))
    if quant_vars and scaler is not None:
        X_num = scaler.transform(df[quant_vars])

    X_cat = np.empty((len(df), 0))
    if qual_vars and encoder is not None:
        X_cat = encoder.transform(df[qual_vars])

    if X_num.size and X_cat.size:
        return np.hstack([X_num, X_cat])
    if X_num.size:
        return X_num
    return X_cat


def _axis_similarity(a: np.ndarray, b: np.ndarray) -> float:
    """Return the mean absolute cosine similarity between corresponding axes."""
    sims = []
    for v1, v2 in zip(a, b):
        num = np.abs(np.dot(v1, v2))
        denom = np.linalg.norm(v1) * np.linalg.norm(v2) + 1e-12
        sims.append(num / denom)
    return float(np.mean(sims)) if sims else float("nan")


def _distance_discrepancy(X1: np.ndarray, X2: np.ndarray) -> float:
    """Return the relative Frobenius norm between distance matrices."""
    d1 = pdist(X1)
    d2 = pdist(X2)
    norm = np.linalg.norm(d2) + 1e-12
    return float(np.linalg.norm(d1 - d2) / norm)


def unsupervised_cv_and_temporal_tests(
    df_active: pd.DataFrame,
    quant_vars: Sequence[str],
    qual_vars: Sequence[str],
    *,
    n_splits: int = 5,
) -> Dict[str, Dict[str, float]]:
    """Assess stability of PCA/UMAP with cross-validation and temporal splits."""

    logger = logging.getLogger(__name__)

    if not isinstance(df_active, pd.DataFrame):
        raise TypeError("df_active must be a DataFrame")

    kf: Optional[KFold]
    if n_splits < 2:
        logger.warning("n_splits < 2; skipping cross-validation")
        kf = None
    else:
        kf = KFold(n_splits=n_splits, shuffle=True)

    pca_axis_scores: list[float] = []
    pca_dist_scores: list[float] = []
    pca_var_ratio: list[float] = []
    umap_dist_scores: list[float] = []

    try:
        import umap  # type: ignore
    except Exception as exc:  # pragma: no cover - optional dependency
        logger.warning("UMAP unavailable: %s", exc)
        umap = None  # type: ignore

    if kf is not None:

        def _process_split(
            train_idx: np.ndarray, test_idx: np.ndarray
        ) -> tuple[float, float, float, float]:
            df_train = df_active.iloc[train_idx]
            df_test = df_active.iloc[test_idx]

            X_train, scaler, encoder = _fit_preprocess(df_train, quant_vars, qual_vars)
            X_test = _transform(df_test, quant_vars, qual_vars, scaler, encoder)

            n_comp = min(2, X_train.shape[1]) or 1
            pca_train = PCA(n_components=n_comp).fit(X_train)
            emb_proj = pca_train.transform(X_test)

            pca_test = PCA(n_components=n_comp)
            emb_test = pca_test.fit_transform(X_test)

            axis_score = _axis_similarity(pca_train.components_, pca_test.components_)
            dist_score = _distance_discrepancy(emb_proj, emb_test)
            var_ratio = (
                float(pca_train.explained_variance_ratio_[0])
                if pca_train.explained_variance_ratio_.size
                else float("nan")
            )

            umap_score = float("nan")
            if umap is not None:
                reducer_train = umap.UMAP(n_components=2, n_jobs=-1)
                reducer_train.fit(X_train)
                emb_umap_proj = reducer_train.transform(X_test)
                reducer_test = umap.UMAP(n_components=2, n_jobs=-1)
                emb_umap_test = reducer_test.fit_transform(X_test)
                umap_score = _distance_discrepancy(emb_umap_proj, emb_umap_test)

            return axis_score, dist_score, var_ratio, umap_score

        with Parallel(n_jobs=-1) as parallel:
            results = parallel(
                delayed(_process_split)(tr, te) for tr, te in kf.split(df_active)
            )
        for axis, dist, var, um in results:
            pca_axis_scores.append(axis)
            pca_dist_scores.append(dist)
            if not np.isnan(var):
                pca_var_ratio.append(var)
            if not np.isnan(um):
                umap_dist_scores.append(um)

    cv_stability = {
        "pca_axis_corr_mean": (
            float(np.nanmean(pca_axis_scores)) if pca_axis_scores else float("nan")
        ),
        "pca_axis_corr_std": (
            float(np.nanstd(pca_axis_scores)) if pca_axis_scores else float("nan")
        ),
        "pca_var_first_axis_mean": (
            float(np.nanmean(pca_var_ratio)) if pca_var_ratio else float("nan")
        ),
        "pca_var_first_axis_std": (
            float(np.nanstd(pca_var_ratio)) if pca_var_ratio else float("nan")
        ),
        "pca_distance_mse_mean": (
            float(np.mean(pca_dist_scores)) if pca_dist_scores else float("nan")
        ),
        "pca_distance_mse_std": (
            float(np.std(pca_dist_scores)) if pca_dist_scores else float("nan")
        ),
        "umap_distance_mse_mean": (
            float(np.mean(umap_dist_scores)) if umap_dist_scores else float("nan")
        ),
        "umap_distance_mse_std": (
            float(np.std(umap_dist_scores)) if umap_dist_scores else float("nan")
        ),
    }

    # Temporal robustness -------------------------------------------------
    date_col = _find_date_column(df_active)
    temporal_shift: Optional[Dict[str, float]] = None
    if date_col:
        df_sorted = df_active.sort_values(date_col)
        split_point = len(df_sorted) // 2
        df_old = df_sorted.iloc[:split_point]
        df_new = df_sorted.iloc[split_point:]

        X_old, scaler, encoder = _fit_preprocess(df_old, quant_vars, qual_vars)
        X_new = _transform(df_new, quant_vars, qual_vars, scaler, encoder)

        n_comp = min(2, X_old.shape[1]) or 1
        pca_old = PCA(n_components=n_comp).fit(X_old)
        emb_proj = pca_old.transform(X_new)

        pca_new = PCA(n_components=n_comp)
        emb_new = pca_new.fit_transform(X_new)

        axis_corr = _axis_similarity(pca_old.components_, pca_new.components_)
        dist_diff = _distance_discrepancy(emb_proj, emb_new)
        mean_shift = float(
            np.linalg.norm(
                emb_proj.mean(axis=0) - pca_old.transform(X_old).mean(axis=0)
            )
        )

        umap_dist = float("nan")
        if umap is not None:
            reducer_old = umap.UMAP(n_components=2, n_jobs=-1)
            reducer_old.fit(X_old)
            emb_proj_umap = reducer_old.transform(X_new)
            reducer_new = umap.UMAP(n_components=2, n_jobs=-1)
            emb_new_umap = reducer_new.fit_transform(X_new)
            umap_dist = _distance_discrepancy(emb_proj_umap, emb_new_umap)

        temporal_shift = {
            "pca_axis_corr": axis_corr,
            "pca_distance_mse": dist_diff,
            "pca_mean_shift": mean_shift,
            "umap_distance_mse": umap_dist,
        }

    return {"cv_stability": cv_stability, "temporal_shift": temporal_shift}


# ---------------------------------------------------------------------------
# pdf_report.py
# ---------------------------------------------------------------------------
"""Utilities to build a consolidated PDF report of phase 4 results."""


import datetime
import logging
import os
import tempfile
from contextlib import suppress
from pathlib import Path
from typing import Mapping, Union

import matplotlib

matplotlib.use("Agg")
import matplotlib.pyplot as plt
from matplotlib.backends.backend_pdf import PdfPages
import pandas as pd


def _table_to_figure(df: pd.DataFrame, title: str) -> plt.Figure:
    """Return a Matplotlib figure displaying ``df`` as a table.

    Parameters
    ----------
    df : pandas.DataFrame
        Table to render.
    title : str
        Title of the figure.
    """
    # height grows with number of rows
    fig_height = 0.4 * len(df) + 1.5
    fig_height = min(fig_height, 8.27)
    fig, ax = plt.subplots(figsize=(11.69, fig_height), dpi=200)
    ax.axis("off")
    ax.set_title(title)

    table = ax.table(
        cellText=df.values,
        colLabels=list(df.columns),
        rowLabels=list(df.index),
        cellLoc="center",
        rowLoc="center",
        loc="center",
    )
    table.scale(1, 1.2)
    fig.tight_layout()
    return fig


def format_metrics_table(df: pd.DataFrame) -> pd.DataFrame:
    """Return ``df`` with values formatted as strings for display."""
    formatted = df.copy()
    for col in formatted.columns:
        series = formatted[col]
        if col == "variance_cumulee_%":
            formatted[col] = series.map(
                lambda x: f"{int(round(x))}" if pd.notna(x) else ""
            )
        elif col == "nb_axes_kaiser":
            formatted[col] = series.map(lambda x: f"{int(x)}" if pd.notna(x) else "")
        elif pd.api.types.is_integer_dtype(series):
            formatted[col] = series.map(lambda x: f"{int(x)}" if pd.notna(x) else "")
        elif pd.api.types.is_float_dtype(series):
            formatted[col] = series.map(lambda x: f"{x:.2f}" if pd.notna(x) else "")
        else:
            formatted[col] = series.astype(str).replace("nan", "")
    return formatted


def export_report_to_pdf(
    figures: Mapping[str, Union[plt.Figure, str, Path]],
    tables: Mapping[str, Union[pd.DataFrame, str, Path]],
    output_path: str | Path,
) -> Path | None:
    """Create a structured PDF gathering all figures and tables from phase 4.

    The function tries to use :mod:`fpdf` for advanced layout. If ``fpdf`` is not
    available, it falls back to :class:`matplotlib.backends.backend_pdf.PdfPages`
    (used in earlier versions).

    Parameters
    ----------
    figures : mapping
        Mapping from figure name to either a Matplotlib :class:`~matplotlib.figure.Figure`
        or a path to an existing image file.
    tables : mapping
        Mapping from table name to a :class:`pandas.DataFrame` or a CSV file path.
    output_path : str or :class:`pathlib.Path`
        Destination path of the PDF file.
        Pages are added in portrait mode by default but switch to landscape when
        a table has many columns.

    Returns
    -------
    pathlib.Path
        Path to the generated PDF.
    """

    if not isinstance(output_path, (str, Path)):
        raise TypeError("output_path must be a path-like object")

    out = Path(output_path)
    out.parent.mkdir(parents=True, exist_ok=True)

    logger.info("Exporting PDF report to %s", out)

    plt.close("all")

    METHODS = {
        "pca",
        "mca",
        "famd",
        "mfa",
        "umap",
        "pacmap",
        "phate",
        "tsne",
        "trimap",
    }

    def _to_image(src: Path | plt.Figure | None) -> np.ndarray | None:
        if src is None:
            return None
        if isinstance(src, (str, Path)):
            return plt.imread(str(src))
        buf = io.BytesIO()
        src.savefig(buf, format="png", dpi=200)
        buf.seek(0)
        img = plt.imread(buf)
        buf.close()
        return img

    def _combine_scatter(fig2d: Path | plt.Figure | None, fig3d: Path | plt.Figure | None) -> plt.Figure | None:
        img2d = _to_image(fig2d)
        img3d = _to_image(fig3d)
        if img2d is None and img3d is None:
            return None
        if img2d is not None and img3d is not None:
            fig, axes = plt.subplots(1, 2, figsize=(11, 8.5), dpi=200)
            axes[0].imshow(img2d)
            axes[0].axis("off")
            axes[1].imshow(img3d)
            axes[1].axis("off")
        else:
            fig, ax = plt.subplots(figsize=(11, 8.5), dpi=200)
            img = img2d if img2d is not None else img3d
            ax.imshow(img)
            ax.axis("off")
        fig.tight_layout()
        return fig

    def _fig_to_path(fig: plt.Figure | Path | str | None, tmp_list: list[str]) -> str | None:
        if fig is None:
            return None
        if isinstance(fig, (str, Path)):
            return str(fig)
        tmp = tempfile.NamedTemporaryFile(suffix=".png", delete=False)
        fig.savefig(tmp.name, dpi=200, bbox_inches="tight")
        plt.close(fig)
        tmp_list.append(tmp.name)
        return tmp.name

    grouped: dict[str, dict[str, dict[str, Union[plt.Figure, Path, str]]]] = {}
    used_keys: set[str] = set()

    for key, fig in figures.items():
        parts = key.split("_")
        dataset = "main"
        method = None
        idx = 0
        for i, part in enumerate(parts):
            if part.lower() in METHODS:
                method = part.lower()
                dataset = "_".join(parts[:i]) or "main"
                idx = i + 1
                break
        if method is None:
            continue
        fig_type = "_".join(parts[idx:])
        grouped.setdefault(dataset, {}).setdefault(method, {})[fig_type] = fig
        used_keys.add(key)

    remaining = {k: v for k, v in figures.items() if k not in used_keys}

    try:
        from fpdf import FPDF  # type: ignore

        pdf = FPDF(orientation="L", format="A4", unit="mm")
        pdf.set_auto_page_break(auto=True, margin=10)

        def _add_title(text: str, size: int = 14) -> None:
            pdf.set_font("Helvetica", "B", size)
            pdf.cell(0, 10, txt=text, ln=1, align="C")

        pdf.add_page()
        _add_title("Rapport d'analyse Phase 4 – Résultats Dimensionnels", 16)
        pdf.set_font("Helvetica", size=12)
        today = datetime.datetime.now().strftime("%Y-%m-%d")
        pdf.cell(0, 10, f"Généré le {today}", ln=1, align="C")

        for name, table in tables.items():
            if isinstance(table, (str, Path)):
                try:
                    table = pd.read_csv(table)
                except Exception:
                    continue
            if not isinstance(table, pd.DataFrame):
                continue
            pdf.add_page()
            _add_title(name)
            pdf.set_font("Courier", size=8)
            for line in table.to_string().splitlines():
                pdf.cell(0, 4, line, ln=1)

        tmp_paths: list[str] = []

        for dataset in sorted(grouped):
            for method in sorted(grouped[dataset]):
                items = grouped[dataset][method]
                pages = [
                    (_combine_scatter(items.get("scatter_2d"), items.get("scatter_3d")), "Nuages de points bruts"),
                    (items.get("cluster_grid"), "Nuages clusterisés"),
                    (items.get("analysis_summary"), "Analyse détaillée"),
                ]
                for fig, label in pages:
                    img = _fig_to_path(fig, tmp_paths)
                    if img:
                        pdf.add_page()
                        _add_title(f"{dataset} – {method.upper()} – {label}")
                        pdf.image(img, w=180)

        for name, fig in remaining.items():
            img = _fig_to_path(fig, tmp_paths)
            if img:
                pdf.add_page()
                _add_title(name)
                pdf.image(img, w=180)

        pdf.output(str(out))

        for p in tmp_paths:
            with suppress(OSError):
                os.remove(p)

        plt.close("all")

    except Exception:  # pragma: no cover - fallback when FPDF not installed
        logger.info("FPDF not available, falling back to PdfPages")

        with PdfPages(out) as pdf_backend:
            fig, ax = plt.subplots(figsize=(11.69, 8.27), dpi=200)
            today = datetime.datetime.now().strftime("%Y-%m-%d")
            ax.text(0.5, 0.6, "Rapport des analyses – Phase 4", fontsize=20, ha="center", va="center")
            ax.text(0.5, 0.4, f"Généré le {today}", fontsize=12, ha="center", va="center")
            ax.axis("off")
            pdf_backend.savefig(fig, dpi=300)
            plt.close(fig)

            def _save_page(title: str, fig: plt.Figure | Path | str | None) -> None:
                if fig is None:
                    return
                if isinstance(fig, (str, Path)):
                    img = plt.imread(fig)
                    f, ax = plt.subplots()
                    ax.imshow(img)
                    ax.axis("off")
                    f.suptitle(title, fontsize=12)
                    pdf_backend.savefig(f, dpi=300)
                    plt.close(f)
                else:
                    fig.suptitle(title, fontsize=12)
                    pdf_backend.savefig(fig, dpi=300)
                    plt.close(fig)

            for dataset in sorted(grouped):
                for method in sorted(grouped[dataset]):
                    items = grouped[dataset][method]
                    pages = [
                        (_combine_scatter(items.get("scatter_2d"), items.get("scatter_3d")), "Nuages de points bruts"),
                        (items.get("cluster_grid"), "Nuages clusterisés"),
                        (items.get("analysis_summary"), "Analyse détaillée"),
                    ]
                    for fig, label in pages:
                        _save_page(f"{dataset} – {method.upper()} – {label}", fig)

            for name, fig in remaining.items():
                _save_page(name, fig)

            for name, table in tables.items():
                if isinstance(table, (str, Path)):
                    try:
                        table = pd.read_csv(table)
                    except Exception:
                        continue
                if not isinstance(table, pd.DataFrame):
                    continue
                tfig = _table_to_figure(table, name)
                pdf_backend.savefig(tfig, dpi=300)
                plt.close(tfig)

        plt.close("all")

    return out


# ---------------------------------------------------------------------------
# best_params.py
# ---------------------------------------------------------------------------
import csv
import json
from pathlib import Path
from typing import Any, Dict


def _parse_value(value: str) -> Any:
    v = value.strip()
    if v.lower() in {"", "null"}:
        return None
    if v.lower() == "true":
        return True
    if v.lower() == "false":
        return False
    if (v.startswith('"') and v.endswith('"')) or (
        v.startswith("'") and v.endswith("'")
    ):
        return v[1:-1]
    try:
        return int(v)
    except ValueError:
        pass
    try:
        return float(v)
    except ValueError:
        pass
    try:
        return json.loads(v)
    except Exception:
        return v


def load_best_params(
    csv_path: Path | str = Path(__file__).with_name("best_params.csv"),
) -> Dict[str, Dict[str, Any]]:
    csv_path = Path(csv_path)
    params: Dict[str, Dict[str, Any]] = {}
    if not csv_path.exists():
        return params
    with open(csv_path, newline="", encoding="utf-8") as fh:
        reader = csv.DictReader(fh)
        for row in reader:
            method = row["method"].strip().upper()
            param = row["param"].strip()
            value = _parse_value(row["value"])
            params.setdefault(method, {})[param] = value
    return params


BEST_PARAMS = load_best_params()
BEST_PARAMS.pop("PCAMIX", None)<|MERGE_RESOLUTION|>--- conflicted
+++ resolved
@@ -2694,10 +2694,6 @@
         gmm_labels,
         f"{method.upper()} \u2013 Gaussian Mixture (k={gmm_k})",
     )
-<<<<<<< HEAD
-=======
-    axes[3].axis("off")
->>>>>>> 7d708cb6
 
     fig.tight_layout()
     return fig
