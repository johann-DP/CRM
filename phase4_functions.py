--- conflicted
+++ resolved
@@ -1,778 +1,11 @@
 # -*- coding: utf-8 -*-
 """Compatibility wrapper for the Phase 4 helper functions.
 
-<<<<<<< HEAD
 This module was previously located at the repository root as
 ``phase4_functions.py``. It now lives in the :mod:`phase4` package. Importing
 from this file ensures backward compatibility with existing scripts and
 documentation.
-=======
 
-def famd_individual_cos2(embeddings: pd.DataFrame) -> pd.DataFrame:
-    """Return cos² of individuals for a FAMD embedding.
-
-    Parameters
-    ----------
-    embeddings:
-        DataFrame returned in the ``embeddings`` key of :func:`run_famd`.
-
-    Returns
-    -------
-    pandas.DataFrame
-        Cos² values with individuals as rows and dimensions as columns.
-    """
-    sq = embeddings.pow(2)
-    inertia = sq.sum(axis=1)
-    return sq.div(inertia, axis=0)
-
-
-def mfa_group_contributions(model: Any) -> pd.DataFrame:
-    """Return MFA group contributions per axis as percentages.
-
-    Parameters
-    ----------
-    model:
-        Fitted ``prince.MFA`` instance.
-
-    Returns
-    -------
-    pandas.DataFrame
-        DataFrame with axes as rows (``F1``, ``F2``\\, ...) and group names as
-        columns.  The values express the contribution percentage of each group
-        to the corresponding axis.  An additional ``Inertie`` column reports the
-        inertia of each axis when available.
-    """
-
-    contrib = getattr(model, "column_contributions_", None)
-    if contrib is None and hasattr(model, "column_coordinates_"):
-        coords = model.column_coordinates_
-        contrib = (coords ** 2).div((coords ** 2).sum(axis=0), axis=1)
-    if contrib is None:
-        raise ValueError("MFA model lacks contribution information")
-
-    if contrib.max().max() <= 1.0:
-        contrib = contrib * 100
-
-    groups = getattr(model, "groups_", None)
-    if not isinstance(groups, Mapping):
-        raise ValueError("MFA model lacks groups_ mapping")
-
-    table = {
-        name: contrib.loc[[c for c in cols if c in contrib.index]].sum(axis=0)
-        for name, cols in groups.items()
-    }
-    df = pd.DataFrame(table)
-    df.index = [f"F{i+1}" for i in range(df.shape[0])]
-
-    inertia = getattr(model, "explained_inertia_", None)
-    if inertia is not None:
-        inertia = np.asarray(inertia, dtype=float)
-        if inertia.max() <= 1.0:
-            inertia = inertia * 100
-        df["Inertie"] = inertia[: df.shape[0]]
-
-    return df
-
-
-def run_mca(
-    df_active: pd.DataFrame,
-    qual_vars: List[str],
-    n_components: Optional[int] = None,
-    *,
-    optimize: bool = False,
-    variance_threshold: float = 0.8,
-    normalize: bool = True,
-    n_iter: int = 3,
-    max_components: int = 10,
-) -> Dict[str, object]:
-    """Run Multiple Correspondence Analysis on qualitative variables.
-
-    Parameters
-    ----------
-    df_active : pandas.DataFrame
-        Input data with qualitative variables.
-    qual_vars : list of str
-        Names of the qualitative columns to use.
-    n_components : int, optional
-        Number of dimensions to compute. If ``None`` and ``optimize`` is
-        ``True`` the value is selected automatically.
-    optimize : bool, default ``False``
-        Activate automatic selection of ``n_components`` when not provided.
-    variance_threshold : float, default ``0.8``
-        Cumulative inertia threshold when ``optimize`` is enabled.
-    normalize : bool, default ``True``
-        If ``True`` applies the Benzecri correction (``correction='benzecri'``).
-    n_iter : int, default ``3``
-        Number of iterations for the underlying algorithm.
-    """
-    start = time.perf_counter()
-
-    df_cat = df_active[qual_vars].astype("category")
-
-    max_dim = sum(df_cat[c].nunique() - 1 for c in df_cat.columns)
-    max_limit = min(max_dim, max_components)
-
-    mca = prince.MCA(
-        n_components=max_limit,
-        n_iter=n_iter,
-        correction="benzecri" if normalize else None,
-    ).fit(df_cat)
-
-    if optimize and n_components is None:
-        ev = getattr(mca, "eigenvalues_", None)
-        if ev is None:
-            ev = np.asarray(mca.explained_inertia_) * len(mca.explained_inertia_)
-        components = [i + 1 for i, v in enumerate(ev) if v > 1.0]
-        if components:
-            n_components = min(max(components), max_limit)
-        else:
-            n_components = min(len(ev), max_limit)
-        logger.info("MCA: selected %d components automatically", n_components)
-    else:
-        n_components = n_components or max_limit
-
-    if n_components != mca.n_components:
-        mca = prince.MCA(
-            n_components=n_components,
-            n_iter=n_iter,
-            correction="benzecri" if normalize else None,
-        ).fit(df_cat)
-
-    inertia = pd.Series(
-        _get_explained_inertia(mca), index=[f"F{i+1}" for i in range(mca.n_components)]
-    )
-    embeddings = mca.row_coordinates(df_cat)
-    embeddings.index = df_active.index
-    col_coords = mca.column_coordinates(df_cat)
-
-    runtime = time.perf_counter() - start
-    result = {
-        "model": mca,
-        "inertia": inertia,
-        "embeddings": embeddings,
-        "column_coords": col_coords,
-        "runtime_s": runtime,
-    }
-    result["explained_inertia"] = inertia
-    result["coords"] = embeddings
-    result["runtime"] = runtime
-    return result
-
-
-def run_famd(
-    df_active: pd.DataFrame,
-    quant_vars: List[str],
-    qual_vars: List[str],
-    n_components: Optional[int] = None,
-    *,
-    optimize: bool = False,
-    variance_threshold: float = 0.8,
-    n_components_rule: Optional[str] = None,
-) -> Dict[str, object]:
-    """Run Factor Analysis of Mixed Data (FAMD).
-
-    Parameters
-    ----------
-    n_components_rule : str, optional
-        Placeholder for compatibility with configuration files. Currently
-        ignored.
-    """
-    start = time.perf_counter()
-    logger = logging.getLogger(__name__)
-
-    if n_components_rule is not None:
-        logger.info(
-            "FAMD n_components_rule=%s ignored (not implemented)",
-            n_components_rule,
-        )
-
-    scaler = StandardScaler()
-    stds = df_active[quant_vars].std()
-    zero_std = stds[stds == 0].index.tolist()
-    if zero_std:
-        logger.warning("Variables constantes exclues du scaling : %s", zero_std)
-        quant_vars = [c for c in quant_vars if c not in zero_std]
-    X_quanti = (
-        scaler.fit_transform(df_active[quant_vars])
-        if quant_vars
-        else np.empty((len(df_active), 0))
-    )
-    df_quanti = pd.DataFrame(X_quanti, index=df_active.index, columns=quant_vars)
-    df_mix = pd.concat([df_quanti, df_active[qual_vars].astype("category")], axis=1)
-
-    if df_mix.isnull().any().any():
-        raise ValueError("Input contains NaN values")
-
-    if optimize and n_components is None:
-        max_dim = df_mix.shape[1]
-        tmp = prince.FAMD(n_components=max_dim, n_iter=3).fit(df_mix)
-        eig = getattr(tmp, "eigenvalues_", None)
-        if eig is None:
-            eig = np.asarray(_get_explained_inertia(tmp)) * max_dim
-        n_components = _select_n_components(eig, threshold=variance_threshold)
-        logger.info("FAMD: selected %d components automatically", n_components)
-
-    n_components = n_components or df_mix.shape[1]
-    famd = prince.FAMD(n_components=n_components, n_iter=3)
-    famd = famd.fit(df_mix)
-
-    inertia = pd.Series(
-        _get_explained_inertia(famd),
-        index=[f"F{i+1}" for i in range(famd.n_components)],
-    )
-    embeddings = famd.row_coordinates(df_mix)
-    embeddings.index = df_active.index
-    if hasattr(famd, "column_coordinates"):
-        col_coords = famd.column_coordinates(df_mix)
-    elif hasattr(famd, "column_coordinates_"):
-        col_coords = famd.column_coordinates_
-    else:
-        col_coords = pd.DataFrame()
-
-    if hasattr(famd, "column_contributions"):
-        contrib = famd.column_contributions(df_mix)
-    elif hasattr(famd, "column_contributions_"):
-        contrib = famd.column_contributions_
-    else:
-        contrib = (col_coords**2).div((col_coords**2).sum(axis=0), axis=1) * 100
-
-    runtime = time.perf_counter() - start
-    result = {
-        "model": famd,
-        "inertia": inertia,
-        "embeddings": embeddings,
-        "column_coords": col_coords,
-        "contributions": contrib,
-        "runtime_s": runtime,
-    }
-    result["explained_inertia"] = inertia
-    result["coords"] = embeddings
-    result["runtime"] = runtime
-    return result
-
-
-def run_mfa(
-    df_active: pd.DataFrame,
-    groups: Union[Mapping[str, Sequence[str]], Sequence[Sequence[str]]] | None = None,
-    n_components: Optional[int] = None,
-    *,
-    segment_col: Optional[str] = None,
-    optimize: bool = False,
-    variance_threshold: float = 0.8,
-    normalize: bool = True,
-    weights: Optional[Union[Mapping[str, float], Sequence[float]]] = None,
-    n_iter: int = 3,
-) -> Dict[str, object]:
-    """Run Multiple Factor Analysis.
-
-    The ``groups`` argument defines the variable blocks used by MFA. Each
-    element of ``groups`` must be a list of column names present in
-    ``df_active``. When invoking :func:`run_pipeline`, these groups can be
-    provided in the configuration file under ``mfa: {groups: ...}``.
-    ``weights`` allows adjusting the relative importance of each group by
-    multiplying its (optionally normalised) columns by the specified factor.
-    """
-    start = time.perf_counter()
-
-    if segment_col:
-        df_active = df_active.copy()
-        df_active["__segment__"] = df_active[segment_col]
-        groups = [[c for c in df_active.columns if c != "__segment__"], ["__segment__"]]
-
-    if groups is None:
-        groups = [df_active.columns.tolist()]
-
-    if isinstance(groups, Mapping):
-        group_names = list(groups.keys())
-        group_list = list(groups.values())
-    else:
-        group_list = list(groups)
-        group_names = [f"G{i}" for i in range(1, len(group_list) + 1)]
-
-    # one-hot encode qualitative variables that appear in groups
-    qual_cols = []
-    for group in group_list:
-        for col in group:
-            if col in df_active.columns and (
-                is_object_dtype(df_active[col]) or is_categorical_dtype(df_active[col])
-            ):
-                qual_cols.append(col)
-    # remove duplicates while preserving order
-    seen = set()
-    qual_cols = [c for c in qual_cols if not (c in seen or seen.add(c))]
-    if qual_cols:
-        enc = OneHotEncoder(sparse_output=False, handle_unknown="ignore")
-        encoded = enc.fit_transform(df_active[qual_cols])
-        df_dummies = pd.DataFrame(
-            encoded, index=df_active.index, columns=enc.get_feature_names_out(qual_cols)
-        )
-    else:
-        df_dummies = pd.DataFrame(index=df_active.index)
-
-    df_num = df_active.drop(columns=qual_cols)
-    df_all = pd.concat([df_num, df_dummies], axis=1)
-
-    groups_dict: Dict[str, List[str]] = {}
-    used_cols: List[str] = []
-    for name, g in zip(group_names, group_list):
-        cols: List[str] = []
-        for v in g:
-            if v in df_all.columns:
-                cols.append(v)
-            else:
-                # qualitative variables have been expanded
-                cols.extend([c for c in df_all.columns if c.startswith(f"{v}_")])
-        if cols:
-            groups_dict[name] = cols
-            used_cols.extend(cols)
-
-    remaining = [c for c in df_all.columns if c not in used_cols]
-    if remaining:
-        groups_dict[f"G{len(groups_dict)+1}"] = remaining
-        used_cols.extend(remaining)
-    df_all = df_all[used_cols]
-
-    weights_map: Dict[str, float] = {}
-    if weights is not None:
-        if isinstance(weights, Mapping):
-            weights_map = {str(k): float(v) for k, v in weights.items()}
-        else:
-            weight_list = list(weights)
-            if len(weight_list) != len(group_names):
-                logger.warning(
-                    "MFA weights length mismatch: expected %d, got %d",
-                    len(group_names),
-                    len(weight_list),
-                )
-            for name, w in zip(group_names, weight_list):
-                weights_map[name] = float(w)
-
-    if normalize:
-        scaler = StandardScaler()
-        for name, cols in list(groups_dict.items()):
-            if not cols:
-                continue
-            stds = df_all[cols].std()
-            zero_std = stds[stds == 0].index.tolist()
-            if zero_std:
-                logger.warning("Variables constantes exclues du scaling : %s", zero_std)
-                cols = [c for c in cols if c not in zero_std]
-                df_all.drop(columns=zero_std, inplace=True)
-            if not cols:
-                del groups_dict[name]
-                continue
-            df_all[cols] = scaler.fit_transform(df_all[cols])
-            groups_dict[name] = cols
-            w = weights_map.get(name)
-            if w is not None and w != 1.0:
-                df_all[cols] = df_all[cols] * w
-    else:
-        for name, cols in list(groups_dict.items()):
-            if not cols:
-                del groups_dict[name]
-                continue
-            w = weights_map.get(name)
-            if w is not None and w != 1.0:
-                df_all[cols] = df_all[cols] * w
-
-    if optimize and n_components is None:
-        max_dim = df_all.shape[1]
-        tmp = prince.MFA(n_components=max_dim, n_iter=n_iter)
-        tmp = tmp.fit(df_all, groups=groups_dict)
-        eig = getattr(tmp, "eigenvalues_", None)
-        if eig is None:
-            eig = (tmp.percentage_of_variance_ / 100) * max_dim
-        n_components = _select_n_components(
-            np.asarray(eig), threshold=variance_threshold
-        )
-        max_limit = min(max_dim, 10)
-        n_components = min(n_components, max_limit)
-        logger.info("MFA: selected %d components automatically", n_components)
-
-    max_limit = min(df_all.shape[1], 10)
-    n_components = n_components or max_limit
-    mfa = prince.MFA(n_components=n_components, n_iter=n_iter)
-    mfa = mfa.fit(df_all, groups=groups_dict)
-    inertia_values = np.asarray(mfa.percentage_of_variance_, dtype=float) / 100
-    inertia_values = (
-        inertia_values / inertia_values.sum()
-        if inertia_values.sum() > 0
-        else inertia_values
-    )
-    mfa.explained_inertia_ = inertia_values
-    embeddings = mfa.row_coordinates(df_all)
-    embeddings.index = df_active.index
-
-    inertia = pd.Series(
-        mfa.explained_inertia_,
-        index=[f"F{i+1}" for i in range(len(mfa.explained_inertia_))],
-    )
-
-    runtime = time.perf_counter() - start
-    result = {
-        "model": mfa,
-        "inertia": inertia,
-        "embeddings": embeddings,
-        "runtime_s": runtime,
-    }
-    result["explained_inertia"] = inertia
-    result["coords"] = embeddings
-    result["runtime"] = runtime
-    return result
-
-
-# ---------------------------------------------------------------------------
-# nonlinear_methods.py
-# ---------------------------------------------------------------------------
-"""Non-linear dimensionality reduction utilities.
-
-This module re-implements the UMAP, PHATE and PaCMAP wrappers that were
-previously scattered across several scripts. The functions are self-contained
-and do not depend on ``phase4v2.py`` or the fine-tuning scripts so that those
-files can be removed without breaking the pipeline.
-"""
-
-import time
-from typing import Any, Dict, Tuple
-
-import numpy as np
-import pandas as pd
-
-# Optional dependencies are imported lazily to avoid costly import time
-# (e.g. PaCMAP triggers numba compilation on import).
-try:  # pragma: no cover - optional dependency may not be present
-    import umap  # type: ignore
-except Exception:
-    umap = None
-
-from sklearn.manifold import TSNE
-
-# ``phate`` and ``pacmap`` are set to ``None`` and will only be imported when
-# the corresponding functions are called.  This prevents slow start-up during
-# test collection when those heavy libraries are available.
-phate = None  # type: ignore
-pacmap = None  # type: ignore
-
-
-# ---------------------------------------------------------------------------
-# Helpers
-# ---------------------------------------------------------------------------
-
-
-def _encode_mixed(df: pd.DataFrame) -> np.ndarray:
-    """Return a numeric matrix from ``df`` with scaling and one-hot encoding."""
-    if not isinstance(df, pd.DataFrame):
-        raise TypeError("df must be a pandas DataFrame")
-
-    numeric_cols = df.select_dtypes(include="number").columns.tolist()
-    cat_cols = df.select_dtypes(exclude="number").columns.tolist()
-
-    if numeric_cols:
-        stds = df[numeric_cols].std()
-        zero_std = stds[stds == 0].index.tolist()
-        if zero_std:
-            logger.warning("Variables constantes exclues du scaling : %s", zero_std)
-            numeric_cols = [c for c in numeric_cols if c not in zero_std]
-
-    X_num = (
-        StandardScaler().fit_transform(df[numeric_cols])
-        if numeric_cols
-        else np.empty((len(df), 0))
-    )
-
-    if cat_cols:
-        try:
-            enc = OneHotEncoder(sparse_output=False, handle_unknown="ignore")
-        except TypeError:  # pragma: no cover - older scikit-learn
-            enc = OneHotEncoder(handle_unknown="ignore")
-        X_cat = enc.fit_transform(df[cat_cols])
-    else:
-        X_cat = np.empty((len(df), 0))
-
-    if X_num.size and X_cat.size:
-        X = np.hstack([X_num, X_cat])
-    elif X_num.size:
-        X = X_num
-    else:
-        X = X_cat
-
-    # ensure no NaN values
-    if np.isnan(X).any():  # pragma: no cover - should not happen
-        X = np.nan_to_num(X)
-
-    return X
-
-
-# ---------------------------------------------------------------------------
-# Public API
-# ---------------------------------------------------------------------------
-
-
-def run_umap(
-    df_active: pd.DataFrame,
-    n_components: int = 2,
-    n_neighbors: int = 15,
-    min_dist: float = 0.1,
-    *,
-    metric: str | None = "euclidean",
-    n_jobs: int = -1,
-    random_state: int | None = None,
-) -> Dict[str, Any]:
-    """Run UMAP on ``df_active`` and return model and embeddings.
-
-    The mixed-type dataframe is converted to a purely numeric matrix using
-    :func:`_encode_mixed` (standardising numeric columns and one-hot encoding
-    categoricals) before fitting UMAP.
-    """
-    if umap is None:  # pragma: no cover - optional dependency may be absent
-        logger.warning("UMAP is not installed; skipping")
-        return {
-            "model": None,
-            "embeddings": pd.DataFrame(index=df_active.index),
-            "params": {},
-        }
-
-    start = time.perf_counter()
-    X = _encode_mixed(df_active)
-
-    if metric is None:
-        metric = "euclidean"
-
-    reducer = umap.UMAP(
-        n_components=n_components,
-        n_neighbors=n_neighbors,
-        min_dist=min_dist,
-        metric=metric,
-        n_jobs=n_jobs,
-        random_state=random_state,
-    )
-    embedding = reducer.fit_transform(X)
-    runtime = time.perf_counter() - start
-
-    cols = [f"U{i + 1}" for i in range(n_components)]
-    emb_df = pd.DataFrame(embedding, index=df_active.index, columns=cols)
-
-    params = {
-        "n_components": n_components,
-        "n_neighbors": n_neighbors,
-        "min_dist": min_dist,
-        "metric": metric,
-        "random_state": random_state,
-    }
-    return {
-        "model": reducer,
-        "embeddings": emb_df,
-        "params": params,
-        "runtime_s": runtime,
-    }
-
-
-def run_phate(
-    df_active: pd.DataFrame,
-    n_components: int = 2,
-    k: int = 15,
-    a: int = 40,
-    *,
-    t: str | int = "auto",
-    knn: int | None = None,
-    decay: int | None = None,
-) -> Dict[str, Any]:
-    """Run PHATE on ``df_active``.
-
-    The dataframe is encoded numerically via :func:`_encode_mixed` before
-    fitting PHATE.  The ``knn`` keyword is accepted as an alias for ``k`` and
-    ``decay`` can be used as an alias for ``a``. Returns an empty result if the
-    library is unavailable.
-    """
-    global phate
-    if phate is None:
-        try:  # pragma: no cover - lazy optional import
-            import phate as _phate  # type: ignore
-
-            phate = _phate
-        except Exception:
-            logger.warning("PHATE is not installed; skipping")
-            return {
-                "model": None,
-                "embeddings": pd.DataFrame(index=df_active.index),
-                "params": {},
-            }
-
-    if knn is not None:
-        if isinstance(knn, str):
-            try:
-                k = int(knn)
-            except ValueError:  # invalid string like "auto"
-                logger.warning("Invalid PHATE knn value '%s'; using default", knn)
-        else:
-            k = knn
-    if decay is not None:
-        a = decay
-
-    start = time.perf_counter()
-    X = _encode_mixed(df_active)
-
-    op = phate.PHATE(
-        n_components=n_components,
-        knn=k,
-        decay=a,
-        t=t,
-        n_jobs=-1,
-        verbose=False,
-    )
-    embedding = op.fit_transform(X)
-    runtime = time.perf_counter() - start
-
-    cols = [f"P{i + 1}" for i in range(n_components)]
-    emb_df = pd.DataFrame(embedding, index=df_active.index, columns=cols)
-
-    params = {"n_components": n_components, "k": k, "a": a, "t": t}
-    return {"model": op, "embeddings": emb_df, "params": params, "runtime_s": runtime}
-
-
-def run_pacmap(
-    df_active: pd.DataFrame,
-    n_components: int = 2,
-    n_neighbors: int = 10,
-    *,
-    MN_ratio: float = 0.5,
-    FP_ratio: float = 2.0,
-    num_iters: Tuple[int, int, int] = (10, 10, 10),
-) -> Dict[str, Any]:
-    """Run PaCMAP on ``df_active``.
-
-    ``df_active`` is encoded to numeric form via :func:`_encode_mixed` prior to
-    fitting. If PaCMAP is unavailable or fails, ``model`` is ``None`` and the
-    returned embeddings are empty.
-    """
-    global pacmap
-    if pacmap is None:
-        try:  # pragma: no cover - lazy optional import
-            import pacmap as _pacmap  # type: ignore
-
-            pacmap = _pacmap
-        except Exception:
-            logger.warning("PaCMAP is not installed; skipping")
-            return {
-                "model": None,
-                "embeddings": pd.DataFrame(index=df_active.index),
-                "params": {},
-            }
-
-    start = time.perf_counter()
-    X = _encode_mixed(df_active)
-
-    try:
-        params = dict(
-            n_components=n_components,
-            n_neighbors=n_neighbors,
-            MN_ratio=MN_ratio,
-            FP_ratio=FP_ratio,
-            num_iters=num_iters,
-            verbose=False,
-            apply_pca=True,
-        )
-        model = pacmap.PaCMAP(**params)
-        embedding = model.fit_transform(X)
-    except Exception as exc:  # pragma: no cover - rare runtime error
-        logger.warning("PaCMAP failed: %s", exc)
-        return {
-            "model": None,
-            "embeddings": pd.DataFrame(index=df_active.index),
-            "params": {},
-        }
-
-    runtime = time.perf_counter() - start
-    cols = [f"C{i + 1}" for i in range(n_components)]
-    emb_df = pd.DataFrame(embedding, index=df_active.index, columns=cols)
-    params.pop("verbose")
-    params.pop("apply_pca")
-    return {
-        "model": model,
-        "embeddings": emb_df,
-        "params": params,
-        "runtime_s": runtime,
-    }
-
-
-def run_tsne(
-    df_active: pd.DataFrame,
-    n_components: int = 2,
-    perplexity: float = 30.0,
-    learning_rate: float = 200.0,
-    *,
-    metric: str = "euclidean",
-    n_iter: int = 1000,
-) -> Dict[str, Any]:
-    """Run t-SNE on ``df_active`` and return embeddings."""
-
-    start = time.perf_counter()
-    X = _encode_mixed(df_active)
-
-    # perplexity must be < n_samples
-    perplexity = min(perplexity, max(1.0, len(df_active) - 1))
-
-    tsne = TSNE(
-        n_components=n_components,
-        perplexity=perplexity,
-        learning_rate=learning_rate,
-        metric=metric,
-        n_iter=n_iter,
-        init="pca",
-    )
-    embedding = tsne.fit_transform(X)
-    runtime = time.perf_counter() - start
-
-    cols = [f"T{i + 1}" for i in range(n_components)]
-    emb_df = pd.DataFrame(embedding, index=df_active.index, columns=cols)
-
-    params = {
-        "n_components": n_components,
-        "perplexity": perplexity,
-        "learning_rate": learning_rate,
-        "metric": metric,
-        "n_iter": n_iter,
-    }
-    return {"model": tsne, "embeddings": emb_df, "params": params, "runtime_s": runtime}
-
-
-def run_all_nonlinear(df_active: pd.DataFrame) -> Dict[str, Dict[str, Any]]:
-    """Execute all non-linear methods on ``df_active`` and collect the results."""
-    results: Dict[str, Dict[str, Any]] = {}
-
-    try:
-        results["umap"] = run_umap(df_active)
-    except Exception as exc:  # pragma: no cover - unexpected runtime failure
-        logger.warning("UMAP failed: %s", exc)
-        results["umap"] = {"error": str(exc)}
-
-    try:
-        results["phate"] = run_phate(df_active)
-    except Exception as exc:  # pragma: no cover - unexpected runtime failure
-        logger.warning("PHATE failed: %s", exc)
-        results["phate"] = {"error": str(exc)}
-
-    try:
-        results["tsne"] = run_tsne(df_active)
-    except Exception as exc:  # pragma: no cover - unexpected runtime failure
-        logger.warning("t-SNE failed: %s", exc)
-        results["tsne"] = {"error": str(exc)}
-
-    if pacmap is not None:
-        try:
-            results["pacmap"] = run_pacmap(df_active)
-        except Exception as exc:  # pragma: no cover - unexpected runtime failure
-            logger.warning("PaCMAP failed: %s", exc)
-            results["pacmap"] = {"error": str(exc)}
-
-    return results
-
-
-# ---------------------------------------------------------------------------
-# evaluate_methods.py
-# ---------------------------------------------------------------------------
-"""Metrics to compare dimensionality reduction methods.
->>>>>>> 63ca34d0
 """
 
 from phase4.functions import *  # noqa: F401,F403