--- conflicted
+++ resolved
@@ -873,7 +873,6 @@
     return coords_sq.div(total, axis=0) * 100
 
 
-<<<<<<< HEAD
 def mfa_group_contributions(model: Any) -> pd.DataFrame:
     """Return MFA group contributions per axis as percentages.
 
@@ -920,13 +919,6 @@
         df["Inertie"] = inertia[: df.shape[0]]
 
     return df
-=======
-def famd_individual_cos2(embeddings: pd.DataFrame) -> pd.DataFrame:
-    """Return cos² (%) of individuals for each FAMD axis."""
-    coords_sq = embeddings ** 2
-    total = coords_sq.sum(axis=1)
-    return coords_sq.div(total, axis=0) * 100
->>>>>>> c6b03ea6
 
 
 def run_mca(
