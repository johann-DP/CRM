--- conflicted
+++ resolved
@@ -2527,7 +2527,6 @@
     return fig
 
 
-<<<<<<< HEAD
 def segment_profile_table(
     df: pd.DataFrame,
     segment_col: str,
@@ -2552,26 +2551,10 @@
     ax.set_ylabel("Mean value")
     ax.set_title(title)
     ax.legend(title="Segment")
-=======
-def plot_plain_scatter_2d(emb_df: pd.DataFrame, title: str) -> plt.Figure:
-    """Return a 2D scatter plot with all points in light gray."""
-    fig, ax = plt.subplots(figsize=(12, 6), dpi=200)
-    ax.scatter(
-        emb_df.iloc[:, 0],
-        emb_df.iloc[:, 1],
-        s=10,
-        alpha=0.6,
-        color="lightgray",
-    )
-    ax.set_xlabel(emb_df.columns[0])
-    ax.set_ylabel(emb_df.columns[1])
-    ax.set_title(title)
->>>>>>> c0a2888f
     fig.tight_layout()
     return fig
 
 
-<<<<<<< HEAD
 def segment_image_figures(
     image_dir: Path, segments: Sequence[str]
 ) -> Dict[str, plt.Figure]:
@@ -2593,101 +2576,6 @@
         fig.tight_layout()
         figures[seg_name] = fig
     return figures
-=======
-def plot_plain_scatter_3d(emb_df: pd.DataFrame, title: str) -> plt.Figure:
-    """Return a 3D scatter plot with all points in light gray."""
-    fig = plt.figure(figsize=(12, 6), dpi=200)
-    ax = fig.add_subplot(111, projection="3d")
-    ax.scatter(
-        emb_df.iloc[:, 0],
-        emb_df.iloc[:, 1],
-        emb_df.iloc[:, 2],
-        s=10,
-        alpha=0.6,
-        color="lightgray",
-    )
-    ax.set_xlabel(emb_df.columns[0])
-    ax.set_ylabel(emb_df.columns[1])
-    ax.set_zlabel(emb_df.columns[2])
-    ax.set_title(title)
-    ax.view_init(elev=20, azim=60)
-    fig.tight_layout()
-    return fig
-
-
-def generate_scatter_plots(
-    emb_df: pd.DataFrame,
-    dataset_name: str,
-    reduction: str,
-    output_dir: str | Path,
-    *,
-    k_range: Iterable[int] = range(2, 11),
-) -> Dict[str, Path]:
-    """Save 2D/3D scatter plots with and without clustering.
-
-    The function computes optimal clusters using K-Means, Agglomerative and
-    Gaussian Mixture.  Scatter plots are saved in ``output_dir`` and the output
-    paths are returned in a dictionary.
-    """
-
-    output = Path(output_dir)
-    output.mkdir(parents=True, exist_ok=True)
-    paths: Dict[str, Path] = {}
-
-    fig = plot_plain_scatter_2d(
-        emb_df.iloc[:, :2], f"{dataset_name} – {reduction} 2D"
-    )
-    path = output / f"{dataset_name}_{reduction}_no_cluster_2D.png"
-    fig.savefig(path, dpi=300)
-    plt.close(fig)
-    paths["no_cluster_2d"] = path
-
-    if emb_df.shape[1] >= 3:
-        fig = plot_plain_scatter_3d(
-            emb_df.iloc[:, :3], f"{dataset_name} – {reduction} 3D"
-        )
-        path3d = output / f"{dataset_name}_{reduction}_no_cluster_3D.png"
-        fig.savefig(path3d, dpi=300)
-        plt.close(fig)
-        paths["no_cluster_3d"] = path3d
-
-    km_labels, km_k = tune_kmeans_clusters(emb_df.iloc[:, :2].values, k_range)
-    ag_labels, ag_k = tune_agglomerative_clusters(emb_df.iloc[:, :2].values, k_range)
-    gmm_labels, gmm_k = tune_gmm_clusters(emb_df.iloc[:, :2].values, k_range)
-
-    for algo, labels, k in [
-        ("kmeans", km_labels, km_k),
-        ("agglomerative", ag_labels, ag_k),
-        ("gmm", gmm_labels, gmm_k),
-    ]:
-        fig = plot_cluster_scatter(
-            emb_df.iloc[:, :2],
-            labels,
-            f"{dataset_name} – {reduction} – {algo.capitalize()} (k={k})",
-        )
-        out_p = output / f"{dataset_name}_{reduction}_{algo}_2D.png"
-        fig.savefig(out_p, dpi=300)
-        plt.close(fig)
-        paths[f"{algo}_2d"] = out_p
-
-    if emb_df.shape[1] >= 3:
-        for algo, labels, k in [
-            ("kmeans", km_labels, km_k),
-            ("agglomerative", ag_labels, ag_k),
-            ("gmm", gmm_labels, gmm_k),
-        ]:
-            fig = plot_cluster_scatter_3d(
-                emb_df.iloc[:, :3],
-                labels,
-                f"{dataset_name} – {reduction} – {algo.capitalize()} (k={k})",
-            )
-            out_p = output / f"{dataset_name}_{reduction}_{algo}_3D.png"
-            fig.savefig(out_p, dpi=300)
-            plt.close(fig)
-            paths[f"{algo}_3d"] = out_p
-
-    return paths
->>>>>>> c0a2888f
 
 
 def _extract_quant_coords(coords: pd.DataFrame, quant_vars: List[str]) -> pd.DataFrame:
