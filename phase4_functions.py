"""Aggregated helper functions for phase 4 pipeline."""

from __future__ import annotations

# ---------------------------------------------------------------------------
# dataset_loader.py
# ---------------------------------------------------------------------------
# -*- coding: utf-8 -*-
"""Utilities for loading CRM datasets.

This module contains a :func:`load_datasets` function extracted from
``phase4v3.py`` so that the old monolithic script can be removed.
The API is kept identical for backward compatibility.
"""

from pathlib import Path
from typing import Any, Dict, Mapping, Optional

import os

# limite OpenBLAS à 24 threads (ou moins)
os.environ["OPENBLAS_NUM_THREADS"] = "24"

import pandas as pd

import warnings

warnings.filterwarnings("ignore", category=RuntimeWarning)
warnings.filterwarnings("ignore", category=FutureWarning)
warnings.filterwarnings(
    "ignore",
    message="No handles with labels found to put in legend",
    module="matplotlib",
)
warnings.filterwarnings(
    "ignore",
    message="Tight layout not applied.*",
    module="matplotlib",
)
warnings.filterwarnings(
    "ignore",
    message="Workbook contains no default style",
)


def _read_dataset(path: Path) -> pd.DataFrame:
    """Read a CSV or Excel file with basic type handling."""
    if not path.exists():
        raise FileNotFoundError(path)
    if path.suffix.lower() == ".csv":
        df = pd.read_csv(path)
    else:
        df = pd.read_excel(path)
    df.columns = [str(c).strip() for c in df.columns]
    for col in df.columns:
        if "date" in col.lower():
            df[col] = pd.to_datetime(df[col], errors="coerce")
    for col in df.select_dtypes(include="object"):
        if any(k in col.lower() for k in ["montant", "recette", "budget", "total"]):
            series = df[col].astype(str).str.replace("\xa0", "", regex=False)
            series = series.str.replace(" ", "", regex=False)
            series = series.str.replace(",", ".", regex=False)
            df[col] = pd.to_numeric(series, errors="coerce")
    return df


def _load_data_dictionary(path: Optional[Path]) -> Dict[str, str]:
    """Load column rename mapping from an Excel data dictionary."""
    if path is None or not path.exists():
        return {}
    try:
        df = pd.read_excel(path)
    except Exception as exc:  # pragma: no cover - optional dependency
        logging.getLogger(__name__).warning("Could not read data dictionary: %s", exc)
        return {}
    cols = {c.lower(): c for c in df.columns}
    src = next((cols[c] for c in ["original", "colonne", "column"] if c in cols), None)
    dst = next((cols[c] for c in ["clean", "standard", "renamed"] if c in cols), None)
    if src is None or dst is None:
        return {}
    mapping = dict(zip(df[src].astype(str), df[dst].astype(str)))
    return mapping


def load_datasets(
    config: Mapping[str, Any], *, ignore_schema: bool = False
) -> Dict[str, pd.DataFrame]:
    """Load raw and processed datasets according to ``config``.

    Parameters
    ----------
    config:
        Mapping of configuration options. At minimum ``input_file`` must be
        provided.
    ignore_schema:
        If ``True`` the column comparison between the raw dataset and the other
        datasets is relaxed: missing columns are added with ``NA`` values and
        extra columns are dropped instead of raising a :class:`ValueError`.
    """
    logger = logging.getLogger(__name__)

    if not isinstance(config, Mapping):
        raise TypeError("config must be a mapping")
    if "input_file" not in config:
        raise ValueError("'input_file' missing from config")

    mapping = _load_data_dictionary(Path(config.get("data_dictionary", "")))

    def _apply_mapping(df: pd.DataFrame) -> pd.DataFrame:
        if mapping:
            df = df.rename(columns={c: mapping.get(c, c) for c in df.columns})
        return df

    datasets: Dict[str, pd.DataFrame] = {}
    raw_path = Path(config["input_file"])
    datasets["raw"] = _read_dataset(raw_path)
    logger.info(
        "Dataset brut chargé depuis %s [%d lignes, %d colonnes]",
        raw_path,
        datasets["raw"].shape[0],
        datasets["raw"].shape[1],
    )

    datasets["raw"] = _apply_mapping(datasets["raw"])

    for key, cfg_key in [
        ("cleaned_1", "input_file_cleaned_1"),
        ("phase2", "phase2_file"),
        ("cleaned_3_all", "input_file_cleaned_3_all"),
        ("cleaned_3_multi", "input_file_cleaned_3_multi"),
        ("cleaned_3_univ", "input_file_cleaned_3_univ"),
    ]:
        path_str = config.get(cfg_key)
        if not path_str:
            continue
        path = Path(path_str)
        if not path.exists():
            logger.warning("Jeu de données %s introuvable : %s", key, path)
            continue
        df = _read_dataset(path)
        datasets[key] = _apply_mapping(df)
        logger.info(
            "Jeu de données %s chargé depuis %s [%d lignes, %d colonnes]",
            key,
            path,
            df.shape[0],
            df.shape[1],
        )
    ref_cols = list(datasets["raw"].columns)
    ref_set = set(ref_cols)
    for name, df in list(datasets.items()):
        cols = set(df.columns)
        missing = ref_set - cols
        extra = cols - ref_set
        if missing or extra:
            if not ignore_schema:
                raise ValueError(
                    f"{name} columns mismatch: missing {missing or None}, extra {extra or None}"
                )
            if missing:
                for col in missing:
                    df[col] = pd.NA
            if extra:
                df = df.drop(columns=list(extra))
        # reorder columns so all datasets share the same order
        datasets[name] = df[ref_cols]
    return datasets


# ---------------------------------------------------------------------------
# data_preparation.py
# ---------------------------------------------------------------------------
"""Data preparation utilities for Phase 4.

This module provides a self-contained ``prepare_data`` function used to
clean and standardise the CRM datasets before dimensionality reduction. It
re-implements the relevant logic previously found in ``phase4v2.py`` and
the fine tuning scripts so that these legacy files can be removed.
"""


import logging

import pandas as pd
from pathlib import Path

logger = logging.getLogger(__name__)


# ---------------------------------------------------------------------------
# Public API
# ---------------------------------------------------------------------------


def prepare_data(
    df: pd.DataFrame,
    *,
    exclude_lost: bool = True,
    flagged_ids_path: str | Path | None = None,
) -> pd.DataFrame:
    """Return a cleaned and standardised copy of ``df``.

    Parameters
    ----------
    df : pd.DataFrame
        Raw or already partially cleaned CRM dataset.
    exclude_lost : bool, default ``True``
        If ``True``, rows marked as lost or cancelled opportunities are
        removed from the returned DataFrame.
    flagged_ids_path : str or Path, optional
        Optional CSV file containing an identifier column named ``Code`` to
        remove additional rows flagged as outliers during phase 3. The file is
        ignored if not found.

    Returns
    -------
    pd.DataFrame
        The cleaned DataFrame with numerical columns scaled to zero mean and
        unit variance.
    """
    if not isinstance(df, pd.DataFrame):
        raise TypeError("df must be a pandas DataFrame")

    df_clean = df.copy()

    # ------------------------------------------------------------------
    # 1) Dates: parse and drop obvious out-of-range values
    # ------------------------------------------------------------------
    date_cols = [c for c in df_clean.columns if "date" in c.lower()]
    min_date = pd.Timestamp("1990-01-01")
    max_date = pd.Timestamp("2050-12-31")
    for col in date_cols:
        df_clean[col] = pd.to_datetime(df_clean[col], errors="coerce")
        mask = df_clean[col].lt(min_date) | df_clean[col].gt(max_date)
        if mask.any():
            logger.warning("%d invalid dates replaced by NaT in '%s'", mask.sum(), col)
            df_clean.loc[mask, col] = pd.NaT

    # ------------------------------------------------------------------
    # 2) Monetary amounts: numeric conversion and negative values
    # ------------------------------------------------------------------
    amount_cols = [
        "Total recette actualisé",
        "Total recette réalisé",
        "Total recette produit",
        "Budget client estimé",
    ]
    for col in amount_cols:
        if col in df_clean.columns:
            df_clean[col] = pd.to_numeric(df_clean[col], errors="coerce")
            neg = df_clean[col] < 0
            if neg.any():
                logger.warning("%d negative values set to NaN in '%s'", neg.sum(), col)
                df_clean.loc[neg, col] = np.nan

    # ------------------------------------------------------------------
    # 3) Remove duplicate opportunity identifiers if present
    # ------------------------------------------------------------------
    if "Code" in df_clean.columns:
        before = len(df_clean)
        df_clean = df_clean.drop_duplicates(subset=["Code"])
        if len(df_clean) != before:
            logger.info("%d lignes dupliquees supprimees", before - len(df_clean))

    # ------------------------------------------------------------------
    # 4) Optional external list of outliers to exclude
    # ------------------------------------------------------------------
    flagged_file = (
        Path(flagged_ids_path)
        if flagged_ids_path is not None
        else Path(__file__).with_name("dataset_phase3_flagged.csv")
    )
    if flagged_file.is_file() and "Code" in df_clean.columns:
        try:
            flagged_df = pd.read_csv(flagged_file)
        except Exception as exc:  # pragma: no cover - unexpected I/O error
            logger.warning("Could not read %s: %s", flagged_file, exc)
        else:
            if "Code" in flagged_df.columns:
                flagged_ids = set(flagged_df["Code"])
                mask_flagged = df_clean["Code"].isin(flagged_ids)
                if mask_flagged.any():
                    logger.info(
                        "%d valeurs aberrantes supprimees via %s",
                        int(mask_flagged.sum()),
                        flagged_file.name,
                    )
                    df_clean = df_clean.loc[~mask_flagged]

    # ------------------------------------------------------------------
    # 5) Derived indicators used in later analyses
    # ------------------------------------------------------------------
    if {"Date de début actualisée", "Date de fin réelle"} <= set(df_clean.columns):
        df_clean["duree_projet_jours"] = (
            df_clean["Date de fin réelle"] - df_clean["Date de début actualisée"]
        ).dt.days
    if {"Total recette réalisé", "Budget client estimé"} <= set(df_clean.columns):
        denom = df_clean["Budget client estimé"].replace(0, np.nan)
        df_clean["taux_realisation"] = df_clean["Total recette réalisé"] / denom
        df_clean["taux_realisation"] = df_clean["taux_realisation"].replace(
            [np.inf, -np.inf], np.nan
        )
    if {"Total recette réalisé", "Charge prévisionnelle projet"} <= set(
        df_clean.columns
    ):
        df_clean["marge_estimee"] = (
            df_clean["Total recette réalisé"] - df_clean["Charge prévisionnelle projet"]
        )

    # ------------------------------------------------------------------
    # 6) Simple missing value handling
    # ------------------------------------------------------------------
    impute_cols: list[str] = [c for c in amount_cols if c in df_clean.columns]
    if "taux_realisation" in df_clean.columns:
        impute_cols.append("taux_realisation")
    for col in impute_cols:
        median = df_clean[col].median()
        df_clean[col] = df_clean[col].fillna(median)
    for col in df_clean.select_dtypes(include="object"):
        df_clean[col] = df_clean[col].fillna("Non renseigné").astype("category")

    # ------------------------------------------------------------------
    # 7) Filter multivariate outliers flagged during phase 3
    # ------------------------------------------------------------------
    if "flag_multivariate" in df_clean.columns:
        out = df_clean["flag_multivariate"].astype(bool)
        if out.any():
            logger.info(
                "%d valeurs aberrantes supprimees via flag_multivariate", int(out.sum())
            )
            df_clean = df_clean.loc[~out]

    # ------------------------------------------------------------------
    # 8) Exclude lost or cancelled opportunities if requested
    # ------------------------------------------------------------------
    if exclude_lost and "Statut commercial" in df_clean.columns:
        lost_mask = (
            df_clean["Statut commercial"]
            .astype(str)
            .str.contains("perdu|annul|aband", case=False, na=False)
        )
        if lost_mask.any():
            logger.info("%d lost opportunities removed", int(lost_mask.sum()))
            df_clean = df_clean.loc[~lost_mask]
    if exclude_lost and "Motif_non_conformité" in df_clean.columns:
        mask_nc = df_clean["Motif_non_conformité"].notna() & df_clean[
            "Motif_non_conformité"
        ].astype(str).str.strip().ne("")
        if mask_nc.any():
            logger.info("%d non conformities removed", int(mask_nc.sum()))
            df_clean = df_clean.loc[~mask_nc]

    # ------------------------------------------------------------------
    # 9) Standardise numerical columns
    # ------------------------------------------------------------------
    num_cols = df_clean.select_dtypes(include=[np.number]).columns
    num_cols = [c for c in num_cols if c != "Code"]
    if len(num_cols) > 0:
        scaler = StandardScaler()
        df_clean[num_cols] = scaler.fit_transform(df_clean[num_cols])

    return df_clean


"""Utility functions for selecting active variables for CRM analyses."""

from typing import List, Tuple

import pandas as pd


def select_variables(
    df: pd.DataFrame, min_modalite_freq: int = 5
) -> Tuple[pd.DataFrame, List[str], List[str]]:
    """Return the dataframe restricted to relevant variables.

    Parameters
    ----------
    df:
        Cleaned dataframe coming from ``prepare_data``.
    min_modalite_freq:
        Minimum frequency below which categorical levels are grouped in
        ``"Autre"``.

    Returns
    -------
    tuple
        ``(df_active, quantitative_vars, qualitative_vars)`` where
        ``df_active`` contains the scaled numeric columns and categorical
        columns cast to ``category``.
    """
    logger = logging.getLogger(__name__)

    if not isinstance(df, pd.DataFrame):
        raise TypeError("df must be a pandas DataFrame")

    df = df.copy()

    # Columns explicitly ignored based on the data dictionary / prior phases
    exclude = {
        "Code",
        "ID",
        "Id",
        "Identifiant",
        "Client",
        "Contact principal",
        "Titre",
        "Code Analytique",
        "texte",
        "commentaire",
        "Commentaires",
    }

    # Drop constant columns and those in the exclusion list
    n_unique = df.nunique(dropna=False)
    constant_cols = n_unique[n_unique <= 1].index.tolist()
    drop_cols = set(constant_cols) | {c for c in df.columns if c in exclude}

    # Remove datetime columns
    drop_cols.update([c for c in df.select_dtypes(include="datetime").columns])

    df = df.drop(columns=[c for c in drop_cols if c in df.columns])

    quantitative_vars: List[str] = []
    qualitative_vars: List[str] = []

    for col in df.columns:
        if pd.api.types.is_numeric_dtype(df[col]):
            series = pd.to_numeric(df[col], errors="coerce")
            if series.var(skipna=True) == 0 or series.isna().all():
                logger.warning("Variable quantitative '%s' exclue", col)
                continue
            df[col] = series.astype(float)
            quantitative_vars.append(col)
        else:
            series = df[col].astype("category")
            unique_ratio = series.nunique(dropna=False) / len(series)
            if unique_ratio > 0.8:
                logger.warning("Variable textuelle '%s' exclue", col)
                continue
            counts = series.value_counts(dropna=False)
            if len(series) < min_modalite_freq:
                threshold = 0  # no grouping on tiny samples
            else:
                threshold = min_modalite_freq
            rares = counts[counts < threshold].index
            if len(rares) > 0:
                logger.info(
                    "%d modalités rares dans '%s' regroupées en 'Autre'",
                    len(rares),
                    col,
                )
                if "Autre" not in series.cat.categories:
                    series = series.cat.add_categories(["Autre"])
                series = series.apply(lambda x: "Autre" if x in rares else x).astype(
                    "category"
                )
            if series.nunique(dropna=False) <= 1:
                logger.warning("Variable qualitative '%s' exclue", col)
                continue
            df[col] = series
            qualitative_vars.append(col)

    df_active = df[quantitative_vars + qualitative_vars].copy()

    if quantitative_vars:
        scaler = StandardScaler()
        df_active[quantitative_vars] = scaler.fit_transform(
            df_active[quantitative_vars]
        )

    for col in qualitative_vars:
        df_active[col] = df_active[col].astype("category")

    logger.info("DataFrame actif avec %d variables", len(df_active.columns))
    return df_active, quantitative_vars, qualitative_vars


"""Utility functions for factorial analyses (PCA, MCA, FAMD, MFA).

This module implements standalone wrappers around ``scikit-learn`` and
``prince`` to run the main factorial analysis methods used in the project.
The functions do not depend on other local modules so they can be reused
"""

# ---------------------------------------------------------------------------
# dataset_comparison.py
# ---------------------------------------------------------------------------
# -*- coding: utf-8 -*-
"""Dataset comparison utilities for CRM analyses.

This module implements a `compare_datasets_versions` function applying the
complete dimensionality reduction pipeline on multiple dataset versions. It
re-uses the standalone helper functions provided in this repository (data
preparation, variable selection, factor methods, non-linear methods and
metrics evaluation) and does **not** depend on legacy scripts such as
``phase4v2.py`` or ``fine_tune_*``.
"""


import logging
from typing import Any, Dict, List, Optional, Mapping
from pathlib import Path

import pandas as pd


# ---------------------------------------------------------------------------
# Missing value handling (copied from phase4v2.py)
# ---------------------------------------------------------------------------


def handle_missing_values(
    df: pd.DataFrame, quant_vars: List[str], qual_vars: List[str]
) -> pd.DataFrame:
    """Impute and drop remaining NA values if needed.

    Parameters
    ----------
    df : pandas.DataFrame
        DataFrame to process.
    quant_vars : list of str
        Names of quantitative variables.
    qual_vars : list of str
        Names of qualitative variables.

    Returns
    -------
    pandas.DataFrame
        DataFrame with missing values handled.
    """
    logger = logging.getLogger(__name__)
    na_count = int(df.isna().sum().sum())
    if na_count > 0:
        logger.info("Imputation des %d valeurs manquantes restantes", na_count)
        if quant_vars:
            df[quant_vars] = df[quant_vars].fillna(df[quant_vars].median())
        for col in qual_vars:
            if (
                df[col].dtype.name == "category"
                and "Non renseigné" not in df[col].cat.categories
            ):
                df[col] = df[col].cat.add_categories("Non renseigné")
            df[col] = df[col].fillna("Non renseigné").astype("category")
        remaining = int(df.isna().sum().sum())
        if remaining > 0:
            logger.warning(
                "%d NA subsistent après imputation → suppression des lignes concernées",
                remaining,
            )
            df.dropna(inplace=True)
        # After dropping rows, remove categories that may no longer be present
        for col in qual_vars:
            if df[col].dtype.name == "category":
                df[col] = df[col].cat.remove_unused_categories()
    else:
        logger.info("Aucune valeur manquante détectée après sanity_check")

    # Ensure no stray unused categories remain even if no imputation occurred
    for col in qual_vars:
        if df[col].dtype.name == "category":
            df[col] = df[col].cat.remove_unused_categories()

    if df.isna().any().any():
        logger.error("Des NA demeurent dans df après traitement")
    else:
        logger.info("DataFrame sans NA prêt pour FAMD")
    return df


# ---------------------------------------------------------------------------
# Public API
# ---------------------------------------------------------------------------


def compare_datasets_versions(
    datasets: Dict[str, pd.DataFrame],
    *,
    exclude_lost: bool = True,
    min_modalite_freq: int = 5,
    output_dir: Optional[str | Path] = None,
    exclude_lost_map: Optional[Mapping[str, bool]] = None,
) -> Dict[str, Any]:
    """Compare dimensionality reduction results between dataset versions.

    Parameters
    ----------
    datasets : dict
        Mapping of version name to raw ``DataFrame``.
    exclude_lost : bool, default ``True``
        Whether to remove lost/cancelled opportunities during preparation.
    exclude_lost_map : Mapping[str, bool], optional
        Mapping overriding ``exclude_lost`` for specific dataset versions.
    min_modalite_freq : int, default ``5``
        Frequency threshold passed to :func:`variable_selection.select_variables`.
    output_dir : str or Path, optional
        Base directory where figures will be saved. A subdirectory per dataset
        version is created when provided.

    Returns
    -------
    dict
        Dictionary with two keys:
        ``"metrics"`` containing the concatenated metrics table and
        ``"details"`` mapping each version name to its individual results
        (metrics, figures and intermediate objects).
    """
    if not isinstance(datasets, dict):
        raise TypeError("datasets must be a dictionary")

    results_by_version: Dict[str, Any] = {}
    metrics_frames: List[pd.DataFrame] = []
    base_dir = Path(output_dir) if output_dir is not None else None

    for name, df in datasets.items():
        logger.info("Processing dataset version '%s'", name)
        excl = (
            exclude_lost_map.get(name, exclude_lost)
            if exclude_lost_map
            else exclude_lost
        )
        df_prep = prepare_data(df, exclude_lost=excl)
        df_active, quant_vars, qual_vars = select_variables(
            df_prep, min_modalite_freq=min_modalite_freq
        )
        df_active = handle_missing_values(df_active, quant_vars, qual_vars)

        # Factorial methods
        factor_results: Dict[str, Any] = {}
        if quant_vars:
            factor_results["pca"] = run_pca(df_active, quant_vars, optimize=True)
        if qual_vars:
            factor_results["mca"] = run_mca(df_active, qual_vars, optimize=True)
        if quant_vars and qual_vars:
            try:
                factor_results["famd"] = run_famd(
                    df_active, quant_vars, qual_vars, optimize=True
                )
            except ValueError as exc:
                logger.warning("FAMD skipped: %s", exc)
        groups = []
        if quant_vars:
            groups.append(quant_vars)
        if qual_vars:
            groups.append(qual_vars)
        if len(groups) > 1:
            factor_results["mfa"] = run_mfa(df_active, groups, optimize=True)

        # Non-linear methods
        nonlin_results = run_all_nonlinear(df_active)

        # Metrics and figures
        cleaned_nonlin = {
            k: v
            for k, v in nonlin_results.items()
            if "embeddings" in v
            and isinstance(v["embeddings"], pd.DataFrame)
            and not v["embeddings"].empty
        }
        all_results = {**factor_results, **cleaned_nonlin}
        k_max = min(15, max(2, len(df_active) - 1))
        metrics = evaluate_methods(
            all_results,
            df_active,
            quant_vars,
            qual_vars,
            k_range=range(2, k_max + 1),
        )
        metrics["dataset_version"] = name
        try:
            fig_dir = base_dir / name if base_dir is not None else None
            figures = generate_figures(
                factor_results,
                nonlin_results,
                df_active,
                quant_vars,
                qual_vars,
                output_dir=fig_dir,
            )
        except Exception as exc:  # pragma: no cover - visualization failure
            logger.warning("Figure generation failed: %s", exc)
            figures = {}

        results_by_version[name] = {
            "metrics": metrics,
            "figures": figures,
            "factor_results": factor_results,
            "nonlinear_results": nonlin_results,
            "quant_vars": quant_vars,
            "qual_vars": qual_vars,
            "df_active": df_active,
        }
        metrics_frames.append(metrics)

    combined = (
        pd.concat(metrics_frames).reset_index().rename(columns={"index": "method"})
    )
    return {"metrics": combined, "details": results_by_version}


if __name__ == "__main__":  # pragma: no cover - manual testing helper
    import pprint

    logging.basicConfig(level=logging.INFO)
    # Example usage with dummy data
    df = pd.DataFrame(
        {
            "Code": [1, 2, 3],
            "Date de début actualisée": ["2024-01-01", "2024-01-02", "2024-01-03"],
            "Date de fin réelle": ["2024-01-05", "2024-01-06", "2024-01-07"],
            "Total recette réalisé": [1000, 2000, 1500],
            "Budget client estimé": [1100, 2100, 1600],
            "Charge prévisionnelle projet": [800, 1800, 1300],
            "Statut commercial": ["Gagné", "Perdu", "Gagné"],
            "Type opportunité": ["T1", "T2", "T1"],
        }
    )
    datasets = {"v1": df, "v2": df.drop(1)}
    out = compare_datasets_versions(datasets, output_dir=Path("figures"))
    pprint.pprint(out["metrics"].head())

# ---------------------------------------------------------------------------
# factor_methods.py
# ---------------------------------------------------------------------------
# -*- coding: utf-8 -*-
"""Utility functions for factorial analyses (PCA, MCA, FAMD, MFA).

This module implements standalone wrappers around ``scikit-learn`` and
``prince`` to run the main factorial analysis methods used in the project.
The functions do not depend on other local modules so they can be reused
independently of ``phase4v2.py`` or the fine-tuning scripts.
"""

from typing import Dict, List, Optional, Sequence, Mapping, Union

from pandas.api.types import is_object_dtype, is_categorical_dtype

import numpy as np
import pandas as pd
import prince


def _get_explained_inertia(model: object) -> List[float]:
    """Return the explained inertia ratio for a fitted model."""
    inertia = getattr(model, "explained_inertia_", None)
    if inertia is not None:
        return list(np.asarray(inertia, dtype=float))

    eigenvalues = getattr(model, "eigenvalues_", None)
    if eigenvalues is None:
        return []
    total = float(np.sum(eigenvalues))
    if total == 0:
        return []
    return list(np.asarray(eigenvalues, dtype=float) / total)


def _select_n_components(eigenvalues: np.ndarray, threshold: float = 0.8) -> int:
    """Select a number of components using Kaiser and inertia criteria."""
    ev = np.asarray(eigenvalues, dtype=float)
    if ev.sum() <= 1.0:
        ev = ev * len(ev)

    n_kaiser = max(1, int(np.sum(ev >= 1)))
    ratios = ev / ev.sum()
    cum = np.cumsum(ratios)
    n_inertia = int(np.searchsorted(cum, threshold) + 1)
    return max(n_kaiser, n_inertia)


def run_pca(
    df_active: pd.DataFrame,
    quant_vars: List[str],
    n_components: Optional[int] = None,
    *,
    optimize: bool = False,
    variance_threshold: float = 0.8,
    whiten: Optional[bool] = None,
    svd_solver: Optional[str] = None,
) -> Dict[str, object]:
    """Run a Principal Component Analysis on quantitative variables.

    Parameters
    ----------
    df_active : pandas.DataFrame
        DataFrame containing the active observations.
    quant_vars : list of str
        Names of the quantitative columns to use.
    n_components : int, optional
        Number of components to keep. If ``None`` and ``optimize`` is ``True``
        the value is determined automatically with a variance threshold.
    optimize : bool, default ``False``
        Activate automatic selection of ``n_components`` when ``n_components`` is
        not provided.
    variance_threshold : float, default ``0.8``
        Cumulative explained variance ratio threshold when ``optimize`` is true.
    whiten : bool, optional
        If provided, sets the ``whiten`` parameter of :class:`~sklearn.decomposition.PCA`.
    svd_solver : str, optional
        If provided, sets the ``svd_solver`` parameter of :class:`~sklearn.decomposition.PCA`.

    Returns
    -------
    dict
        ``{"model", "inertia", "embeddings", "loadings", "runtime_s"}``
    """
    start = time.perf_counter()
    logger = logging.getLogger(__name__)
    stds = df_active[quant_vars].std()
    zero_std = stds[stds == 0].index.tolist()
    if zero_std:
        logger.warning("Variables constantes exclues du scaling : %s", zero_std)
        quant_vars = [c for c in quant_vars if c not in zero_std]

    X = StandardScaler().fit_transform(df_active[quant_vars])
    max_dim = min(X.shape)

    if optimize and n_components is None:
        tmp = PCA(n_components=max_dim).fit(X)
        n_components = _select_n_components(
            tmp.explained_variance_, threshold=variance_threshold
        )
        logger.info("PCA: selected %d components automatically", n_components)

    n_components = n_components or max_dim
    kwargs = {}
    if whiten is not None:
        kwargs["whiten"] = whiten
    if svd_solver is not None:
        kwargs["svd_solver"] = svd_solver
    pca = PCA(n_components=n_components, **kwargs)
    emb = pca.fit_transform(X)

    inertia = pd.Series(
        pca.explained_variance_ratio_,
        index=[f"F{i+1}" for i in range(pca.n_components_)],
    )
    embeddings = pd.DataFrame(
        emb,
        index=df_active.index,
        columns=[f"F{i+1}" for i in range(pca.n_components_)],
    )
    loadings = pd.DataFrame(
        pca.components_.T,
        index=quant_vars,
        columns=[f"F{i+1}" for i in range(pca.n_components_)],
    )

    runtime = time.perf_counter() - start
    result = {
        "model": pca,
        "inertia": inertia,
        "embeddings": embeddings,
        "loadings": loadings,
        "runtime_s": runtime,
    }
    # aliases for compatibility with other naming conventions
    result["explained_variance_ratio"] = inertia
    result["coords"] = embeddings
    result["runtime"] = runtime
    return result

def pca_variable_contributions(loadings: pd.DataFrame) -> pd.DataFrame:
    """Return variable contributions (%) for each PCA axis."""
    loads_sq = loadings ** 2
    return loads_sq.div(loads_sq.sum(axis=0), axis=1) * 100


def pca_individual_contributions(embeddings: pd.DataFrame) -> pd.DataFrame:
    """Return individual cos² (%) for each PCA axis."""
    coords_sq = embeddings ** 2
    total = coords_sq.sum(axis=1)
    return coords_sq.div(total, axis=0) * 100


def famd_individual_cos2(embeddings: pd.DataFrame) -> pd.DataFrame:
    """Return cos² (%) of individuals for each FAMD axis."""
    coords_sq = embeddings ** 2
    total = coords_sq.sum(axis=1)
    return coords_sq.div(total, axis=0) * 100


def run_mca(
    df_active: pd.DataFrame,
    qual_vars: List[str],
    n_components: Optional[int] = None,
    *,
    optimize: bool = False,
    variance_threshold: float = 0.8,
    normalize: bool = True,
    n_iter: int = 3,
    max_components: int = 10,
) -> Dict[str, object]:
    """Run Multiple Correspondence Analysis on qualitative variables.

    Parameters
    ----------
    df_active : pandas.DataFrame
        Input data with qualitative variables.
    qual_vars : list of str
        Names of the qualitative columns to use.
    n_components : int, optional
        Number of dimensions to compute. If ``None`` and ``optimize`` is
        ``True`` the value is selected automatically.
    optimize : bool, default ``False``
        Activate automatic selection of ``n_components`` when not provided.
    variance_threshold : float, default ``0.8``
        Cumulative inertia threshold when ``optimize`` is enabled.
    normalize : bool, default ``True``
        If ``True`` applies the Benzecri correction (``correction='benzecri'``).
    n_iter : int, default ``3``
        Number of iterations for the underlying algorithm.
    """
    start = time.perf_counter()

    df_cat = df_active[qual_vars].astype("category")

    max_dim = sum(df_cat[c].nunique() - 1 for c in df_cat.columns)
    max_limit = min(max_dim, max_components)

    mca = prince.MCA(
        n_components=max_limit,
        n_iter=n_iter,
        correction="benzecri" if normalize else None,
    ).fit(df_cat)

    if optimize and n_components is None:
        ev = getattr(mca, "eigenvalues_", None)
        if ev is None:
            ev = np.asarray(mca.explained_inertia_) * len(mca.explained_inertia_)
        components = [i + 1 for i, v in enumerate(ev) if v > 1.0]
        if components:
            n_components = min(max(components), max_limit)
        else:
            n_components = min(len(ev), max_limit)
        logger.info("MCA: selected %d components automatically", n_components)
    else:
        n_components = n_components or max_limit

    if n_components != mca.n_components:
        mca = prince.MCA(
            n_components=n_components,
            n_iter=n_iter,
            correction="benzecri" if normalize else None,
        ).fit(df_cat)

    inertia = pd.Series(
        _get_explained_inertia(mca), index=[f"F{i+1}" for i in range(mca.n_components)]
    )
    embeddings = mca.row_coordinates(df_cat)
    embeddings.index = df_active.index
    col_coords = mca.column_coordinates(df_cat)

    runtime = time.perf_counter() - start
    result = {
        "model": mca,
        "inertia": inertia,
        "embeddings": embeddings,
        "column_coords": col_coords,
        "runtime_s": runtime,
    }
    result["explained_inertia"] = inertia
    result["coords"] = embeddings
    result["runtime"] = runtime
    return result


def run_famd(
    df_active: pd.DataFrame,
    quant_vars: List[str],
    qual_vars: List[str],
    n_components: Optional[int] = None,
    *,
    optimize: bool = False,
    variance_threshold: float = 0.8,
    n_components_rule: Optional[str] = None,
) -> Dict[str, object]:
    """Run Factor Analysis of Mixed Data (FAMD).

    Parameters
    ----------
    n_components_rule : str, optional
        Placeholder for compatibility with configuration files. Currently
        ignored.
    """
    start = time.perf_counter()
    logger = logging.getLogger(__name__)

    if n_components_rule is not None:
        logger.info(
            "FAMD n_components_rule=%s ignored (not implemented)",
            n_components_rule,
        )

    scaler = StandardScaler()
    stds = df_active[quant_vars].std()
    zero_std = stds[stds == 0].index.tolist()
    if zero_std:
        logger.warning("Variables constantes exclues du scaling : %s", zero_std)
        quant_vars = [c for c in quant_vars if c not in zero_std]
    X_quanti = (
        scaler.fit_transform(df_active[quant_vars])
        if quant_vars
        else np.empty((len(df_active), 0))
    )
    df_quanti = pd.DataFrame(X_quanti, index=df_active.index, columns=quant_vars)
    df_mix = pd.concat([df_quanti, df_active[qual_vars].astype("category")], axis=1)

    if df_mix.isnull().any().any():
        raise ValueError("Input contains NaN values")

    if optimize and n_components is None:
        max_dim = df_mix.shape[1]
        tmp = prince.FAMD(n_components=max_dim, n_iter=3).fit(df_mix)
        eig = getattr(tmp, "eigenvalues_", None)
        if eig is None:
            eig = np.asarray(_get_explained_inertia(tmp)) * max_dim
        n_components = _select_n_components(eig, threshold=variance_threshold)
        logger.info("FAMD: selected %d components automatically", n_components)

    n_components = n_components or df_mix.shape[1]
    famd = prince.FAMD(n_components=n_components, n_iter=3)
    famd = famd.fit(df_mix)

    inertia = pd.Series(
        _get_explained_inertia(famd),
        index=[f"F{i+1}" for i in range(famd.n_components)],
    )
    embeddings = famd.row_coordinates(df_mix)
    embeddings.index = df_active.index
    if hasattr(famd, "column_coordinates"):
        col_coords = famd.column_coordinates(df_mix)
    elif hasattr(famd, "column_coordinates_"):
        col_coords = famd.column_coordinates_
    else:
        col_coords = pd.DataFrame()

    if hasattr(famd, "column_contributions"):
        contrib = famd.column_contributions(df_mix)
    elif hasattr(famd, "column_contributions_"):
        contrib = famd.column_contributions_
    else:
        contrib = (col_coords**2).div((col_coords**2).sum(axis=0), axis=1) * 100

    runtime = time.perf_counter() - start
    result = {
        "model": famd,
        "inertia": inertia,
        "embeddings": embeddings,
        "column_coords": col_coords,
        "contributions": contrib,
        "runtime_s": runtime,
    }
    result["explained_inertia"] = inertia
    result["coords"] = embeddings
    result["runtime"] = runtime
    return result


def run_mfa(
    df_active: pd.DataFrame,
    groups: Union[Mapping[str, Sequence[str]], Sequence[Sequence[str]]] | None = None,
    n_components: Optional[int] = None,
    *,
    segment_col: Optional[str] = None,
    optimize: bool = False,
    variance_threshold: float = 0.8,
    normalize: bool = True,
    weights: Optional[Union[Mapping[str, float], Sequence[float]]] = None,
    n_iter: int = 3,
) -> Dict[str, object]:
    """Run Multiple Factor Analysis.

    The ``groups`` argument defines the variable blocks used by MFA. Each
    element of ``groups`` must be a list of column names present in
    ``df_active``. When invoking :func:`run_pipeline`, these groups can be
    provided in the configuration file under ``mfa: {groups: ...}``.
    ``weights`` allows adjusting the relative importance of each group by
    multiplying its (optionally normalised) columns by the specified factor.
    """
    start = time.perf_counter()

    if segment_col:
        df_active = df_active.copy()
        df_active["__segment__"] = df_active[segment_col]
        groups = [[c for c in df_active.columns if c != "__segment__"], ["__segment__"]]

    if groups is None:
        groups = [df_active.columns.tolist()]

    if isinstance(groups, Mapping):
        group_names = list(groups.keys())
        group_list = list(groups.values())
    else:
        group_list = list(groups)
        group_names = [f"G{i}" for i in range(1, len(group_list) + 1)]

    # one-hot encode qualitative variables that appear in groups
    qual_cols = []
    for group in group_list:
        for col in group:
            if col in df_active.columns and (
                is_object_dtype(df_active[col]) or is_categorical_dtype(df_active[col])
            ):
                qual_cols.append(col)
    # remove duplicates while preserving order
    seen = set()
    qual_cols = [c for c in qual_cols if not (c in seen or seen.add(c))]
    if qual_cols:
        enc = OneHotEncoder(sparse_output=False, handle_unknown="ignore")
        encoded = enc.fit_transform(df_active[qual_cols])
        df_dummies = pd.DataFrame(
            encoded, index=df_active.index, columns=enc.get_feature_names_out(qual_cols)
        )
    else:
        df_dummies = pd.DataFrame(index=df_active.index)

    df_num = df_active.drop(columns=qual_cols)
    df_all = pd.concat([df_num, df_dummies], axis=1)

    groups_dict: Dict[str, List[str]] = {}
    used_cols: List[str] = []
    for name, g in zip(group_names, group_list):
        cols: List[str] = []
        for v in g:
            if v in df_all.columns:
                cols.append(v)
            else:
                # qualitative variables have been expanded
                cols.extend([c for c in df_all.columns if c.startswith(f"{v}_")])
        if cols:
            groups_dict[name] = cols
            used_cols.extend(cols)

    remaining = [c for c in df_all.columns if c not in used_cols]
    if remaining:
        groups_dict[f"G{len(groups_dict)+1}"] = remaining
        used_cols.extend(remaining)
    df_all = df_all[used_cols]

    weights_map: Dict[str, float] = {}
    if weights is not None:
        if isinstance(weights, Mapping):
            weights_map = {str(k): float(v) for k, v in weights.items()}
        else:
            weight_list = list(weights)
            if len(weight_list) != len(group_names):
                logger.warning(
                    "MFA weights length mismatch: expected %d, got %d",
                    len(group_names),
                    len(weight_list),
                )
            for name, w in zip(group_names, weight_list):
                weights_map[name] = float(w)

    if normalize:
        scaler = StandardScaler()
        for name, cols in list(groups_dict.items()):
            if not cols:
                continue
            stds = df_all[cols].std()
            zero_std = stds[stds == 0].index.tolist()
            if zero_std:
                logger.warning("Variables constantes exclues du scaling : %s", zero_std)
                cols = [c for c in cols if c not in zero_std]
                df_all.drop(columns=zero_std, inplace=True)
            if not cols:
                del groups_dict[name]
                continue
            df_all[cols] = scaler.fit_transform(df_all[cols])
            groups_dict[name] = cols
            w = weights_map.get(name)
            if w is not None and w != 1.0:
                df_all[cols] = df_all[cols] * w
    else:
        for name, cols in list(groups_dict.items()):
            if not cols:
                del groups_dict[name]
                continue
            w = weights_map.get(name)
            if w is not None and w != 1.0:
                df_all[cols] = df_all[cols] * w

    if optimize and n_components is None:
        max_dim = df_all.shape[1]
        tmp = prince.MFA(n_components=max_dim, n_iter=n_iter)
        tmp = tmp.fit(df_all, groups=groups_dict)
        eig = getattr(tmp, "eigenvalues_", None)
        if eig is None:
            eig = (tmp.percentage_of_variance_ / 100) * max_dim
        n_components = _select_n_components(
            np.asarray(eig), threshold=variance_threshold
        )
        max_limit = min(max_dim, 10)
        n_components = min(n_components, max_limit)
        logger.info("MFA: selected %d components automatically", n_components)

    max_limit = min(df_all.shape[1], 10)
    n_components = n_components or max_limit
    mfa = prince.MFA(n_components=n_components, n_iter=n_iter)
    mfa = mfa.fit(df_all, groups=groups_dict)
    inertia_values = np.asarray(mfa.percentage_of_variance_, dtype=float) / 100
    inertia_values = (
        inertia_values / inertia_values.sum()
        if inertia_values.sum() > 0
        else inertia_values
    )
    mfa.explained_inertia_ = inertia_values
    embeddings = mfa.row_coordinates(df_all)
    embeddings.index = df_active.index

    inertia = pd.Series(
        mfa.explained_inertia_,
        index=[f"F{i+1}" for i in range(len(mfa.explained_inertia_))],
    )

    runtime = time.perf_counter() - start
    result = {
        "model": mfa,
        "inertia": inertia,
        "embeddings": embeddings,
        "runtime_s": runtime,
    }
    result["explained_inertia"] = inertia
    result["coords"] = embeddings
    result["runtime"] = runtime
    return result


# ---------------------------------------------------------------------------
# nonlinear_methods.py
# ---------------------------------------------------------------------------
"""Non-linear dimensionality reduction utilities.

This module re-implements the UMAP, PHATE and PaCMAP wrappers that were
previously scattered across several scripts. The functions are self-contained
and do not depend on ``phase4v2.py`` or the fine-tuning scripts so that those
files can be removed without breaking the pipeline.
"""

import time
from typing import Any, Dict, Tuple

import numpy as np
import pandas as pd

# Optional dependencies are imported lazily to avoid costly import time
# (e.g. PaCMAP triggers numba compilation on import).
try:  # pragma: no cover - optional dependency may not be present
    import umap  # type: ignore
except Exception:
    umap = None

from sklearn.manifold import TSNE

# ``phate`` and ``pacmap`` are set to ``None`` and will only be imported when
# the corresponding functions are called.  This prevents slow start-up during
# test collection when those heavy libraries are available.
phate = None  # type: ignore
pacmap = None  # type: ignore


# ---------------------------------------------------------------------------
# Helpers
# ---------------------------------------------------------------------------


def _encode_mixed(df: pd.DataFrame) -> np.ndarray:
    """Return a numeric matrix from ``df`` with scaling and one-hot encoding."""
    if not isinstance(df, pd.DataFrame):
        raise TypeError("df must be a pandas DataFrame")

    numeric_cols = df.select_dtypes(include="number").columns.tolist()
    cat_cols = df.select_dtypes(exclude="number").columns.tolist()

    if numeric_cols:
        stds = df[numeric_cols].std()
        zero_std = stds[stds == 0].index.tolist()
        if zero_std:
            logger.warning("Variables constantes exclues du scaling : %s", zero_std)
            numeric_cols = [c for c in numeric_cols if c not in zero_std]

    X_num = (
        StandardScaler().fit_transform(df[numeric_cols])
        if numeric_cols
        else np.empty((len(df), 0))
    )

    if cat_cols:
        try:
            enc = OneHotEncoder(sparse_output=False, handle_unknown="ignore")
        except TypeError:  # pragma: no cover - older scikit-learn
            enc = OneHotEncoder(handle_unknown="ignore")
        X_cat = enc.fit_transform(df[cat_cols])
    else:
        X_cat = np.empty((len(df), 0))

    if X_num.size and X_cat.size:
        X = np.hstack([X_num, X_cat])
    elif X_num.size:
        X = X_num
    else:
        X = X_cat

    # ensure no NaN values
    if np.isnan(X).any():  # pragma: no cover - should not happen
        X = np.nan_to_num(X)

    return X


# ---------------------------------------------------------------------------
# Public API
# ---------------------------------------------------------------------------


def run_umap(
    df_active: pd.DataFrame,
    n_components: int = 2,
    n_neighbors: int = 15,
    min_dist: float = 0.1,
    *,
    metric: str | None = "euclidean",
    n_jobs: int = -1,
) -> Dict[str, Any]:
    """Run UMAP on ``df_active`` and return model and embeddings.

    The mixed-type dataframe is converted to a purely numeric matrix using
    :func:`_encode_mixed` (standardising numeric columns and one-hot encoding
    categoricals) before fitting UMAP.
    """
    if umap is None:  # pragma: no cover - optional dependency may be absent
        logger.warning("UMAP is not installed; skipping")
        return {
            "model": None,
            "embeddings": pd.DataFrame(index=df_active.index),
            "params": {},
        }

    start = time.perf_counter()
    X = _encode_mixed(df_active)

    if metric is None:
        metric = "euclidean"

    reducer = umap.UMAP(
        n_components=n_components,
        n_neighbors=n_neighbors,
        min_dist=min_dist,
        metric=metric,
        n_jobs=n_jobs,
    )
    embedding = reducer.fit_transform(X)
    runtime = time.perf_counter() - start

    cols = [f"U{i + 1}" for i in range(n_components)]
    emb_df = pd.DataFrame(embedding, index=df_active.index, columns=cols)

    params = {
        "n_components": n_components,
        "n_neighbors": n_neighbors,
        "min_dist": min_dist,
        "metric": metric,
    }
    return {
        "model": reducer,
        "embeddings": emb_df,
        "params": params,
        "runtime_s": runtime,
    }


def run_phate(
    df_active: pd.DataFrame,
    n_components: int = 2,
    k: int = 15,
    a: int = 40,
    *,
    t: str | int = "auto",
    knn: int | None = None,
    decay: int | None = None,
) -> Dict[str, Any]:
    """Run PHATE on ``df_active``.

    The dataframe is encoded numerically via :func:`_encode_mixed` before
    fitting PHATE.  The ``knn`` keyword is accepted as an alias for ``k`` and
    ``decay`` can be used as an alias for ``a``. Returns an empty result if the
    library is unavailable.
    """
    global phate
    if phate is None:
        try:  # pragma: no cover - lazy optional import
            import phate as _phate  # type: ignore

            phate = _phate
        except Exception:
            logger.warning("PHATE is not installed; skipping")
            return {
                "model": None,
                "embeddings": pd.DataFrame(index=df_active.index),
                "params": {},
            }

    if knn is not None:
        if isinstance(knn, str):
            try:
                k = int(knn)
            except ValueError:  # invalid string like "auto"
                logger.warning("Invalid PHATE knn value '%s'; using default", knn)
        else:
            k = knn
    if decay is not None:
        a = decay

    start = time.perf_counter()
    X = _encode_mixed(df_active)

    op = phate.PHATE(
        n_components=n_components,
        knn=k,
        decay=a,
        t=t,
        n_jobs=-1,
        verbose=False,
    )
    embedding = op.fit_transform(X)
    runtime = time.perf_counter() - start

    cols = [f"P{i + 1}" for i in range(n_components)]
    emb_df = pd.DataFrame(embedding, index=df_active.index, columns=cols)

    params = {"n_components": n_components, "k": k, "a": a, "t": t}
    return {"model": op, "embeddings": emb_df, "params": params, "runtime_s": runtime}


def run_pacmap(
    df_active: pd.DataFrame,
    n_components: int = 2,
    n_neighbors: int = 10,
    *,
    MN_ratio: float = 0.5,
    FP_ratio: float = 2.0,
    num_iters: Tuple[int, int, int] = (10, 10, 10),
) -> Dict[str, Any]:
    """Run PaCMAP on ``df_active``.

    ``df_active`` is encoded to numeric form via :func:`_encode_mixed` prior to
    fitting. If PaCMAP is unavailable or fails, ``model`` is ``None`` and the
    returned embeddings are empty.
    """
    global pacmap
    if pacmap is None:
        try:  # pragma: no cover - lazy optional import
            import pacmap as _pacmap  # type: ignore

            pacmap = _pacmap
        except Exception:
            logger.warning("PaCMAP is not installed; skipping")
            return {
                "model": None,
                "embeddings": pd.DataFrame(index=df_active.index),
                "params": {},
            }

    start = time.perf_counter()
    X = _encode_mixed(df_active)

    try:
        params = dict(
            n_components=n_components,
            n_neighbors=n_neighbors,
            MN_ratio=MN_ratio,
            FP_ratio=FP_ratio,
            num_iters=num_iters,
            verbose=False,
            apply_pca=True,
        )
        model = pacmap.PaCMAP(**params)
        embedding = model.fit_transform(X)
    except Exception as exc:  # pragma: no cover - rare runtime error
        logger.warning("PaCMAP failed: %s", exc)
        return {
            "model": None,
            "embeddings": pd.DataFrame(index=df_active.index),
            "params": {},
        }

    runtime = time.perf_counter() - start
    cols = [f"C{i + 1}" for i in range(n_components)]
    emb_df = pd.DataFrame(embedding, index=df_active.index, columns=cols)
    params.pop("verbose")
    params.pop("apply_pca")
    return {
        "model": model,
        "embeddings": emb_df,
        "params": params,
        "runtime_s": runtime,
    }


def run_tsne(
    df_active: pd.DataFrame,
    n_components: int = 2,
    perplexity: float = 30.0,
    learning_rate: float = 200.0,
    *,
    metric: str = "euclidean",
    n_iter: int = 1000,
) -> Dict[str, Any]:
    """Run t-SNE on ``df_active`` and return embeddings."""

    start = time.perf_counter()
    X = _encode_mixed(df_active)

    # perplexity must be < n_samples
    perplexity = min(perplexity, max(1.0, len(df_active) - 1))

    tsne = TSNE(
        n_components=n_components,
        perplexity=perplexity,
        learning_rate=learning_rate,
        metric=metric,
        n_iter=n_iter,
        init="pca",
    )
    embedding = tsne.fit_transform(X)
    runtime = time.perf_counter() - start

    cols = [f"T{i + 1}" for i in range(n_components)]
    emb_df = pd.DataFrame(embedding, index=df_active.index, columns=cols)

    params = {
        "n_components": n_components,
        "perplexity": perplexity,
        "learning_rate": learning_rate,
        "metric": metric,
        "n_iter": n_iter,
    }
    return {"model": tsne, "embeddings": emb_df, "params": params, "runtime_s": runtime}


def run_all_nonlinear(df_active: pd.DataFrame) -> Dict[str, Dict[str, Any]]:
    """Execute all non-linear methods on ``df_active`` and collect the results."""
    results: Dict[str, Dict[str, Any]] = {}

    try:
        results["umap"] = run_umap(df_active)
    except Exception as exc:  # pragma: no cover - unexpected runtime failure
        logger.warning("UMAP failed: %s", exc)
        results["umap"] = {"error": str(exc)}

    try:
        results["phate"] = run_phate(df_active)
    except Exception as exc:  # pragma: no cover - unexpected runtime failure
        logger.warning("PHATE failed: %s", exc)
        results["phate"] = {"error": str(exc)}

    try:
        results["tsne"] = run_tsne(df_active)
    except Exception as exc:  # pragma: no cover - unexpected runtime failure
        logger.warning("t-SNE failed: %s", exc)
        results["tsne"] = {"error": str(exc)}

    if pacmap is not None:
        try:
            results["pacmap"] = run_pacmap(df_active)
        except Exception as exc:  # pragma: no cover - unexpected runtime failure
            logger.warning("PaCMAP failed: %s", exc)
            results["pacmap"] = {"error": str(exc)}

    return results


# ---------------------------------------------------------------------------
# evaluate_methods.py
# ---------------------------------------------------------------------------
"""Metrics to compare dimensionality reduction methods.
"""

from pathlib import Path
from typing import Any, Dict, Sequence, Iterable, Tuple
from joblib import Parallel, delayed

import numpy as np
import pandas as pd
from sklearn.manifold import trustworthiness
from sklearn.metrics import silhouette_score, silhouette_samples
from sklearn.cluster import AgglomerativeClustering, DBSCAN, SpectralClustering
from sklearn.mixture import GaussianMixture
from sklearn.metrics import calinski_harabasz_score, davies_bouldin_score


def spectral_cluster_labels(
    X: np.ndarray, n_clusters: int, *, n_neighbors: int = 10
) -> np.ndarray:
    """Return Spectral Clustering labels using nearest neighbors affinity."""

    return SpectralClustering(
        n_clusters=n_clusters,
        assign_labels="kmeans",
        affinity="nearest_neighbors",
        n_neighbors=min(n_neighbors, len(X) - 1),
    ).fit_predict(X)


def silhouette_score_safe(X: np.ndarray, labels: np.ndarray) -> float:
    """Return silhouette score or ``-1`` if it cannot be computed."""

    if len(np.unique(labels)) < 2:
        return -1.0
    try:
        return float(silhouette_score(X, labels))
    except Exception:
        return -1.0


def silhouette_samples_safe(
    X: np.ndarray,
    labels: np.ndarray,
    *,
    sample_size: int | None = None,
    random_state: int | None = None,
) -> np.ndarray:
    """Return silhouette samples for ``labels`` with optional subsampling."""

    if len(np.unique(labels)) < 2:
        n = sample_size if sample_size is not None else len(X)
        return np.full(n, np.nan)
    try:
        scores = silhouette_samples(X, labels)
        if sample_size is not None and sample_size < len(scores):
            rng = np.random.default_rng(random_state)
            idx = rng.choice(len(scores), size=sample_size, replace=False)
            scores = scores[idx]
        return scores
    except Exception:
        n = sample_size if sample_size is not None else len(X)
        return np.full(n, np.nan)


def dunn_index(
    X: np.ndarray,
    labels: np.ndarray,
    *,
    sample_size: int | None = None,
) -> float:
    """Compute the Dunn index of a clustering."""

    from scipy.spatial.distance import pdist, squareform

    if len(np.unique(labels)) < 2:
        return float("nan")

    if sample_size is not None and sample_size < len(X):
        rng = np.random.default_rng()
        idx = rng.choice(len(X), size=sample_size, replace=False)
        X = X[idx]
        labels = labels[idx]

    dist = squareform(pdist(X))
    unique = np.unique(labels)

    intra_diam = []
    min_inter = np.inf

    for i, ci in enumerate(unique):
        idx_i = np.where(labels == ci)[0]
        intra = dist[np.ix_(idx_i, idx_i)].max() if len(idx_i) > 1 else 0.0
        intra_diam.append(intra)
        for cj in unique[i + 1 :]:
            idx_j = np.where(labels == cj)[0]
            inter = dist[np.ix_(idx_i, idx_j)].min()
            if inter < min_inter:
                min_inter = inter

    max_intra = max(intra_diam)
    if max_intra == 0:
        return float("nan")
    return float(min_inter / max_intra)


def tune_kmeans_clusters(
    X: np.ndarray, k_range: Iterable[int] = range(2, 16)
) -> Tuple[np.ndarray, int]:
    """Return K-Means labels using the best silhouette over ``k_range``."""
    best_score = -1.0
    best_labels: Optional[np.ndarray] = None
    best_k = 2
    X = np.asarray(X)
    for k in k_range:
        if k >= len(X) or k < 2:
            continue
        labels = KMeans(n_clusters=k).fit_predict(X)
        if len(np.unique(labels)) < 2:
            score = -1.0
        else:
            score = silhouette_score_safe(X, labels)
        if score > best_score:
            best_score = score
            best_labels = labels
            best_k = k
    if best_labels is None:
        k = max(2, min(len(X), 2))
        best_labels = KMeans(n_clusters=k).fit_predict(X)
        best_k = k
    return best_labels, best_k


def tune_agglomerative_clusters(
    X: np.ndarray, k_range: Iterable[int] = range(2, 16)
) -> Tuple[np.ndarray, int]:
    """Return Agglomerative clustering labels using the best silhouette."""
    best_score = -1.0
    best_labels: Optional[np.ndarray] = None
    best_k = 2
    X = np.asarray(X)
    for k in k_range:
        if k >= len(X) or k < 2:
            continue
        labels = AgglomerativeClustering(n_clusters=k).fit_predict(X)
        if len(np.unique(labels)) < 2:
            score = -1.0
        else:
            score = silhouette_score_safe(X, labels)
        if score > best_score:
            best_score = score
            best_labels = labels
            best_k = k
    if best_labels is None:
        k = max(2, min(len(X), 2))
        best_labels = AgglomerativeClustering(n_clusters=k).fit_predict(X)
        best_k = k
    return best_labels, best_k


def tune_dbscan_clusters(
    X: np.ndarray,
    eps_values: Iterable[float] = (0.3, 0.4, 0.5, 0.6, 0.7, 0.8),
    min_samples: int = 5,
) -> Tuple[np.ndarray, float]:
    """Return DBSCAN labels using the best silhouette over ``eps_values``."""
    best_score = -1.0
    best_labels: Optional[np.ndarray] = None
    best_eps = 0.5
    X = np.asarray(X)
    for eps in eps_values:
        labels = DBSCAN(eps=eps, min_samples=min_samples).fit_predict(X)
        n_clusters = len(set(labels)) - (1 if -1 in labels else 0)
        if n_clusters < 2:
            score = -1.0
        else:
            score = silhouette_score_safe(X, labels)
        if score > best_score:
            best_score = score
            best_labels = labels
            best_eps = eps
    if best_labels is None:
        best_labels = DBSCAN(eps=best_eps, min_samples=min_samples).fit_predict(X)
    return best_labels, best_eps


def tune_gmm_clusters(
    X: np.ndarray, k_range: Iterable[int] = range(2, 16)
) -> Tuple[np.ndarray, int]:
    """Return Gaussian Mixture labels using the best silhouette."""
    best_score = -1.0
    best_labels: Optional[np.ndarray] = None
    best_k = 2
    X = np.asarray(X)
    for k in k_range:
        if k >= len(X) or k < 2:
            continue
        gmm = GaussianMixture(n_components=k, covariance_type="full")
        labels = gmm.fit_predict(X)
        if len(np.unique(labels)) < 2:
            score = -1.0
        else:
            score = silhouette_score_safe(X, labels)
        if score > best_score:
            best_score = score
            best_labels = labels
            best_k = k
    if best_labels is None:
        k = max(2, min(len(X), 2))
        best_labels = GaussianMixture(n_components=k).fit_predict(X)
        best_k = k
    return best_labels, best_k


def tune_spectral_clusters(
    X: np.ndarray, k_range: Iterable[int] = range(2, 16)
) -> Tuple[np.ndarray, int]:
    """Return Spectral clustering labels using the best silhouette."""
    best_score = -1.0
    best_labels: Optional[np.ndarray] = None
    best_k = 2
    X = np.asarray(X)
    for k in k_range:
        if k >= len(X) or k < 2:
            continue
        labels = spectral_cluster_labels(X, k)
        if len(np.unique(labels)) < 2:
            score = -1.0
        else:
            score = silhouette_score(X, labels)
        if score > best_score:
            best_score = score
            best_labels = labels
            best_k = k
    if best_labels is None:
        k = max(2, min(len(X), 2))
        best_labels = spectral_cluster_labels(X, k)
        best_k = k
    return best_labels, best_k


def auto_cluster_labels(
    X: np.ndarray, k_range: Iterable[int] = range(2, 11)
) -> Tuple[np.ndarray, int, str]:
    """Return automatic cluster labels using K-Means clustering."""

    labels, best_k = tune_kmeans_clusters(X, k_range)
    return labels, best_k, "kmeans"



def cluster_evaluation_metrics(
    X: np.ndarray,
    method: str,
    k_range: Iterable[int] = range(2, 16),
) -> tuple[pd.DataFrame, int]:
    """Return silhouette and Dunn curves for a clustering method.

    Parameters
    ----------
    X : array-like of shape (n_samples, n_features)
        Data to cluster.
    method : {"kmeans", "agglomerative", "gmm", "spectral"}
        Algorithm to evaluate.
    k_range : iterable of int, default ``range(2, 16)``
        Candidate numbers of clusters.

    Returns
    -------
    pandas.DataFrame
        Table with columns ``k``, ``silhouette``, ``dunn_index``,
        ``calinski_harabasz`` and ``inv_davies_bouldin``.
    int
        ``k`` giving the highest silhouette score.
    """

    X = np.asarray(X)
    n_samples = len(X)

    def _eval(k: int) -> tuple[int, float, float, float, float, float, float]:
        if k >= n_samples or k < 2:
            return (
                k,
                float("nan"),
                float("nan"),
                float("nan"),
                float("nan"),
                float("nan"),
                float("nan"),
            )
        if method == "kmeans":
            labels = KMeans(n_clusters=k).fit_predict(X)
        elif method == "agglomerative":
            labels = AgglomerativeClustering(n_clusters=k).fit_predict(X)
        elif method == "gmm":
            labels = GaussianMixture(
                n_components=k, covariance_type="full"
            ).fit_predict(X)
        elif method == "spectral":
            labels = spectral_cluster_labels(X, k)
        else:
            raise ValueError(f"Unknown method '{method}'")

        if len(np.unique(labels)) < 2:
            return (
                k,
                float("nan"),
                float("nan"),
                float("nan"),
                float("nan"),
                float("nan"),
                float("nan"),
            )

        samples = silhouette_samples_safe(X, labels, sample_size=1000)
        sil_mean = float(samples.mean())
        sil_err = 1.96 * samples.std(ddof=1) / np.sqrt(len(samples))
        dunn = dunn_index(X, labels, sample_size=1000)
        ch = calinski_harabasz_score(X, labels)
        db = davies_bouldin_score(X, labels)
        inv_db = 1.0 / db if db > 0 else float("nan")
        return (
            k,
            sil_mean,
            sil_mean - sil_err,
            sil_mean + sil_err,
            dunn,
            ch,
            inv_db,
        )

    with Parallel(n_jobs=-1) as parallel:
        results = parallel(delayed(_eval)(k) for k in k_range)

    records: list[dict[str, float]] = []
    best_k = None

    for k, mean, lower, upper, dunn, ch, inv_db in results:
        records.append(
            {
                "k": k,
                "silhouette": mean,
                "silhouette_lower": lower,
                "silhouette_upper": upper,
                "dunn_index": dunn,
                "calinski_harabasz": ch,
                "inv_davies_bouldin": inv_db,
            }
        )
        if np.isnan(mean):
            continue

    df = pd.DataFrame.from_records(records)
    if df["silhouette"].notna().any():
        best_k = int(df.loc[df["silhouette"].idxmax(), "k"])
    else:
        best_k = int(df["k"].iloc[0])
    return df.sort_values("k"), best_k


def optimize_clusters(
    method: str,
    X: np.ndarray,
    k_range: Iterable[int] = range(2, 16),
) -> tuple[np.ndarray, int, pd.DataFrame]:
    """Return labels and evaluation curves for ``method``.

    Parameters
    ----------
    method : {"kmeans", "agglomerative", "gmm", "spectral"}
        Clustering algorithm to use.
    X : array-like of shape (n_samples, n_features)
        Input data to cluster.
    k_range : iterable of int, default ``range(2, 16)``
        Candidate numbers of clusters to evaluate.

    Returns
    -------
    labels : ndarray of shape (n_samples,)
        Cluster labels obtained with the optimal ``k``.
    int
        Value of ``k`` giving the best silhouette score.
    pandas.DataFrame
        Evaluation table as returned by :func:`cluster_evaluation_metrics`.
    """

    curves, best_k = cluster_evaluation_metrics(X, method, k_range)

    if method == "kmeans":
        labels = KMeans(n_clusters=best_k).fit_predict(X)
    elif method == "agglomerative":
        labels = AgglomerativeClustering(n_clusters=best_k).fit_predict(X)
    elif method == "gmm":
        labels = GaussianMixture(
            n_components=best_k, covariance_type="full"
        ).fit_predict(X)
    elif method == "spectral":
        labels = spectral_cluster_labels(X, best_k)
    else:  # pragma: no cover - defensive
        raise ValueError(f"Unknown method '{method}'")

    return labels, best_k, curves


def dbscan_evaluation_metrics(
    X: np.ndarray,
    eps_values: Iterable[float],
    *,
    min_samples: int = 5,
) -> tuple[pd.DataFrame, float]:
    """Return silhouette and Dunn curves for DBSCAN over ``eps_values``."""

    X = np.asarray(X)
    n_samples = len(X)

    def _eval(eps: float) -> tuple[float, float, float, float, float, int]:
        labels = DBSCAN(eps=eps, min_samples=min_samples).fit_predict(X)
        n_clusters = len(set(labels)) - (1 if -1 in labels else 0)
        if n_clusters < 2:
            return (
                eps,
                float("nan"),
                float("nan"),
                float("nan"),
                float("nan"),
                n_clusters,
            )
        samples = silhouette_samples_safe(X, labels, sample_size=1000)
        sil_mean = float(samples.mean())
        sil_err = 1.96 * samples.std(ddof=1) / np.sqrt(len(samples))
        dunn = dunn_index(X, labels, sample_size=1000)
        return eps, sil_mean, sil_mean - sil_err, sil_mean + sil_err, dunn, n_clusters

    with Parallel(n_jobs=-1) as parallel:
        results = parallel(delayed(_eval)(e) for e in eps_values)

    records: list[dict[str, float]] = []
    best_eps = None
    highest_upper = -np.inf

    for eps, mean, lower, upper, dunn, n_clusters in results:
        records.append(
            {
                "eps": eps,
                "k": n_clusters,
                "silhouette": mean,
                "silhouette_lower": lower,
                "silhouette_upper": upper,
                "dunn_index": dunn,
            }
        )
        if np.isnan(mean):
            continue
        if best_eps is None and mean > highest_upper:
            best_eps = eps
        highest_upper = max(highest_upper, upper)

    df = pd.DataFrame.from_records(records)
    if best_eps is None:
        best_eps = (
            float(df.loc[df["silhouette"].idxmax(), "eps"])
            if not df.empty
            else next(iter(eps_values), 0.5)
        )
    return df.sort_values("eps"), float(best_eps)


def plot_cluster_evaluation(
    df: pd.DataFrame, method: str, k_opt: int | None = None
) -> plt.Figure:
    """Plot clustering metrics for ``method`` as normalized bar plots.

    Parameters
    ----------
    df : pandas.DataFrame
        Table returned by :func:`cluster_evaluation_metrics` or an equivalent
        function. The table must contain at least the columns ``silhouette``
        and ``dunn_index`` as well as one column specifying the evaluated
        parameter (typically ``k`` or ``min_cluster_size``).
    method : str
        Name of the clustering algorithm.
    k_opt : int or None, optional
        Value of ``k`` considered optimal. When provided and when a ``k``
        column exists in ``df``, it is highlighted on the silhouette curve.
    """

    # Determine which column to use on the x-axis
    if "k" in df.columns:
        xcol = "k"
        xlabel = "k"
    elif "min_cluster_size" in df.columns:
        xcol = "min_cluster_size"
        xlabel = "min_cluster_size"
    elif "eps" in df.columns:
        xcol = "eps"
        xlabel = "eps"
    else:  # fallback to the first column
        xcol = df.columns[0]
        xlabel = xcol

    fig, ax = plt.subplots(figsize=(6, 4), dpi=200)

    metrics = [
        "silhouette",
        "dunn_index",
        "calinski_harabasz",
        "inv_davies_bouldin",
    ]
    norm = {}
    for m in metrics:
        col = df[m]
        cmin, cmax = col.min(), col.max()
        if np.isnan(cmin) or cmax == cmin:
            norm[m] = np.full(len(col), np.nan)
        else:
            norm[m] = (col - cmin) / (cmax - cmin)
    import seaborn as sns

    width = 0.2
    offsets = np.linspace(-1.5 * width, 1.5 * width, len(metrics))
    colors = sns.color_palette("deep", len(metrics))
    for off, m, c in zip(offsets, metrics, colors):
        ax.bar(df[xcol] + off, norm[m], width=width, label=m, color=c)

    # No vertical line to mark the optimal number of clusters; simply show the
    # bars for the available k values.

    ax.set_xlabel(xlabel)
    ax.set_ylabel("Normalized score")
    ax.set_title(f"Évaluation clustering – {method.upper()}")
    ax.set_ylim(0, 1)
    if metrics:
        ax.legend()
    fig.tight_layout()
    return fig



def plot_cluster_metrics_grid(
    curves: Mapping[str, pd.DataFrame], optimal: Mapping[str, int]
) -> plt.Figure:
    """Return a figure with normalized metrics for each clustering method."""
    fig, axes = plt.subplots(2, 2, figsize=(12, 6), dpi=200)
    methods = ["kmeans", "agglomerative", "gmm", "spectral"]
    for ax, method in zip(axes.ravel(), methods):
        df = curves.get(method)
        if df is None or df.empty:
            ax.axis("off")
            continue
        xcol = "k" if "k" in df.columns else "min_cluster_size"
        metrics = [
            "silhouette",
            "dunn_index",
            "calinski_harabasz",
            "inv_davies_bouldin",
        ]
        norm = {}
        for m in metrics:
            col = df[m]
            cmin, cmax = col.min(), col.max()
            if np.isnan(cmin) or cmax == cmin:
                norm[m] = np.full(len(col), np.nan)
            else:
                norm[m] = (col - cmin) / (cmax - cmin)
        import seaborn as sns

        width = 0.2
        offsets = np.linspace(-1.5 * width, 1.5 * width, len(metrics))
        colors = sns.color_palette("deep", len(metrics))
        for off, m, c in zip(offsets, metrics, colors):
            ax.bar(df[xcol] + off, norm[m], width=width, label=m, color=c)
        k_opt = optimal.get(method)
        # The optimal k is not highlighted with a dashed line in this barplot.
        ax.set_title(method)
        ax.set_ylabel("Normalized score")
        ax.set_ylim(0, 1)
        if metrics:
            ax.legend(fontsize="x-small")

    for ax in axes.ravel()[len(methods):]:
        ax.axis("off")

    fig.tight_layout()
    return fig


def plot_combined_silhouette(
    curves: Mapping[str, pd.DataFrame], optimal_k: Mapping[str, int]
) -> plt.Figure:
    """Overlay silhouette curves from several methods on one figure."""

    fig, ax = plt.subplots(figsize=(6, 4), dpi=200)
    for method, df in curves.items():
        if df.empty:
            continue
        df = df.sort_values("k")
        ax.plot(df["k"], df["silhouette"], marker="o", label=method)
        # interval shading removed
        k_opt = optimal_k.get(method)
        if k_opt is not None and k_opt in df["k"].values:
            val = float(df.loc[df["k"] == k_opt, "silhouette"].iloc[0])
            ax.scatter([k_opt], [val], marker="x", s=60)
    ax.set_xlabel("k")
    ax.set_ylabel("Silhouette")
    ax.set_title("Comparaison des méthodes – silhouette")
    handles, labels = ax.get_legend_handles_labels()
    if labels:
        ax.legend()
    fig.tight_layout()
    return fig


def plot_analysis_summary(
    correlation: Path | plt.Figure | None,
    scree: Path | plt.Figure | None,
    silhouette: Path | plt.Figure | None,
    contributions: Path | plt.Figure | None = None,
) -> plt.Figure:
    """Combine analysis figures into a single 2x2 layout."""

    def _to_image(src: Path | plt.Figure | None) -> np.ndarray | None:
        if src is None:
            return None
        if isinstance(src, (str, Path)):
            return plt.imread(str(src))
        buf = io.BytesIO()
        src.savefig(buf, format="png", dpi=200)
        buf.seek(0)
        img = plt.imread(buf)
        buf.close()
        return img

    imgs = [contributions, correlation, scree, silhouette]
    imgs = [_to_image(i) for i in imgs]

    fig, axes = plt.subplots(2, 2, figsize=(11, 8.5), dpi=200)
    for ax, img in zip(axes.ravel(), imgs):
        if img is None:
            ax.axis("off")
            continue
        ax.imshow(img)
        ax.axis("off")
    fig.tight_layout()
    return fig


def plot_pca_stability_bars(
    metrics: Mapping[str, Mapping[str, float]],
) -> Dict[str, plt.Figure]:
    """Return bar charts summarising PCA cross-validation stability."""

    datasets = list(metrics)
    axis_corr = [metrics[d].get("pca_axis_corr_mean", float("nan")) for d in datasets]
    var_first = [
        metrics[d].get("pca_var_first_axis_mean", float("nan")) for d in datasets
    ]

    fig1, ax1 = plt.subplots(figsize=(6, 4), dpi=200)
    ax1.bar(datasets, axis_corr, color="tab:blue", edgecolor="black")
    ax1.set_xlabel("Dataset")
    ax1.set_ylabel("pca_axis_corr_mean")
    ax1.set_title("Stabilité PCA – corrélation des axes")
    fig1.tight_layout()

    fig2, ax2 = plt.subplots(figsize=(6, 4), dpi=200)
    ax2.bar(datasets, var_first, color="tab:orange", edgecolor="black")
    ax2.set_xlabel("Dataset")
    ax2.set_ylabel("pca_var_first_axis_mean")
    ax2.set_title("Stabilité PCA – variance axe 1")
    fig2.tight_layout()

    return {
        "pca_axis_corr_mean": fig1,
        "pca_var_first_axis_mean": fig2,
    }


def evaluate_methods(
    results_dict: Dict[str, Dict[str, Any]],
    df_active: pd.DataFrame,
    quant_vars: Sequence[str],
    qual_vars: Sequence[str],
    *,
    k_range: Iterable[int] = range(2, 16),
) -> pd.DataFrame:
    """Compute comparison metrics for each dimensionality reduction method.

    Parameters
    ----------
    results_dict:
        Mapping of method name to a dictionary containing at least ``embeddings``
        as a DataFrame. Optionally ``inertia`` (list or Series) and
        ``runtime_s`` or ``runtime``.
    df_active:
        Original high dimensional dataframe.
    quant_vars:
        Names of quantitative variables in ``df_active``.
    qual_vars:
        Names of qualitative variables in ``df_active``.
    k_range:
        Range of ``k`` values to test when tuning the K-Means clustering.

    Returns
    -------
    pandas.DataFrame
        Metrics table indexed by method name.
    """
    rows = []
    n_features = len(quant_vars) + len(qual_vars)

    logger = logging.getLogger(__name__)

    def _process(
        item: tuple[str, Dict[str, Any]],
    ) -> tuple[str, np.ndarray, str, Dict[str, Any]]:
        method, info = item

        inertias = info.get("inertia")
        if inertias is None:
            inertias = []
        if isinstance(inertias, pd.Series):
            inertias = inertias.tolist()
        inertias = list(inertias)

        if inertias and inertias[0] > 0.5:
            logger.warning(
                "Attention : l'axe F1 de %s explique %.1f%% de la variance",
                method.upper(),
                inertias[0] * 100,
            )

        contrib = info.get("contributions")
        if isinstance(contrib, pd.DataFrame) and "F1" in contrib:
            top = float(contrib["F1"].max())
            if top > 50:
                dom_var = contrib["F1"].idxmax()
                logger.warning(
                    "Attention : la variable %s domine l’axe F1 de la %s avec %.1f%% de contribution, risque de projection biaisée.",
                    dom_var,
                    method.upper(),
                    top,
                )

        kaiser = int(sum(1 for eig in np.array(inertias) * n_features if eig > 1))
        cum_inertia = float(sum(inertias) * 100) if inertias else np.nan

        emb = info.get("embeddings")
        if not isinstance(emb, pd.DataFrame) or emb.empty:
            logger.warning("%s missing embeddings for evaluation", method)
            row = {
                "method": method,
                "variance_cumulee_%": float("nan"),
                "nb_axes_kaiser": float("nan"),
                "silhouette": float("nan"),
                "dunn_index": float("nan"),
                "trustworthiness": float("nan"),
                "continuity": float("nan"),
                "runtime_seconds": info.get("runtime_seconds")
                or info.get("runtime_s")
                or info.get("runtime"),
                "cluster_k": float("nan"),
                "cluster_algo": "",
            }
            return method, np.array([]), row

        X_low = emb.values
        labels, best_k, algo = auto_cluster_labels(X_low, k_range)
        info["cluster_labels"] = labels
        info["cluster_k"] = best_k
        info["cluster_algo"] = algo
        if len(labels) <= best_k or len(set(labels)) < 2:
            sil = float("nan")
            dunn = float("nan")
            ch = float("nan")
            inv_db = float("nan")
        else:
            sil = float(silhouette_score(X_low, labels))
            dunn = dunn_index(X_low, labels, sample_size=1000)
            ch = float(calinski_harabasz_score(X_low, labels))
            db = davies_bouldin_score(X_low, labels)
            inv_db = 1.0 / db if db > 0 else float("nan")

        try:
            enc = OneHotEncoder(sparse_output=False, handle_unknown="ignore")
        except TypeError:  # pragma: no cover - older scikit-learn
            enc = OneHotEncoder(handle_unknown="ignore")
        X_num = StandardScaler().fit_transform(
            df_active.loc[info["embeddings"].index, quant_vars]
        )
        X_cat = (
            enc.fit_transform(df_active.loc[info["embeddings"].index, qual_vars])
            if qual_vars
            else np.empty((len(X_low), 0))
        )
        X_high = np.hstack([X_num, X_cat])
        k_nn = min(10, max(1, len(X_high) // 2))
        if k_nn >= len(X_high) / 2:
            T = float("nan")
            C = float("nan")
        else:
            T = float(trustworthiness(X_high, X_low, n_neighbors=k_nn))
            C = float(trustworthiness(X_low, X_high, n_neighbors=k_nn))

        runtime = (
            info.get("runtime_seconds") or info.get("runtime_s") or info.get("runtime")
        )

        row = {
            "method": method,
            "variance_cumulee_%": cum_inertia,
            "nb_axes_kaiser": kaiser,
            "silhouette": sil,
            "dunn_index": dunn,
            "calinski_harabasz": ch,
            "inv_davies_bouldin": inv_db,
            "trustworthiness": T,
            "continuity": C,
            "runtime_seconds": runtime,
            "cluster_k": best_k,
            "cluster_algo": algo,
        }
        return method, labels, row

    with Parallel(n_jobs=-1) as parallel:
        parallel_res = parallel(delayed(_process)(it) for it in results_dict.items())

    rows = []
    for method, labels, row in parallel_res:
        results_dict[method]["cluster_labels"] = labels
        results_dict[method]["cluster_k"] = row["cluster_k"]
        results_dict[method]["cluster_algo"] = row["cluster_algo"]
        rows.append(row)
    df_metrics = pd.DataFrame(rows).set_index("method")
    return df_metrics


def plot_methods_heatmap(df_metrics: pd.DataFrame, output_path: str | Path) -> None:
    """Plot a normalized heatmap of ``df_metrics``.

    Parameters
    ----------
    df_metrics:
        DataFrame as returned by :func:`evaluate_methods`.
    output_path:
        Directory where ``methods_heatmap.png`` will be saved.
    """
    import matplotlib.pyplot as plt
    import seaborn as sns

    output = Path(output_path)
    output.mkdir(parents=True, exist_ok=True)

    df_norm = df_metrics.select_dtypes(include=[np.number]).copy()
    for col in df_norm.columns:
        if not pd.api.types.is_numeric_dtype(df_norm[col]):
            df_norm[col] = 0.0
            continue
        cmin, cmax = df_norm[col].min(), df_norm[col].max()
        if pd.isna(cmin) or cmax == cmin:
            df_norm[col] = 0.0
        else:
            df_norm[col] = (df_norm[col] - cmin) / (cmax - cmin)

    # keep the original numeric values for annotations before normalization
    annot = df_metrics[df_norm.columns].copy()

    def _format_numbers(series: pd.Series) -> pd.Series:
        if pd.api.types.is_integer_dtype(series) or (
            pd.api.types.is_numeric_dtype(series)
            and np.allclose(series.dropna() % 1, 0)
        ):
            return series.astype("Int64")
        return series.map(lambda x: f"{x:.2f}" if pd.notna(x) else "")

    for col in annot.columns:
        if col in {"variance_cumulee_%", "nb_axes_kaiser"}:
            annot[col] = annot[col].round().astype("Int64")
        elif pd.api.types.is_numeric_dtype(annot[col]):
            annot[col] = _format_numbers(annot[col])

    fig, ax = plt.subplots(figsize=(12, 6), dpi=200)
    sns.heatmap(
        df_norm,
        annot=annot,
        fmt="",
        cmap="coolwarm",
        vmin=0,
        vmax=1,
        ax=ax,
        cbar=False,
    )
    ax.set_title("Comparaison des méthodes")
    ax.set_xticklabels(ax.get_xticklabels(), rotation=45, ha="right")
    plt.yticks(rotation=0)
    plt.tight_layout()
    fig.savefig(output / "methods_heatmap.png", dpi=300, bbox_inches="tight")
    plt.close(fig)


def plot_general_heatmap(df_metrics: pd.DataFrame, output_path: str | Path) -> None:
    """Plot a heatmap comparing all datasets and methods."""
    import matplotlib.pyplot as plt
    import seaborn as sns

    output = Path(output_path)
    output.mkdir(parents=True, exist_ok=True)

    if "dataset" not in df_metrics.columns:
        raise ValueError("df_metrics must contain a 'dataset' column")

    df = df_metrics.copy()
    df["row"] = df["dataset"] + " – " + df["method"].str.upper()
    df = df.set_index("row")
    df_numeric = df.select_dtypes(include=[np.number])

    norm = df_numeric.copy()
    for col in norm.columns:
        cmin, cmax = norm[col].min(), norm[col].max()
        if pd.isna(cmin) or cmax == cmin:
            norm[col] = 0.0
        else:
            norm[col] = (norm[col] - cmin) / (cmax - cmin)

    annot = df_numeric.copy()

    def _format_numbers(series: pd.Series) -> pd.Series:
        if pd.api.types.is_integer_dtype(series) or (
            pd.api.types.is_numeric_dtype(series)
            and np.allclose(series.dropna() % 1, 0)
        ):
            return series.astype("Int64")
        return series.map(lambda x: f"{x:.2f}" if pd.notna(x) else "")

    for col in annot.columns:
        if col in {"variance_cumulee_%", "nb_axes_kaiser"}:
            annot[col] = annot[col].round().astype("Int64")
        else:
            annot[col] = _format_numbers(annot[col])

    fig, ax = plt.subplots(figsize=(12, 8), dpi=200)
    sns.heatmap(
        norm, annot=annot, fmt="", cmap="coolwarm", vmin=0, vmax=1, ax=ax, cbar=False
    )
    ax.set_title("Synthèse globale des métriques")
    ax.set_xticklabels(ax.get_xticklabels(), rotation=45, ha="right")
    ax.set_ylabel("Dataset – Méthode")
    plt.yticks(rotation=0)
    plt.tight_layout()
    fig.savefig(output / "general_heatmap.png", dpi=300, bbox_inches="tight")
    plt.close(fig)


# ---------------------------------------------------------------------------
# visualization.py
# ---------------------------------------------------------------------------
"""Comparative visualization utilities for dimensionality reduction results."""


import matplotlib

matplotlib.use("Agg")
import matplotlib.pyplot as plt
from pathlib import Path
from mpl_toolkits.mplot3d import Axes3D  # noqa: F401
from matplotlib.lines import Line2D
from matplotlib.patches import Ellipse
import pandas as pd
import seaborn as sns
import numpy as np
from scipy.stats import chi2
import io
from typing import Dict, Any, List, Optional, Sequence
from sklearn.cluster import KMeans


def plot_correlation_circle(
    factor_model: Any,
    quant_vars: Sequence[str],
    output_path: str | Path,
    *,
    coords: Optional[pd.DataFrame] = None,
) -> Path:
    """Generate and save a correlation circle for ``factor_model``.

    Parameters
    ----------
    factor_model:
        Fitted model exposing ``components_`` or ``column_correlations_``.
    quant_vars:
        Names of quantitative variables to include.
    output_path:
        Destination path for the created figure.
    coords : pandas.DataFrame, optional
        Pre-computed coordinates for the variables. When provided, the
        ``factor_model`` is only used to extract the explained variance for the
        title and may lack ``components_`` or ``column_correlations_``.
    """

    if coords is not None:
        coords = coords.loc[[v for v in quant_vars if v in coords.index], ["F1", "F2"]]
    elif hasattr(factor_model, "column_correlations_"):
        coords = pd.DataFrame(
            factor_model.column_correlations_,
            columns=["F1", "F2"],
        )
        coords = coords.loc[[v for v in quant_vars if v in coords.index]]
    elif hasattr(factor_model, "components_"):
        comps = np.asarray(factor_model.components_, dtype=float)
        names = getattr(factor_model, "feature_names_in_", list(quant_vars))
        eig = getattr(factor_model, "explained_variance_", None)
        if eig is not None:
            load = comps[:2].T * np.sqrt(eig[:2])
        else:
            load = comps[:2].T
        coords = pd.DataFrame(load, index=names, columns=["F1", "F2"])
        coords = coords.loc[[v for v in quant_vars if v in coords.index]]
    elif hasattr(factor_model, "column_coordinates_"):
        tmp = pd.DataFrame(factor_model.column_coordinates_, copy=True)
        tmp.columns = ["F" + str(i + 1) for i in range(tmp.shape[1])]
        coords = tmp.loc[[v for v in quant_vars if v in tmp.index], ["F1", "F2"]]
    else:  # pragma: no cover - unexpected model type
        raise AttributeError("factor_model lacks components")

    norms = np.sqrt(np.square(coords["F1"]) + np.square(coords["F2"]))

    # ------------------------------------------------------------------
    # Draw the correlation circle with a fixed unit radius as customary
    # for PCA correlation plots.
    # ------------------------------------------------------------------
    fig, ax = plt.subplots(figsize=(12, 6), dpi=200)

    if not any(isinstance(p, plt.Circle) and np.isclose(p.radius, 1.0) for p in ax.patches):
        circle = plt.Circle((0, 0), 1.0, color="grey", fill=False, linestyle="dashed")
        ax.add_patch(circle)
    ax.axhline(0, color="grey", lw=0.5)
    ax.axvline(0, color="grey", lw=0.5)

    palette = sns.color_palette("deep", len(coords))
    handles: list[Line2D] = []
    for var, color, norm in zip(coords.index, palette, norms):
        x, y = coords.loc[var, ["F1", "F2"]]
        alpha = 0.3 + 0.7 * norm
        ax.arrow(
            0,
            0,
            x,
            y,
            head_width=0.02,
            length_includes_head=True,
            width=0.002,
            linewidth=0.8,
            color=color,
            alpha=alpha,
        )
        ax.text(x * 1.05, y * 1.05, str(var), ha="center", va="center", fontsize="small")
        handles.append(Line2D([0], [0], color=color, lw=1.0, label=str(var)))

    ax.legend(
        handles=handles,
        bbox_to_anchor=(1.05, 1.0),
        loc="upper left",
        frameon=False,
        fontsize="small",
    )
    ax.set_xlim(-1.1, 1.1)
    ax.set_ylim(-1.1, 1.1)
    method_name = factor_model.__class__.__name__.upper()
    if hasattr(factor_model, "explained_variance_ratio_"):
        inertia = np.asarray(
            getattr(factor_model, "explained_variance_ratio_"), dtype=float
        )
    else:
        inertia = np.asarray(_get_explained_inertia(factor_model), dtype=float)
    ax.set_xlabel(f"Dim1 ({inertia[0] * 100:.1f} %)")
    if inertia.size > 1:
        ax.set_ylabel(f"Dim2 ({inertia[1] * 100:.1f} %)")
    else:
        ax.set_ylabel("Dim2")

    var2 = float(np.sum(inertia[:2]) * 100) if inertia.size else 0.0
    ax.set_title(
        f"ACP – Cercle des corrélations (Axes 1-2)\n{method_name} – F1+F2 = {var2:.1f} % de variance"
    )
    ax.set_aspect("equal")
    fig.tight_layout()

    output = Path(output_path)
    output.parent.mkdir(parents=True, exist_ok=True)
    fig.savefig(output, dpi=300, bbox_inches="tight")
    plt.close(fig)
    return output


def export_pca_contributions(
    pca: Any,
    variables: Sequence[str],
    output_path: str | Path,
) -> Path:
    """Save contributions and cos² of ``variables`` to the first two axes.

    Parameters
    ----------
    pca : fitted PCA object
        Model exposing ``components_`` and ``explained_variance_``.
    variables : sequence of str
        Names of variables matching the PCA input order.
    output_path : str or Path
        Destination CSV path.
    """

    comps = np.asarray(pca.components_[:2], dtype=float).T
    eig = np.asarray(pca.explained_variance_[:2], dtype=float)
    loadings = comps * np.sqrt(eig)
    sq = loadings**2
    contrib = sq / sq.sum(axis=0)

    contrib_df = pd.DataFrame(contrib * 100, columns=["contrib_dim1", "contrib_dim2"], index=variables)
    cos2_df = pd.DataFrame(sq, columns=["cos2_dim1", "cos2_dim2"], index=variables)
    df = pd.concat([contrib_df, cos2_df], axis=1)
    df = df.loc[variables]
    df = df.sort_values("contrib_dim1", ascending=False)

    output = Path(output_path)
    output.parent.mkdir(parents=True, exist_ok=True)
    df.to_csv(output)
    return output


def _choose_color_var(df: pd.DataFrame, qual_vars: List[str]) -> Optional[str]:
    """Return a qualitative variable available in ``df`` to colour scatter plots."""
    preferred = [
        "Statut production",
        "Statut commercial",
        "Type opportunité",
    ]
    for col in preferred:
        if col in df.columns:
            return col
    for col in qual_vars:
        if col in df.columns:
            return col
    return None


def plot_scatter_2d(
    emb_df: pd.DataFrame, df_active: pd.DataFrame, color_var: Optional[str], title: str
) -> plt.Figure:
    """Return a 2D scatter plot figure coloured by ``color_var``."""
    fig, ax = plt.subplots(figsize=(12, 6), dpi=200)
    if color_var is None or color_var not in df_active.columns:
        ax.scatter(
            emb_df.iloc[:, 0],
            emb_df.iloc[:, 1],
            s=10,
            alpha=0.6,
            color="tab:blue",
        )
    else:
        cats = df_active.loc[emb_df.index, color_var].astype("category")
        palette = sns.color_palette("tab10", len(cats.cat.categories))
        for cat, color in zip(cats.cat.categories, palette):
            mask = cats == cat
            ax.scatter(
                emb_df.loc[mask, emb_df.columns[0]],
                emb_df.loc[mask, emb_df.columns[1]],
                s=10,
                alpha=0.6,
                color=color,
                label=str(cat),
            )
        handles, labels = ax.get_legend_handles_labels()
        if labels and not str(color_var).lower().startswith("cluster"):
            if str(color_var).lower().startswith("sous-"):
                ax.legend(
                    title=color_var,
                    bbox_to_anchor=(0.5, -0.15),
                    loc="upper center",
                    ncol=3,
                )
            else:
                ax.legend(title=color_var, bbox_to_anchor=(1.05, 1), loc="upper left")
    ax.set_xlabel(emb_df.columns[0])
    ax.set_ylabel(emb_df.columns[1])
    ax.set_title(title)
    fig.tight_layout()
    return fig


def plot_scatter_3d(
    emb_df: pd.DataFrame, df_active: pd.DataFrame, color_var: Optional[str], title: str
) -> plt.Figure:
    """Return a 3D scatter plot figure coloured by ``color_var``."""
    fig = plt.figure(figsize=(12, 6), dpi=200)
    ax = fig.add_subplot(111, projection="3d")
    if color_var is None or color_var not in df_active.columns:
        ax.scatter(
            emb_df.iloc[:, 0],
            emb_df.iloc[:, 1],
            emb_df.iloc[:, 2],
            s=10,
            alpha=0.6,
            color="tab:blue",
        )
    else:
        cats = df_active.loc[emb_df.index, color_var].astype("category")
        palette = sns.color_palette("tab10", len(cats.cat.categories))
        for cat, color in zip(cats.cat.categories, palette):
            mask = cats == cat
            ax.scatter(
                emb_df.loc[mask, emb_df.columns[0]],
                emb_df.loc[mask, emb_df.columns[1]],
                emb_df.loc[mask, emb_df.columns[2]],
                s=10,
                alpha=0.6,
                color=color,
                label=str(cat),
            )
        handles, labels = ax.get_legend_handles_labels()
        if labels and not str(color_var).lower().startswith("cluster"):
            if str(color_var).lower().startswith("sous-"):
                ax.legend(
                    title=color_var,
                    bbox_to_anchor=(0.5, -0.1),
                    loc="upper center",
                    ncol=3,
                )
            else:
                ax.legend(title=color_var, bbox_to_anchor=(1.05, 1), loc="upper left")
    ax.set_xlabel(emb_df.columns[0])
    ax.set_ylabel(emb_df.columns[1])
    ax.set_zlabel(emb_df.columns[2])
    ax.set_title(title)
    ax.view_init(elev=20, azim=60)
    fig.tight_layout()
    return fig


def plot_cluster_scatter_3d(
    emb_df: pd.DataFrame, labels: np.ndarray, title: str
) -> plt.Figure:
    """Return a 3D scatter plot coloured by cluster labels."""
    fig = plt.figure(figsize=(12, 6), dpi=200)
    ax = fig.add_subplot(111, projection="3d")
    unique = np.unique(labels)
    try:
        cmap = matplotlib.colormaps.get_cmap("tab10")
    except AttributeError:  # Matplotlib < 3.6
        cmap = matplotlib.cm.get_cmap("tab10")
    n_colors = cmap.N if hasattr(cmap, "N") else len(unique)
    centroids = []
    for i, lab in enumerate(unique):
        mask = labels == lab
        ax.scatter(
            emb_df.loc[mask, emb_df.columns[0]],
            emb_df.loc[mask, emb_df.columns[1]],
            emb_df.loc[mask, emb_df.columns[2]],
            s=10,
            alpha=0.6,
            color=cmap(i % n_colors),
            label=str(lab),
        )
        centroid = emb_df.loc[mask, emb_df.columns[:3]].mean().values
        centroids.append(centroid)
    if centroids:
        centroids = np.vstack(centroids)
        ax.scatter(
            centroids[:, 0],
            centroids[:, 1],
            centroids[:, 2],
            marker="x",
            s=60,
            color="black",
            zorder=3,
        )
    # omit cluster legend to keep only variable legends in final report
    # handles, labels = ax.get_legend_handles_labels()
    # if labels:
    #     ax.legend(title="cluster", bbox_to_anchor=(1.05, 1), loc="upper left")
    ax.set_xlabel(emb_df.columns[0])
    ax.set_ylabel(emb_df.columns[1])
    ax.set_zlabel(emb_df.columns[2])
    ax.set_title(title)
    ax.view_init(elev=20, azim=60)
    fig.tight_layout()
    return fig


def plot_cluster_scatter(
    emb_df: pd.DataFrame, labels: np.ndarray, title: str
) -> plt.Figure:
    """Return a 2D scatter plot coloured by cluster labels.

    Parameters
    ----------
    emb_df : pandas.DataFrame
        Embedding coordinates with at least two columns.
    labels : array-like
        Cluster labels for each observation.
    title : str
        Title of the figure.
    """
    fig, ax = plt.subplots(figsize=(12, 6), dpi=200)
    unique = np.unique(labels)
    try:
        cmap = matplotlib.colormaps.get_cmap("tab10")
    except AttributeError:  # Matplotlib < 3.6
        cmap = matplotlib.cm.get_cmap("tab10")
    n_colors = cmap.N if hasattr(cmap, "N") else len(unique)
    centroids = []
    for i, lab in enumerate(unique):
        mask = labels == lab
        ax.scatter(
            emb_df.loc[mask, emb_df.columns[0]],
            emb_df.loc[mask, emb_df.columns[1]],
            s=10,
            alpha=0.6,
            color=cmap(i % n_colors),
            label=str(lab),
        )
        centroid = emb_df.loc[mask, emb_df.columns[:2]].mean().values
        centroids.append(centroid)

    if centroids:
        centroids = np.vstack(centroids)
        ax.scatter(
            centroids[:, 0],
            centroids[:, 1],
            marker="x",
            s=60,
            color="black",
            zorder=3,
        )
    # omit cluster legend to keep only variable legends in final report
    # handles, labels = ax.get_legend_handles_labels()
    # if labels:
    #     ax.legend(title="cluster", bbox_to_anchor=(1.05, 1), loc="upper left")
    ax.set_xlabel(emb_df.columns[0])
    ax.set_ylabel(emb_df.columns[1])
    ax.set_title(title)
    fig.tight_layout()
    return fig




def plot_cluster_grid(
    emb_df: pd.DataFrame,
    km_labels: np.ndarray,
    ag_labels: np.ndarray,
    gmm_labels: np.ndarray,
    spec_labels: np.ndarray,
    method: str,
    km_k: int,
    ag_k: int,
    gmm_k: int,
    spec_k: int,
) -> plt.Figure:
    """Return a 2x2 grid comparing clustering algorithms."""

    fig, axes = plt.subplots(2, 2, figsize=(12, 12), dpi=200)
    axes = axes.ravel()

    def _plot(ax: plt.Axes, labels: np.ndarray, title: str) -> None:
        unique = np.unique(labels)
        try:
            cmap = matplotlib.colormaps.get_cmap("tab10")
        except AttributeError:  # pragma: no cover - older Matplotlib
            cmap = matplotlib.cm.get_cmap("tab10")
        n_colors = cmap.N if hasattr(cmap, "N") else len(unique)
        for i, lab in enumerate(unique):
            mask = labels == lab
            color = "lightgray" if lab == -1 else cmap(i % n_colors)
            ax.scatter(
                emb_df.loc[mask, emb_df.columns[0]],
                emb_df.loc[mask, emb_df.columns[1]],
                s=10,
                alpha=0.6,
                color=color,
                label=str(lab),
            )
        ax.set_xlabel(emb_df.columns[0])
        ax.set_ylabel(emb_df.columns[1])
        ax.set_title(title)

    _plot(
        axes[0],
        km_labels,
        f"{method.upper()} \u2013 K-Means (k={km_k})",
    )
    _plot(
        axes[1],
        ag_labels,
        f"{method.upper()} \u2013 Agglomerative (n={ag_k})",
    )
    _plot(
        axes[2],
        gmm_labels,
        f"{method.upper()} \u2013 Gaussian Mixture (k={gmm_k})",
    )
    _plot(
        axes[3],
        spec_labels,
        f"{method.upper()} \u2013 Spectral (k={spec_k})",
    )

    # omit cluster legends on the grid plots
    # for ax in axes:
    #     handles, labels = ax.get_legend_handles_labels()
    #     if labels:
    #         ax.legend(title="cluster", bbox_to_anchor=(1.05, 1), loc="upper left")

    fig.tight_layout()
    return fig


def plot_clusters_by_k(
    emb_df: pd.DataFrame,
    algorithm: str,
    k_values: Sequence[int],
    method: str,
) -> plt.Figure:
    """Return a grid of scatter plots for ``algorithm`` at each ``k``."""
    if not k_values:
        raise ValueError("k_values must not be empty")

    valid_k = [k for k in k_values if isinstance(k, (int, np.integer)) and k >= 2]
    n = len(valid_k)
    cols = min(3, n)
    rows = int(np.ceil(n / cols))
    fig, axes = plt.subplots(rows, cols, figsize=(4 * cols, 4 * rows), dpi=200)
    axes = np.array(axes).reshape(-1)

    def _fit_predict(k: int) -> np.ndarray:
        if algorithm == "kmeans":
            return KMeans(n_clusters=k).fit_predict(emb_df.values)
        if algorithm == "agglomerative":
            return AgglomerativeClustering(n_clusters=k).fit_predict(emb_df.values)
        if algorithm in {"gaussian", "gmm"}:
            return GaussianMixture(n_components=k, covariance_type="full").fit_predict(
                emb_df.values
            )
        if algorithm == "spectral":
            return spectral_cluster_labels(emb_df.values, k)
        raise ValueError(f"Unknown algorithm '{algorithm}'")

    for ax, k in zip(axes, valid_k):
        labels = _fit_predict(k)
        unique = np.unique(labels)
        try:
            cmap = matplotlib.colormaps.get_cmap("tab10")
        except AttributeError:  # pragma: no cover - older Matplotlib
            cmap = matplotlib.cm.get_cmap("tab10")
        n_colors = cmap.N if hasattr(cmap, "N") else len(unique)
        for i, lab in enumerate(unique):
            mask = labels == lab
            color = "lightgray" if lab == -1 else cmap(i % n_colors)
            ax.scatter(
                emb_df.loc[mask, emb_df.columns[0]],
                emb_df.loc[mask, emb_df.columns[1]],
                s=10,
                alpha=0.6,
                color=color,
            )
        ax.set_xlabel(emb_df.columns[0])
        ax.set_ylabel(emb_df.columns[1])
        ax.set_title(f"k={k}")

    for ax in axes[n:]:
        ax.axis("off")

    fig.suptitle(f"{method.upper()} – {algorithm.capitalize()} clustering", fontsize=12)
    fig.tight_layout()
    return fig


def cluster_segment_table(
    labels: Sequence[int] | pd.Series,
    segments: Sequence[str] | pd.Series,
) -> pd.DataFrame:
    """Return a cross-tabulation of segments per cluster."""
    if len(labels) != len(segments):
        raise ValueError("labels and segments must have same length")
    ser_labels = pd.Series(labels, name="cluster")
    ser_segments = pd.Series(segments, name="segment")
    return pd.crosstab(ser_labels, ser_segments)


def plot_cluster_segment_heatmap(table: pd.DataFrame, title: str) -> plt.Figure:
    """Return a heatmap visualising ``table`` counts."""
    import seaborn as sns

    fig, ax = plt.subplots(figsize=(8, 4), dpi=200)
    sns.heatmap(table, annot=True, fmt="d", cmap="Blues", ax=ax)
    ax.set_title(title)
    ax.set_xlabel("Segment")
    ax.set_ylabel("Cluster")
    fig.tight_layout()
    return fig


<<<<<<< HEAD
def cluster_confusion_table(
    labels_a: Sequence[int] | pd.Series,
    labels_b: Sequence[int] | pd.Series,
) -> pd.DataFrame:
    """Return a cross-tabulation of clusters between two solutions."""

    if len(labels_a) != len(labels_b):
        raise ValueError("labels_a and labels_b must have same length")
    ser_a = pd.Series(labels_a, name="A")
    ser_b = pd.Series(labels_b, name="B")
    return pd.crosstab(ser_a, ser_b)


def plot_cluster_confusion_heatmap(
    table: pd.DataFrame,
    title: str,
    *,
    normalize: bool = False,
) -> plt.Figure:
    """Return a heatmap visualising ``table`` counts or percentages."""

    import seaborn as sns

    data = table
    fmt = "d"
    if normalize:
        data = table / table.values.sum()
        fmt = ".2f"

    fig, ax = plt.subplots(figsize=(8, 6), dpi=200)
    sns.heatmap(data, annot=True, fmt=fmt, cmap="coolwarm", ax=ax)
    ax.set_title(title)
    ax.set_xlabel("Clusters B")
    ax.set_ylabel("Clusters A")
    fig.tight_layout()
    return fig
=======
def plot_silhouette_diagram(
    X: np.ndarray | pd.DataFrame,
    labels: Sequence[int] | np.ndarray,
    output_path: str | Path,
) -> Path:
    """Save a silhouette diagram for ``labels`` computed on ``X``.

    Each cluster is represented by a horizontal bar showing individual
    silhouette scores sorted from largest to smallest.  A dashed line marks
    the overall mean silhouette.
    """

    scores = silhouette_samples_safe(np.asarray(X), np.asarray(labels))
    mean_score = float(np.nanmean(scores))

    unique = [lab for lab in sorted(set(labels)) if lab != -1]
    colors = sns.color_palette("deep", len(unique))

    fig, ax = plt.subplots(figsize=(6, 4), dpi=200)

    y_lower = 0
    for lab, color in zip(unique, colors):
        vals = scores[np.asarray(labels) == lab]
        vals = np.sort(vals)
        n = len(vals)
        ax.barh(
            np.arange(y_lower, y_lower + n),
            vals,
            color=color,
            edgecolor="none",
            height=1.0,
        )
        ax.text(-0.02, y_lower + n / 2, str(lab), va="center", ha="right")
        y_lower += n

    ax.axvline(mean_score, color="k", linestyle="--")
    ax.set_yticks([])
    ax.set_xlabel("Silhouette")
    ax.set_title("Diagramme de silhouette")
    fig.tight_layout()

    output = Path(output_path)
    output.parent.mkdir(parents=True, exist_ok=True)
    fig.savefig(output, dpi=300)
    plt.close(fig)
    return output
>>>>>>> cad58cdd


def segment_profile_table(
    df: pd.DataFrame,
    segment_col: str,
    variables: Sequence[str] | None = None,
) -> pd.DataFrame:
    """Return a table of mean values per segment for ``variables``."""
    if segment_col not in df.columns:
        raise KeyError(segment_col)
    if variables is None:
        variables = [
            c for c in df.select_dtypes(include="number").columns if c != segment_col
        ]
    if not variables:
        return pd.DataFrame(index=df[segment_col].unique())
    table = df.groupby(segment_col)[list(variables)].mean()
    return table


def plot_segment_profile_bars(profile: pd.DataFrame, title: str) -> plt.Figure:
    """Return a grouped bar chart from ``profile`` table."""
    fig, ax = plt.subplots(figsize=(8, 4), dpi=200)
    profile.T.plot(kind="bar", ax=ax)
    ax.set_xlabel("Variable")
    ax.set_ylabel("Mean value")
    ax.set_title(title)
    ax.legend(title="Segment")
    fig.tight_layout()
    return fig


def segment_image_figures(
    image_dir: Path, segments: Sequence[str]
) -> Dict[str, plt.Figure]:
    """Return a figure per segment image with counts in the title."""
    counts = pd.Series(segments).value_counts()
    total = len(segments)
    figures: Dict[str, plt.Figure] = {}
    for path in sorted(Path(image_dir).glob("*.png")):
        if not path.is_file():
            continue
        seg_name = path.stem.replace("_", " ")
        n = int(counts.get(seg_name, 0))
        pct = (n / total * 100) if total else 0.0
        img = plt.imread(path)
        fig, ax = plt.subplots(dpi=200)
        ax.imshow(img)
        ax.axis("off")
        ax.set_title(f"{seg_name}: {n} obs ({pct:.0f}%)")
        fig.tight_layout()
        figures[seg_name] = fig
    return figures


def generate_scatter_plots(
    emb: pd.DataFrame, dataset: str, method: str, out_dir: Path
) -> Dict[str, Path]:
    """Generate baseline and clustered scatter plots for ``emb``.

    The function saves four PNG files in ``out_dir`` named ``no_cluster_2d``,
    ``kmeans_2d``, ``agglomerative_2d`` and ``gmm_2d``.  It returns a mapping
    from those keys to the created file paths.
    """

    out_dir = Path(out_dir)
    out_dir.mkdir(parents=True, exist_ok=True)
    result: Dict[str, Path] = {}

    title = f"{dataset} – {method.upper()}"
    fig = plot_scatter_2d(emb.iloc[:, :2], emb, None, title)
    path = out_dir / "no_cluster_2d.png"
    fig.savefig(path, dpi=300)
    plt.close(fig)
    result["no_cluster_2d"] = path

    labels, k = tune_kmeans_clusters(
        emb.iloc[:, :2].values, range(2, min(15, len(emb)))
    )
    fig = plot_cluster_scatter(emb.iloc[:, :2], labels, f"{title} – KMeans (k={k})")
    path = out_dir / "kmeans_2d.png"
    fig.savefig(path, dpi=300)
    plt.close(fig)
    result["kmeans_2d"] = path

    labels, k = tune_agglomerative_clusters(
        emb.iloc[:, :2].values, range(2, min(15, len(emb)))
    )
    fig = plot_cluster_scatter(
        emb.iloc[:, :2], labels, f"{title} – Agglomerative (k={k})"
    )
    path = out_dir / "agglomerative_2d.png"
    fig.savefig(path, dpi=300)
    plt.close(fig)
    result["agglomerative_2d"] = path

    labels, k = tune_gmm_clusters(emb.iloc[:, :2].values, range(2, min(15, len(emb))))
    fig = plot_cluster_scatter(emb.iloc[:, :2], labels, f"{title} – GMM (k={k})")
    path = out_dir / "gmm_2d.png"
    fig.savefig(path, dpi=300)
    plt.close(fig)
    result["gmm_2d"] = path

    return result


def _extract_quant_coords(coords: pd.DataFrame, quant_vars: List[str]) -> pd.DataFrame:
    """Extract F1/F2 coordinates for quantitative variables if available."""
    cols = [c for c in ["F1", "F2"] if c in coords.columns]
    if len(cols) < 2:
        # fall back to the first available columns
        extra = [c for c in coords.columns if c not in cols][: 2 - len(cols)]
        cols.extend(extra)
    if len(cols) < 2:
        return pd.DataFrame(columns=["F1", "F2"])
    subset = coords.loc[[v for v in quant_vars if v in coords.index], cols]
    subset = subset.rename(columns={cols[0]: "F1", cols[1]: "F2"})
    return subset


def _corr_from_embeddings(
    emb: pd.DataFrame, df_active: pd.DataFrame, quant_vars: List[str]
) -> pd.DataFrame:
    """Return correlations of quantitative variables with the first two dims."""
    if emb.shape[1] < 2:
        return pd.DataFrame(columns=["F1", "F2"])
    data = {}
    f1 = emb.iloc[:, 0]
    f2 = emb.iloc[:, 1]
    for var in quant_vars:
        if var in df_active.columns:
            series = df_active.loc[emb.index, var]
            data[var] = [series.corr(f1), series.corr(f2)]
    if not data:
        return pd.DataFrame(columns=["F1", "F2"])
    return pd.DataFrame(data, index=["F1", "F2"]).T


def plot_scree(
    explained_variance: Sequence[float] | pd.Series,
    method_name: str,
    output_path: str | Path,
) -> Path:
    """Generate and save a scree plot for ``method_name``.

    The function writes the image to ``output_path`` and returns that path.
    ``explained_variance`` can be a sequence of eigenvalues or variance ratios.
    """

    values = np.asarray(explained_variance, dtype=float)
    if values.max() > 1.0:
        ratios = values / values.sum()
        kaiser = 100.0 / values.sum()
    else:
        ratios = values
        kaiser = None

    axes = np.arange(1, len(ratios) + 1)
    fig, ax = plt.subplots(figsize=(12, 6), dpi=200)
    ax.bar(
        axes,
        ratios * 100,
        color=sns.color_palette("deep")[0],
        edgecolor="black",
    )
    cum = np.cumsum(ratios)
    ax.plot(axes, cum * 100, "-o", color="#C04000")

    if kaiser is not None:
        ax.axhline(kaiser, color="red", ls="--", lw=0.8, label="Kaiser")

    # The 80% cumulative inertia marker is shown as a horizontal line at 80 on
    # the percentage scale (or ``0.8`` if the axis uses fractions).  Because the
    # y-axis here is expressed in percent, the line is drawn at ``y=80``.  For
    # MFA this replaces a former vertical marker placed at the component index
    # where cumulative inertia reached 80%.
    ax.axhline(80, color="green", ls="--", lw=0.8, label="80% cumul")

    ax.set_xlabel("Composante")
    ax.set_ylabel("% Variance expliquée")
    ax.set_title(f"Éboulis des variances – {method_name}")
    ax.set_xticks(list(axes))
    handles, labels = ax.get_legend_handles_labels()
    if labels:
        ax.legend(loc="upper right")
    fig.tight_layout()

    output = Path(output_path)
    output.parent.mkdir(parents=True, exist_ok=True)
    fig.savefig(output, dpi=300)
    plt.close(fig)
    return output


def plot_pca_individuals(
    pca_res: Mapping[str, Any],
    groups: Sequence[Any] | None = None,
    *,
    output_path: str | Path = "pca_individus.png",
    csv_path: str | Path | None = None,
) -> Path:
    """Plot PCA individuals on axes 1-2 with optional group colouring.

    Parameters
    ----------
    pca_res:
        Result dictionary returned by :func:`run_pca` containing
        ``"embeddings"`` and ``"inertia"``.
    groups:
        Optional labels used to colour the points and draw ellipses.
    output_path:
        Destination PNG file.
    csv_path:
        Optional path to save the coordinates as CSV.
    """

    emb = pca_res.get("embeddings")
    inertia = pca_res.get("inertia")
    if not isinstance(emb, pd.DataFrame) or emb.empty:
        raise ValueError("PCA result must contain non-empty 'embeddings'")

    coords = emb.iloc[:, :2].copy()
    var = (inertia.iloc[:2] * 100).round(1) if isinstance(inertia, pd.Series) else [np.nan, np.nan]

    fig, ax = plt.subplots(figsize=(12, 6), dpi=200)
    if groups is None:
        ax.scatter(coords.iloc[:, 0], coords.iloc[:, 1], s=10, alpha=0.6, color="tab:blue")
    else:
        labels = pd.Series(groups, index=coords.index, name=getattr(groups, "name", "group"))
        cats = labels.astype("category")
        palette = sns.color_palette("deep", len(cats.cat.categories))
        for color, cat in zip(palette, cats.cat.categories):
            mask = cats == cat
            ax.scatter(
                coords.loc[mask, coords.columns[0]],
                coords.loc[mask, coords.columns[1]],
                s=10,
                alpha=0.6,
                color=color,
                label=str(cat),
            )
            sub = coords.loc[mask].values
            if sub.shape[0] > 2:
                cov = np.cov(sub, rowvar=False)
                if np.all(np.isfinite(cov)):
                    vals, vecs = np.linalg.eigh(cov)
                    order = vals.argsort()[::-1]
                    vals, vecs = vals[order], vecs[:, order]
                    angle = np.degrees(np.arctan2(*vecs[:, 0][::-1]))
                    chi2_val = 5.991  # 95% for 2 dof
                    width, height = 2 * np.sqrt(vals * chi2_val)
                    ell = Ellipse(
                        xy=sub.mean(axis=0),
                        width=width,
                        height=height,
                        angle=angle,
                        edgecolor=color,
                        facecolor="none",
                        lw=1.5,
                    )
                    ax.add_patch(ell)
    if groups is not None:
        ax.legend(title=labels.name, bbox_to_anchor=(1.05, 1), loc="upper left")

    ax.set_xlabel(
        f"Dim1 ({var[0]:.1f}%)" if not np.isnan(var[0]) else "Dim1"
    )
    ax.set_ylabel(
        f"Dim2 ({var[1]:.1f}%)" if not np.isnan(var[1]) else "Dim2"
    )
    ax.set_title("ACP – Projection des individus (Axes 1-2)")
    fig.tight_layout()

    output = Path(output_path)
    output.parent.mkdir(parents=True, exist_ok=True)
    fig.savefig(output, dpi=300)
    plt.close(fig)

    if csv_path is not None:
        coords.to_csv(csv_path)

    return output


def plot_scatter_ellipses(
    coords_df: pd.DataFrame,
    labels: Sequence[Any] | None = None,
    *,
    coverage: float = 0.9,
    palette: str = "deep",
    title: str = "",
    output_path: str | Path = "ellipses.png",
) -> Path:
    """Scatter plot with cluster ellipses covering ``coverage`` fraction.

    Parameters
    ----------
    coords_df:
        DataFrame with at least two columns representing the 2D embedding.
    labels:
        Optional cluster labels used to colour the points and compute ellipses.
    coverage:
        Target coverage fraction for the ellipses assuming a Gaussian model.
    palette:
        Name of the seaborn colour palette used for the clusters.
    title:
        Title of the figure.
    output_path:
        Destination PNG file.
    """

    if coords_df.shape[1] < 2:
        raise ValueError("coords_df must have at least two columns")

    x_col, y_col = coords_df.columns[:2]
    fig, ax = plt.subplots(figsize=(8, 6), dpi=200)

    if labels is None:
        ax.scatter(coords_df[x_col], coords_df[y_col], s=10, alpha=0.6, color="tab:blue")
    else:
        ser = pd.Series(labels, index=coords_df.index, name=getattr(labels, "name", "cluster"))
        cats = ser.astype("category")
        colors = sns.color_palette(palette, len(cats.cat.categories))
        chi2_val = chi2.ppf(coverage, df=2)
        for color, cat in zip(colors, cats.cat.categories):
            mask = cats == cat
            ax.scatter(
                coords_df.loc[mask, x_col],
                coords_df.loc[mask, y_col],
                s=10,
                alpha=0.6,
                color=color,
                label=str(cat),
            )
            sub = coords_df.loc[mask, [x_col, y_col]].values
            if sub.shape[0] > 2:
                cov = np.cov(sub, rowvar=False)
                if np.all(np.isfinite(cov)):
                    vals, vecs = np.linalg.eigh(cov)
                    order = vals.argsort()[::-1]
                    vals, vecs = vals[order], vecs[:, order]
                    angle = np.degrees(np.arctan2(*vecs[:, 0][::-1]))
                    width, height = 2 * np.sqrt(vals * chi2_val)
                    ell = Ellipse(
                        xy=sub.mean(axis=0),
                        width=width,
                        height=height,
                        angle=angle,
                        edgecolor=color,
                        facecolor="none",
                        lw=1.5,
                        alpha=0.7,
                    )
                    ax.add_patch(ell)
        ax.legend(title=ser.name, bbox_to_anchor=(1.05, 1), loc="upper left")

    ax.set_xlabel(x_col)
    ax.set_ylabel(y_col)
    ax.set_title(title)
    fig.tight_layout()

    output = Path(output_path)
    output.parent.mkdir(parents=True, exist_ok=True)
    fig.savefig(output, dpi=300)
    plt.close(fig)
    return output


def plot_famd_contributions(contrib: pd.DataFrame, n: int = 10) -> plt.Figure:
    """Return a bar plot of variable contributions to F1 and F2.

    ``contrib`` is typically obtained from ``prince.FAMD.column_contributions``
    and may have integer component labels.  The function is tolerant to the
    number of components provided and only uses the first two.  When only one
    component is present a zero-filled second component is added to avoid index
    errors.
    """

    # Normalise column names to ``F1``/``F2`` ------------------------------
    if not {"F1", "F2"}.issubset(contrib.columns):
        cols = list(contrib.columns[:2])
        rename = {}
        if cols:
            rename[cols[0]] = "F1"
        if len(cols) > 1:
            rename[cols[1]] = "F2"
        contrib = contrib.rename(columns=rename)
    if "F2" not in contrib.columns:
        contrib["F2"] = 0.0

    # Aggregate contributions by variable --------------------------------
    grouped: dict[str, pd.Series] = {}
    for idx in contrib.index:
        var = idx.split("__", 1)[0]
        grouped.setdefault(var, pd.Series(dtype=float))
        grouped[var] = grouped[var].add(contrib.loc[idx, ["F1", "F2"]], fill_value=0)
    df = pd.DataFrame(grouped).T.fillna(0)

    # Order by total contribution and keep top ``n`` ---------------------
    sort_index = df.sum(axis=1).sort_values(ascending=False).index
    df = df.loc[sort_index].iloc[:n]

    fig, ax = plt.subplots(figsize=(12, 6), dpi=200)
    df[["F1", "F2"]].plot(kind="bar", ax=ax)
    ax.set_xticklabels(ax.get_xticklabels(), rotation=45, ha="right")
    ax.set_ylabel("% Contribution")
    ax.set_title("Contributions des variables – FAMD (F1 et F2)")
    handles, labels = ax.get_legend_handles_labels()
    if labels:
        ax.legend(title="Axe")
    fig.tight_layout()
    return fig


def plot_embedding(
    coords_df: pd.DataFrame,
    color_by: Optional[Sequence[Any]] = None,
    title: str = "",
    output_path: str | Path = "",
) -> Path:
    """Generate and save a 2D scatter plot from ``coords_df``.

    Parameters
    ----------
    coords_df:
        DataFrame with two columns representing the embedding.
    color_by:
        Optional sequence of labels used to colour the points.
    title:
        Title of the figure.
    output_path:
        Destination path for the saved image.
    """

    fig, ax = plt.subplots(figsize=(12, 6), dpi=200)
    if color_by is None:
        ax.scatter(coords_df.iloc[:, 0], coords_df.iloc[:, 1], s=10, alpha=0.6)
    else:
        labels = pd.Series(list(color_by), index=coords_df.index)
        if labels.dtype.kind in {"O", "b"} or str(labels.dtype).startswith("category"):
            cats = labels.astype("category")
            palette = sns.color_palette("tab10", len(cats.cat.categories))
            for cat, color in zip(cats.cat.categories, palette):
                mask = cats == cat
                ax.scatter(
                    coords_df.loc[mask, coords_df.columns[0]],
                    coords_df.loc[mask, coords_df.columns[1]],
                    s=10,
                    alpha=0.6,
                    color=color,
                    label=str(cat),
                )
            handles, labs = ax.get_legend_handles_labels()
            if labs:
                ax.legend(
                    title=getattr(labels, "name", ""),
                    bbox_to_anchor=(1.05, 1),
                    loc="upper left",
                )
        else:
            sc = ax.scatter(
                coords_df.iloc[:, 0],
                coords_df.iloc[:, 1],
                c=labels,
                cmap="viridis",
                s=10,
                alpha=0.6,
            )
            fig.colorbar(sc, ax=ax)

    ax.set_xlabel(coords_df.columns[0])
    ax.set_ylabel(coords_df.columns[1])
    ax.set_title(title)
    fig.tight_layout()

    output = Path(output_path)
    output.parent.mkdir(parents=True, exist_ok=True)
    fig.savefig(output, dpi=300)
    plt.close(fig)
    return output


def _factor_method_figures(
    method: str,
    res: Dict[str, Any],
    df_active: pd.DataFrame,
    quant_vars: List[str],
    qual_vars: List[str],
    out: Optional[Path],
    cluster_k: int | None,
    cluster_lists: Mapping[str, Sequence[int]] | None,
    segments: Optional[pd.Series],
    color_var: Optional[str],
) -> Dict[str, plt.Figure]:
    figures: Dict[str, plt.Figure] = {}

    def _save(fig: plt.Figure, name: str) -> Optional[Path]:
        if out is None:
            return None
        sub = out / method.lower()
        sub.mkdir(parents=True, exist_ok=True)
        path = sub / f"{name}.png"
        fig.savefig(path, dpi=300)
        plt.close(fig)
        return path

    emb = res.get("embeddings")
    if isinstance(emb, pd.DataFrame) and emb.shape[1] >= 2:
        title = f"Projection des affaires – {method.upper()}"
        fig = plot_scatter_2d(emb.iloc[:, :2], df_active, color_var, title)
        figures[f"{method}_scatter_2d"] = fig
        _save(fig, f"{method}_scatter_2d")
        max_k = min(15, len(emb) - 1)
        k_range = range(2, max_k + 1)
        if cluster_k is not None:
            km_curve, _ = cluster_evaluation_metrics(
                emb.iloc[:, :2].values, "kmeans", k_range
            )
            ag_curve, _ = cluster_evaluation_metrics(
                emb.iloc[:, :2].values, "agglomerative", k_range
            )
            gmm_curve, _ = cluster_evaluation_metrics(
                emb.iloc[:, :2].values, "gmm", k_range
            )
            spec_curve, _ = cluster_evaluation_metrics(
                emb.iloc[:, :2].values, "spectral", k_range
            )
            km_labels = KMeans(n_clusters=cluster_k).fit_predict(emb.iloc[:, :2].values)
            ag_labels = AgglomerativeClustering(n_clusters=cluster_k).fit_predict(
                emb.iloc[:, :2].values
            )
            gmm_labels = GaussianMixture(n_components=cluster_k, covariance_type="full").fit_predict(
                emb.iloc[:, :2].values
            )
            spec_labels = spectral_cluster_labels(emb.iloc[:, :2].values, cluster_k)
            km_k = ag_k = gmm_k = cluster_k
            spec_k = cluster_k
        else:
            km_labels, km_k, km_curve = optimize_clusters(
                "kmeans", emb.iloc[:, :2].values, k_range
            )
            ag_labels, ag_k, ag_curve = optimize_clusters(
                "agglomerative", emb.iloc[:, :2].values, k_range
            )
            gmm_labels, gmm_k, gmm_curve = optimize_clusters(
                "gmm", emb.iloc[:, :2].values, k_range
            )
            spec_labels, spec_k, spec_curve = optimize_clusters(
                "spectral", emb.iloc[:, :2].values, k_range
            )

        grid_fig = plot_cluster_grid(
            emb.iloc[:, :2],
            km_labels,
            ag_labels,
            gmm_labels,
            spec_labels,
            method,
            km_k,
            ag_k,
            gmm_k,
            spec_k,
        )
        figures[f"{method}_cluster_grid"] = grid_fig
        _save(grid_fig, f"{method}_cluster_grid")

        cl_map = cluster_lists or {}
        for algo, best_k in [
            ("kmeans", km_k),
            ("agglomerative", ag_k),
            ("gmm", gmm_k),
            ("spectral", spec_k),
        ]:
            ks = cl_map.get(algo)
            if ks is None or len(ks) == 0:
                ks = [best_k]
            figk = plot_clusters_by_k(emb.iloc[:, :2], algo, ks, method)
            figures[f"{method}_{algo}_kgrid"] = figk
            _save(figk, f"{method}_{algo}_kgrid")

        labels = km_labels

        km_eval = plot_cluster_evaluation(km_curve, "kmeans", km_k)
        ag_eval = plot_cluster_evaluation(ag_curve, "agglomerative", ag_k)
        gmm_eval = plot_cluster_evaluation(gmm_curve, "gmm", gmm_k)
        spec_eval = plot_cluster_evaluation(spec_curve, "spectral", spec_k)
        figures[f"{method}_kmeans_silhouette"] = km_eval
        figures[f"{method}_agglomerative_silhouette"] = ag_eval
        figures[f"{method}_gmm_silhouette"] = gmm_eval
        figures[f"{method}_spectral_silhouette"] = spec_eval

        metrics_fig = plot_cluster_metrics_grid(
            {
                "kmeans": km_curve,
                "agglomerative": ag_curve,
                "gmm": gmm_curve,
                "spectral": spec_curve,
            },
            {
                "kmeans": km_k,
                "agglomerative": ag_k,
                "gmm": gmm_k,
                "spectral": spec_k,
            },
        )
        summary_fig = plot_analysis_summary(None, None, metrics_fig)
        figures[f"{method}_analysis_summary"] = summary_fig
        _save(summary_fig, f"{method}_analysis_summary")
        _save(km_eval, f"{method}_kmeans_silhouette")
        _save(ag_eval, f"{method}_agglomerative_silhouette")
        _save(gmm_eval, f"{method}_gmm_silhouette")
        _save(spec_eval, f"{method}_spectral_silhouette")
        _save(spec_eval, f"{method}_spectral_silhouette")

        labels = km_labels
        if segments is not None:
            table = cluster_segment_table(labels, segments.loc[emb.index])
            heat = plot_cluster_segment_heatmap(
                table,
                f"Segments vs clusters – {method.upper()} (K-Means)",
            )
            figures[f"{method}_cluster_segments"] = heat
            _save(heat, f"{method}_cluster_segments_kmeans")
        if emb.shape[1] >= 3:
            fig3d = plot_scatter_3d(
                emb.iloc[:, :3],
                df_active,
                color_var,
                f"Projection 3D – {method.upper()}",
            )
            figures[f"{method}_scatter_3d"] = fig3d
            _save(fig3d, f"{method}_scatter_3d")
            cfig3d = plot_cluster_scatter_3d(
                emb.iloc[:, :3],
                km_labels,
                f"Projection 3D – {method.upper()} (K-Means, k={km_k})",
            )
            figures[f"{method}_clusters_3d"] = cfig3d
            _save(cfig3d, f"{method}_clusters_kmeans_k{km_k}_3d")

    coords = res.get("loadings")
    if coords is None:
        coords = res.get("column_coords")
    if isinstance(coords, pd.DataFrame):
        qcoords = _extract_quant_coords(coords, quant_vars)
        if qcoords.empty and isinstance(emb, pd.DataFrame):
            qcoords = _corr_from_embeddings(emb, df_active, quant_vars)
    elif isinstance(emb, pd.DataFrame):
        qcoords = _corr_from_embeddings(emb, df_active, quant_vars)
    else:
        qcoords = pd.DataFrame()
    if not qcoords.empty and "model" in res:
        dest = (
            out / method.lower() / f"{method}_correlation.png"
            if out
            else Path(f"{method}_correlation.png")
        )
        corr_path = plot_correlation_circle(
            res["model"], quant_vars, dest, coords=qcoords
        )
        figures[f"{method}_correlation"] = corr_path
    inertia = res.get("inertia")
    if isinstance(inertia, pd.Series) and not inertia.empty:
        dest = (
            out / method.lower() / f"{method}_scree.png"
            if out
            else Path(f"{method}_scree.png")
        )
        scree_path = plot_scree(inertia, method.upper(), dest)
        figures[f"{method}_scree"] = scree_path
    contrib_fig = None
    if method == "famd":
        contrib = res.get("contributions")
        if isinstance(contrib, pd.DataFrame) and not contrib.empty:
            contrib_fig = plot_famd_contributions(contrib)
            figures[f"{method}_contributions"] = contrib_fig

    # Combined analysis summary page ------------------------------------
    summary_fig = plot_analysis_summary(
        corr_path if "corr_path" in locals() else None,
        scree_path if "scree_path" in locals() else None,
        metrics_fig,
        contrib_fig,
    )
    figures[f"{method}_analysis_summary"] = summary_fig
    _save(summary_fig, f"{method}_analysis_summary")

    _save(km_eval, f"{method}_kmeans_silhouette")
    _save(gmm_eval, f"{method}_gmm_silhouette")

    # Save individual contribution figure if available -------------------
    if contrib_fig is not None:
        _save(contrib_fig, f"{method}_contributions")

    return figures


def _nonlin_method_figures(
    method: str,
    res: Dict[str, Any],
    df_active: pd.DataFrame,
    out: Optional[Path],
    cluster_k: int | None,
    cluster_lists: Mapping[str, Sequence[int]] | None,
    segments: Optional[pd.Series],
    color_var: Optional[str],
) -> Dict[str, plt.Figure]:
    figures: Dict[str, plt.Figure] = {}

    def _save(fig: plt.Figure, name: str) -> Optional[Path]:
        if out is None:
            return None
        sub = out / method.lower()
        sub.mkdir(parents=True, exist_ok=True)
        path = sub / f"{name}.png"
        fig.savefig(path, dpi=300)
        plt.close(fig)
        return path

    emb = res.get("embeddings")
    if isinstance(emb, pd.DataFrame) and emb.shape[1] >= 2:
        title = f"Projection des affaires – {method.upper()}"
        fig = plot_scatter_2d(emb.iloc[:, :2], df_active, color_var, title)
        figures[f"{method}_scatter_2d"] = fig
        _save(fig, f"{method}_scatter_2d")
        max_k = min(15, len(emb) - 1)
        k_range = range(2, max_k + 1)
        if cluster_k is not None:
            km_curve, _ = cluster_evaluation_metrics(
                emb.iloc[:, :2].values, "kmeans", k_range
            )
            ag_curve, _ = cluster_evaluation_metrics(
                emb.iloc[:, :2].values, "agglomerative", k_range
            )
            gmm_curve, _ = cluster_evaluation_metrics(
                emb.iloc[:, :2].values, "gmm", k_range
            )
            spec_curve, _ = cluster_evaluation_metrics(
                emb.iloc[:, :2].values, "spectral", k_range
            )
            km_labels = KMeans(n_clusters=cluster_k).fit_predict(emb.iloc[:, :2].values)
            ag_labels = AgglomerativeClustering(n_clusters=cluster_k).fit_predict(
                emb.iloc[:, :2].values
            )
            gmm_labels = GaussianMixture(n_components=cluster_k, covariance_type="full").fit_predict(
                emb.iloc[:, :2].values
            )
            spec_labels = spectral_cluster_labels(emb.iloc[:, :2].values, cluster_k)
            km_k = ag_k = gmm_k = cluster_k
            spec_k = cluster_k
        else:
            km_labels, km_k, km_curve = optimize_clusters(
                "kmeans", emb.iloc[:, :2].values, k_range
            )
            ag_labels, ag_k, ag_curve = optimize_clusters(
                "agglomerative", emb.iloc[:, :2].values, k_range
            )
            gmm_labels, gmm_k, gmm_curve = optimize_clusters(
                "gmm", emb.iloc[:, :2].values, k_range
            )
            spec_labels, spec_k, spec_curve = optimize_clusters(
                "spectral", emb.iloc[:, :2].values, k_range
            )

        grid_fig = plot_cluster_grid(
            emb.iloc[:, :2],
            km_labels,
            ag_labels,
            gmm_labels,
            spec_labels,
            method,
            km_k,
            ag_k,
            gmm_k,
            spec_k,
        )
        figures[f"{method}_cluster_grid"] = grid_fig
        _save(grid_fig, f"{method}_cluster_grid")

        cl_map = cluster_lists or {}
        for algo, best_k in [
            ("kmeans", km_k),
            ("agglomerative", ag_k),
            ("gmm", gmm_k),
            ("spectral", spec_k),
        ]:
            ks = cl_map.get(algo)
            if ks is None or len(ks) == 0:
                ks = [best_k]
            figk = plot_clusters_by_k(emb.iloc[:, :2], algo, ks, method)
            figures[f"{method}_{algo}_kgrid"] = figk
            _save(figk, f"{method}_{algo}_kgrid")

        labels = km_labels

        km_eval = plot_cluster_evaluation(km_curve, "kmeans", km_k)
        ag_eval = plot_cluster_evaluation(ag_curve, "agglomerative", ag_k)
        gmm_eval = plot_cluster_evaluation(gmm_curve, "gmm", gmm_k)
        spec_eval = plot_cluster_evaluation(spec_curve, "spectral", spec_k)
        figures[f"{method}_kmeans_silhouette"] = km_eval
        figures[f"{method}_agglomerative_silhouette"] = ag_eval
        figures[f"{method}_gmm_silhouette"] = gmm_eval
        figures[f"{method}_spectral_silhouette"] = spec_eval

        metrics_fig = plot_cluster_metrics_grid(
            {
                "kmeans": km_curve,
                "agglomerative": ag_curve,
                "gmm": gmm_curve,
                "spectral": spec_curve,
            },
            {
                "kmeans": km_k,
                "agglomerative": ag_k,
                "gmm": gmm_k,
                "spectral": spec_k,
            },
        )

        summary_fig = plot_analysis_summary(None, None, metrics_fig)
        figures[f"{method}_analysis_summary"] = summary_fig
        _save(summary_fig, f"{method}_analysis_summary")
        _save(km_eval, f"{method}_kmeans_silhouette")
        _save(ag_eval, f"{method}_agglomerative_silhouette")
        _save(gmm_eval, f"{method}_gmm_silhouette")
        if segments is not None:
            table = cluster_segment_table(labels, segments.loc[emb.index])
            heat = plot_cluster_segment_heatmap(
                table,
                f"Segments vs clusters – {method.upper()} (K-Means)",
            )
            figures[f"{method}_cluster_segments"] = heat
            _save(heat, f"{method}_cluster_segments_kmeans")
        if emb.shape[1] >= 3:
            fig3d = plot_scatter_3d(
                emb.iloc[:, :3],
                df_active,
                color_var,
                f"Projection 3D – {method.upper()}",
            )
            figures[f"{method}_scatter_3d"] = fig3d
            _save(fig3d, f"{method}_scatter_3d")
            cfig3d = plot_cluster_scatter_3d(
                emb.iloc[:, :3],
                km_labels,
                f"Projection 3D – {method.upper()} (K-Means, k={km_k})",
            )
            figures[f"{method}_clusters_3d"] = cfig3d
            _save(cfig3d, f"{method}_clusters_kmeans_k{km_k}_3d")

    return figures


def generate_figures(
    factor_results: Dict[str, Dict[str, Any]],
    nonlin_results: Dict[str, Dict[str, Any]],
    df_active: pd.DataFrame,
    quant_vars: List[str],
    qual_vars: List[str],
    output_dir: Optional[Path] = None,
    *,
    cluster_k: int | Mapping[str, int] | None = None,
    cluster_lists: Mapping[str, Mapping[str, Sequence[int]]] | None = None,
    segment_col: str | None = None,
    n_jobs: Optional[int] = None,
    backend: str = "loky",
) -> Dict[str, plt.Figure]:
    """Generate and optionally save comparative visualization figures.

    Parameters
    ----------
    output_dir : Path or None, optional
        Directory where figures will be saved.
    cluster_k : int or Mapping[str, int] or None, optional
        When a mapping is provided, it specifies the number of clusters to use
        for each method. If an integer is given, it applies to all methods. When
        ``None``, the number of clusters is tuned automatically up to a maximum
        of 10.
    cluster_lists : mapping, optional
        Mapping from method name to a mapping of clustering algorithm to the
        list of ``k`` values for which cluster scatter plots should be
        generated. When an algorithm has no list, the optimal ``k`` is used.
    segment_col : str or None, optional
        Name of the column in ``df_active`` containing business segments.
        When provided, a heatmap comparing clusters to segments is generated for
        each method.
    n_jobs : int or None, optional
        Number of parallel workers to use. Defaults to all available cores.
    backend : str, optional
        Joblib backend used for parallelisation. Defaults to ``"loky"`` which
        launches separate processes.
    """
    color_var = None
    figures: Dict[str, plt.Figure] = {}
    out = Path(output_dir) if output_dir is not None else None
    segments = (
        df_active[segment_col]
        if segment_col is not None and segment_col in df_active.columns
        else None
    )

    tasks = []
    for method, res in factor_results.items():
        ck = cluster_k.get(method) if isinstance(cluster_k, Mapping) else cluster_k
        tasks.append(
            delayed(_factor_method_figures)(
                method,
                res,
                df_active,
                quant_vars,
                qual_vars,
                out,
                ck,
                cluster_lists.get(method) if isinstance(cluster_lists, Mapping) else None,
                segments,
                color_var,
            )
        )

    for method, res in nonlin_results.items():
        ck = cluster_k.get(method) if isinstance(cluster_k, Mapping) else cluster_k
        tasks.append(
            delayed(_nonlin_method_figures)(
                method,
                res,
                df_active,
                out,
                ck,
                cluster_lists.get(method) if isinstance(cluster_lists, Mapping) else None,
                segments,
                color_var,
            )
        )

    n_jobs = n_jobs if n_jobs is not None else -1
    with Parallel(n_jobs=n_jobs, backend=backend) as parallel:
        for res_dict in parallel(tasks):
            figures.update(res_dict)

    return figures


# ---------------------------------------------------------------------------
# unsupervised_cv.py
# ---------------------------------------------------------------------------
"""Unsupervised cross-validation and temporal robustness tests."""

from typing import Sequence, Tuple, Optional, Dict

import numpy as np
import pandas as pd
from sklearn.decomposition import PCA
from sklearn.model_selection import KFold
from sklearn.preprocessing import OneHotEncoder, StandardScaler
from scipy.spatial.distance import pdist

__all__ = [
    "unsupervised_cv_and_temporal_tests",
    "cluster_evaluation_metrics",
    "optimize_clusters",
    "dbscan_evaluation_metrics",
    "plot_cluster_evaluation",
    "plot_combined_silhouette",
    "plot_silhouette_diagram",
    "plot_pca_stability_bars",
    "plot_pca_individuals",
    "plot_scatter_ellipses",
]


def _find_date_column(df: pd.DataFrame) -> Optional[str]:
    """Return the first column name containing 'date' (case-insensitive)."""
    for col in df.columns:
        if "date" in col.lower():
            return col
    return None


def _fit_preprocess(
    df: pd.DataFrame, quant_vars: Sequence[str], qual_vars: Sequence[str]
) -> Tuple[np.ndarray, Optional[StandardScaler], Optional[OneHotEncoder]]:
    """Scale numeric columns and one-hot encode categoricals."""
    scaler: Optional[StandardScaler] = None
    encoder: Optional[OneHotEncoder] = None

    X_num = np.empty((len(df), 0))
    if quant_vars:
        scaler = StandardScaler()
        X_num = scaler.fit_transform(df[quant_vars])

    X_cat = np.empty((len(df), 0))
    if qual_vars:
        try:
            encoder = OneHotEncoder(sparse_output=False, handle_unknown="ignore")
        except TypeError:  # pragma: no cover - older scikit-learn
            encoder = OneHotEncoder(handle_unknown="ignore")
        X_cat = encoder.fit_transform(df[qual_vars])

    if X_num.size and X_cat.size:
        X = np.hstack([X_num, X_cat])
    elif X_num.size:
        X = X_num
    else:
        X = X_cat

    return X, scaler, encoder


def _transform(
    df: pd.DataFrame,
    quant_vars: Sequence[str],
    qual_vars: Sequence[str],
    scaler: Optional[StandardScaler],
    encoder: Optional[OneHotEncoder],
) -> np.ndarray:
    """Apply preprocessing fitted on the training data."""
    X_num = np.empty((len(df), 0))
    if quant_vars and scaler is not None:
        X_num = scaler.transform(df[quant_vars])

    X_cat = np.empty((len(df), 0))
    if qual_vars and encoder is not None:
        X_cat = encoder.transform(df[qual_vars])

    if X_num.size and X_cat.size:
        return np.hstack([X_num, X_cat])
    if X_num.size:
        return X_num
    return X_cat


def _axis_similarity(a: np.ndarray, b: np.ndarray) -> float:
    """Return the mean absolute cosine similarity between corresponding axes."""
    sims = []
    for v1, v2 in zip(a, b):
        num = np.abs(np.dot(v1, v2))
        denom = np.linalg.norm(v1) * np.linalg.norm(v2) + 1e-12
        sims.append(num / denom)
    return float(np.mean(sims)) if sims else float("nan")


def _distance_discrepancy(X1: np.ndarray, X2: np.ndarray) -> float:
    """Return the relative Frobenius norm between distance matrices."""
    d1 = pdist(X1)
    d2 = pdist(X2)
    norm = np.linalg.norm(d2) + 1e-12
    return float(np.linalg.norm(d1 - d2) / norm)


def unsupervised_cv_and_temporal_tests(
    df_active: pd.DataFrame,
    quant_vars: Sequence[str],
    qual_vars: Sequence[str],
    *,
    n_splits: int = 5,
) -> Dict[str, Dict[str, float]]:
    """Assess stability of PCA/UMAP with cross-validation and temporal splits."""

    logger = logging.getLogger(__name__)

    if not isinstance(df_active, pd.DataFrame):
        raise TypeError("df_active must be a DataFrame")

    kf: Optional[KFold]
    if n_splits < 2:
        logger.warning("n_splits < 2; skipping cross-validation")
        kf = None
    else:
        kf = KFold(n_splits=n_splits, shuffle=True)

    pca_axis_scores: list[float] = []
    pca_dist_scores: list[float] = []
    pca_var_ratio: list[float] = []
    umap_dist_scores: list[float] = []

    try:
        import umap  # type: ignore
    except Exception as exc:  # pragma: no cover - optional dependency
        logger.warning("UMAP unavailable: %s", exc)
        umap = None  # type: ignore

    if kf is not None:

        def _process_split(
            train_idx: np.ndarray, test_idx: np.ndarray
        ) -> tuple[float, float, float, float]:
            df_train = df_active.iloc[train_idx]
            df_test = df_active.iloc[test_idx]

            X_train, scaler, encoder = _fit_preprocess(df_train, quant_vars, qual_vars)
            X_test = _transform(df_test, quant_vars, qual_vars, scaler, encoder)

            n_comp = min(2, X_train.shape[1]) or 1
            pca_train = PCA(n_components=n_comp).fit(X_train)
            emb_proj = pca_train.transform(X_test)

            pca_test = PCA(n_components=n_comp)
            emb_test = pca_test.fit_transform(X_test)

            axis_score = _axis_similarity(pca_train.components_, pca_test.components_)
            dist_score = _distance_discrepancy(emb_proj, emb_test)
            var_ratio = (
                float(pca_train.explained_variance_ratio_[0])
                if pca_train.explained_variance_ratio_.size
                else float("nan")
            )

            umap_score = float("nan")
            if umap is not None:
                reducer_train = umap.UMAP(n_components=2, n_jobs=-1)
                reducer_train.fit(X_train)
                emb_umap_proj = reducer_train.transform(X_test)
                reducer_test = umap.UMAP(n_components=2, n_jobs=-1)
                emb_umap_test = reducer_test.fit_transform(X_test)
                umap_score = _distance_discrepancy(emb_umap_proj, emb_umap_test)

            return axis_score, dist_score, var_ratio, umap_score

        with Parallel(n_jobs=-1) as parallel:
            results = parallel(
                delayed(_process_split)(tr, te) for tr, te in kf.split(df_active)
            )
        for axis, dist, var, um in results:
            pca_axis_scores.append(axis)
            pca_dist_scores.append(dist)
            if not np.isnan(var):
                pca_var_ratio.append(var)
            if not np.isnan(um):
                umap_dist_scores.append(um)

    cv_stability = {
        "pca_axis_corr_mean": (
            float(np.nanmean(pca_axis_scores)) if pca_axis_scores else float("nan")
        ),
        "pca_axis_corr_std": (
            float(np.nanstd(pca_axis_scores)) if pca_axis_scores else float("nan")
        ),
        "pca_var_first_axis_mean": (
            float(np.nanmean(pca_var_ratio)) if pca_var_ratio else float("nan")
        ),
        "pca_var_first_axis_std": (
            float(np.nanstd(pca_var_ratio)) if pca_var_ratio else float("nan")
        ),
        "pca_distance_mse_mean": (
            float(np.mean(pca_dist_scores)) if pca_dist_scores else float("nan")
        ),
        "pca_distance_mse_std": (
            float(np.std(pca_dist_scores)) if pca_dist_scores else float("nan")
        ),
        "umap_distance_mse_mean": (
            float(np.mean(umap_dist_scores)) if umap_dist_scores else float("nan")
        ),
        "umap_distance_mse_std": (
            float(np.std(umap_dist_scores)) if umap_dist_scores else float("nan")
        ),
    }

    # Temporal robustness -------------------------------------------------
    date_col = _find_date_column(df_active)
    temporal_shift: Optional[Dict[str, float]] = None
    if date_col:
        df_sorted = df_active.sort_values(date_col)
        split_point = len(df_sorted) // 2
        df_old = df_sorted.iloc[:split_point]
        df_new = df_sorted.iloc[split_point:]

        X_old, scaler, encoder = _fit_preprocess(df_old, quant_vars, qual_vars)
        X_new = _transform(df_new, quant_vars, qual_vars, scaler, encoder)

        n_comp = min(2, X_old.shape[1]) or 1
        pca_old = PCA(n_components=n_comp).fit(X_old)
        emb_proj = pca_old.transform(X_new)

        pca_new = PCA(n_components=n_comp)
        emb_new = pca_new.fit_transform(X_new)

        axis_corr = _axis_similarity(pca_old.components_, pca_new.components_)
        dist_diff = _distance_discrepancy(emb_proj, emb_new)
        mean_shift = float(
            np.linalg.norm(
                emb_proj.mean(axis=0) - pca_old.transform(X_old).mean(axis=0)
            )
        )

        umap_dist = float("nan")
        if umap is not None:
            reducer_old = umap.UMAP(n_components=2, n_jobs=-1)
            reducer_old.fit(X_old)
            emb_proj_umap = reducer_old.transform(X_new)
            reducer_new = umap.UMAP(n_components=2, n_jobs=-1)
            emb_new_umap = reducer_new.fit_transform(X_new)
            umap_dist = _distance_discrepancy(emb_proj_umap, emb_new_umap)

        temporal_shift = {
            "pca_axis_corr": axis_corr,
            "pca_distance_mse": dist_diff,
            "pca_mean_shift": mean_shift,
            "umap_distance_mse": umap_dist,
        }

    return {"cv_stability": cv_stability, "temporal_shift": temporal_shift}


# ---------------------------------------------------------------------------
# pdf_report.py
# ---------------------------------------------------------------------------
"""Utilities to build a consolidated PDF report of phase 4 results."""


import datetime
import logging
import os
import tempfile
from contextlib import suppress
from pathlib import Path
from typing import Mapping, Union

import matplotlib

matplotlib.use("Agg")
import matplotlib.pyplot as plt
from matplotlib.backends.backend_pdf import PdfPages
import pandas as pd


def _table_to_figure(df: pd.DataFrame, title: str) -> plt.Figure:
    """Return a Matplotlib figure displaying ``df`` as a table.

    Parameters
    ----------
    df : pandas.DataFrame
        Table to render.
    title : str
        Title of the figure.
    """
    # height grows with number of rows
    fig_height = 0.4 * len(df) + 1.5
    fig_height = min(fig_height, 8.27)
    fig, ax = plt.subplots(figsize=(11.69, fig_height), dpi=200)
    ax.axis("off")
    ax.set_title(title)

    table = ax.table(
        cellText=df.values,
        colLabels=list(df.columns),
        rowLabels=list(df.index),
        cellLoc="center",
        rowLoc="center",
        loc="center",
    )
    table.scale(1, 1.2)
    fig.tight_layout()
    return fig


def format_metrics_table(df: pd.DataFrame) -> pd.DataFrame:
    """Return ``df`` with values formatted as strings for display."""
    formatted = df.copy()
    for col in formatted.columns:
        series = formatted[col]
        if col == "variance_cumulee_%":
            formatted[col] = series.map(
                lambda x: f"{int(round(x))}" if pd.notna(x) else ""
            )
        elif col == "nb_axes_kaiser":
            formatted[col] = series.map(lambda x: f"{int(x)}" if pd.notna(x) else "")
        elif pd.api.types.is_integer_dtype(series):
            formatted[col] = series.map(lambda x: f"{int(x)}" if pd.notna(x) else "")
        elif pd.api.types.is_float_dtype(series):
            formatted[col] = series.map(lambda x: f"{x:.2f}" if pd.notna(x) else "")
        else:
            formatted[col] = series.astype(str).replace("nan", "")
    return formatted


def export_report_to_pdf(
    figures: Mapping[str, Union[plt.Figure, str, Path]],
    tables: Mapping[str, Union[pd.DataFrame, str, Path]],
    output_path: str | Path,
) -> Path | None:
    """Create a structured PDF gathering all figures from phase 4.

    Tables are no longer inserted into the final report. The ``tables``
    argument is accepted for backward compatibility but ignored.

    The function tries to use :mod:`fpdf` for advanced layout. If ``fpdf`` is not
    available, it falls back to :class:`matplotlib.backends.backend_pdf.PdfPages`
    (used in earlier versions).

    Parameters
    ----------
    figures : mapping
        Mapping from figure name to either a Matplotlib :class:`~matplotlib.figure.Figure`
        or a path to an existing image file.
    tables : mapping
        Mapping from table name to a :class:`pandas.DataFrame` or a CSV file path.
    output_path : str or :class:`pathlib.Path`
        Destination path of the PDF file.

    Returns
    -------
    pathlib.Path
        Path to the generated PDF.
    """

    if not isinstance(output_path, (str, Path)):
        raise TypeError("output_path must be a path-like object")

    out = Path(output_path)
    out.parent.mkdir(parents=True, exist_ok=True)

    logger.info("Exporting PDF report to %s", out)

    plt.close("all")

    METHODS = {
        "pca",
        "mca",
        "famd",
        "mfa",
        "umap",
        "pacmap",
        "phate",
        "tsne",
        "trimap",
    }

    def _to_image(src: Path | plt.Figure | None) -> np.ndarray | None:
        if src is None:
            return None
        if isinstance(src, (str, Path)):
            return plt.imread(str(src))
        buf = io.BytesIO()
        src.savefig(buf, format="png", dpi=200)
        buf.seek(0)
        img = plt.imread(buf)
        buf.close()
        return img

    def _combine_scatter(fig2d: Path | plt.Figure | None, fig3d: Path | plt.Figure | None) -> plt.Figure | None:
        img2d = _to_image(fig2d)
        img3d = _to_image(fig3d)
        if img2d is None and img3d is None:
            return None
        if img2d is not None and img3d is not None:
            fig, axes = plt.subplots(1, 2, figsize=(11, 8.5), dpi=200)
            axes[0].imshow(img2d)
            axes[0].axis("off")
            axes[1].imshow(img3d)
            axes[1].axis("off")
        else:
            fig, ax = plt.subplots(figsize=(11, 8.5), dpi=200)
            img = img2d if img2d is not None else img3d
            ax.imshow(img)
            ax.axis("off")
        fig.tight_layout()
        return fig

    def _fig_to_path(fig: plt.Figure | Path | str | None, tmp_list: list[str]) -> str | None:
        if fig is None:
            return None
        if isinstance(fig, (str, Path)):
            return str(fig)
        tmp = tempfile.NamedTemporaryFile(suffix=".png", delete=False)
        fig.savefig(tmp.name, dpi=200, bbox_inches="tight")
        plt.close(fig)
        tmp_list.append(tmp.name)
        return tmp.name

    grouped: dict[str, dict[str, dict[str, Union[plt.Figure, Path, str]]]] = {}
    used_keys: set[str] = set()

    for key, fig in figures.items():
        parts = key.split("_")
        dataset = "main"
        method = None
        idx = 0
        for i, part in enumerate(parts):
            if part.lower() in METHODS:
                method = part.lower()
                dataset = "_".join(parts[:i]) or "main"
                idx = i + 1
                break
        if method is None:
            continue
        fig_type = "_".join(parts[idx:])
        grouped.setdefault(dataset, {}).setdefault(method, {})[fig_type] = fig
        used_keys.add(key)

    remaining = {k: v for k, v in figures.items() if k not in used_keys}
    segment_figs = {
        k: v for k, v in remaining.items() if "segment_summary_2" in k
    }
    for k in segment_figs:
        del remaining[k]

    try:
        from fpdf import FPDF  # type: ignore

        pdf = FPDF(orientation="L", format="A4", unit="mm")
        pdf.set_auto_page_break(auto=True, margin=10)

        def _add_title(text: str, size: int = 14) -> None:
            pdf.set_font("Helvetica", "B", size)
            pdf.cell(0, 10, txt=text, ln=1, align="C")

        pdf.add_page()
        _add_title("Rapport d'analyse Phase 4 – Résultats Dimensionnels", 16)
        pdf.set_font("Helvetica", size=12)
        today = datetime.datetime.now().strftime("%Y-%m-%d")
        pdf.cell(0, 10, f"Généré le {today}", ln=1, align="C")


        # Tables were previously inserted here, but they are now skipped to
        # keep the report focused on the figures and heatmaps.

        tmp_paths: list[str] = []

        for dataset in sorted(grouped):
            for method in sorted(grouped[dataset]):
                items = grouped[dataset][method]
                pages = [
                    (
                        _combine_scatter(items.get("scatter_2d"), items.get("scatter_3d")),
                        "Nuages de points bruts",
                    )
                ]
                for algo in ["kmeans", "agglomerative", "gmm", "spectral"]:
                    key = f"{algo}_kgrid"
                    if key in items:
                        pages.append((items[key], f"Clusters {algo}"))
                pages += [
                    (items.get("cluster_grid"), "Nuages clusterisés"),
                    (items.get("analysis_summary"), "Analyse détaillée"),
                ]
                for fig, label in pages:
                    img = _fig_to_path(fig, tmp_paths)
                    if img:
                        pdf.add_page()
                        _add_title(f"{dataset} – {method.upper()} – {label}")
                        pdf.image(img, w=180)

        for name, fig in segment_figs.items():
            img = _fig_to_path(fig, tmp_paths)
            if img:
                pdf.add_page()
                ds = name.rsplit("_segment_summary_2", 1)[0]
                _add_title(f"% NA par segment – {ds}")
                pdf.image(img, w=180)

        for name, fig in remaining.items():
            img = _fig_to_path(fig, tmp_paths)
            if img:
                pdf.add_page()
                _add_title(name)
                pdf.image(img, w=180)

        pdf.output(str(out))

        for p in tmp_paths:
            with suppress(OSError):
                os.remove(p)

        plt.close("all")

    except Exception:  # pragma: no cover - fallback when FPDF not installed
        logger.info("FPDF not available, falling back to PdfPages")

        with PdfPages(out) as pdf_backend:
            fig, ax = plt.subplots(figsize=(11.69, 8.27), dpi=200)
            today = datetime.datetime.now().strftime("%Y-%m-%d")
            ax.text(0.5, 0.6, "Rapport des analyses – Phase 4", fontsize=20, ha="center", va="center")
            ax.text(0.5, 0.4, f"Généré le {today}", fontsize=12, ha="center", va="center")
            ax.axis("off")
            pdf_backend.savefig(fig, dpi=300)
            plt.close(fig)

            def _save_page(title: str, fig: plt.Figure | Path | str | None) -> None:
                if fig is None:
                    return
                if isinstance(fig, (str, Path)):
                    img = plt.imread(fig)
                    f, ax = plt.subplots()
                    ax.imshow(img)
                    ax.axis("off")
                    f.suptitle(title, fontsize=12)
                    pdf_backend.savefig(f, dpi=300)
                    plt.close(f)
                else:
                    fig.suptitle(title, fontsize=12)
                    pdf_backend.savefig(fig, dpi=300)
                    plt.close(fig)

            for dataset in sorted(grouped):
                for method in sorted(grouped[dataset]):
                    items = grouped[dataset][method]
                    pages = [
                        (
                            _combine_scatter(items.get("scatter_2d"), items.get("scatter_3d")),
                            "Nuages de points bruts",
                        )
                    ]
                    for algo in ["kmeans", "agglomerative", "gmm", "spectral"]:
                        key = f"{algo}_kgrid"
                        if key in items:
                            pages.append((items[key], f"Clusters {algo}"))
                    pages += [
                        (items.get("cluster_grid"), "Nuages clusterisés"),
                        (items.get("analysis_summary"), "Analyse détaillée"),
                    ]
                    for fig, label in pages:
                        _save_page(f"{dataset} – {method.upper()} – {label}", fig)

            for name, fig in segment_figs.items():
                ds = name.rsplit("_segment_summary_2", 1)[0]
                _save_page(f"% NA par segment – {ds}", fig)

            for name, fig in remaining.items():
                _save_page(name, fig)


            # Tables were previously appended to the fallback PDF here. This
            # step is skipped to avoid including redundant tables in the final
            # report.

        plt.close("all")

    return out


# ---------------------------------------------------------------------------
# best_params.py
# ---------------------------------------------------------------------------
import csv
import json
from pathlib import Path
from typing import Any, Dict


def _parse_value(value: str) -> Any:
    v = value.strip()
    if v.lower() in {"", "null"}:
        return None
    if v.lower() == "true":
        return True
    if v.lower() == "false":
        return False
    if (v.startswith('"') and v.endswith('"')) or (
        v.startswith("'") and v.endswith("'")
    ):
        return v[1:-1]
    try:
        return int(v)
    except ValueError:
        pass
    try:
        return float(v)
    except ValueError:
        pass
    try:
        return json.loads(v)
    except Exception:
        return v


def load_best_params(
    csv_path: Path | str = Path(__file__).with_name("best_params.csv"),
) -> Dict[str, Dict[str, Any]]:
    csv_path = Path(csv_path)
    params: Dict[str, Dict[str, Any]] = {}
    if not csv_path.exists():
        return params
    with open(csv_path, newline="", encoding="utf-8") as fh:
        reader = csv.DictReader(fh)
        for row in reader:
            method = row["method"].strip().upper()
            param = row["param"].strip()
            value = _parse_value(row["value"])
            params.setdefault(method, {})[param] = value
    return params


BEST_PARAMS = load_best_params()
BEST_PARAMS.pop("PCAMIX", None)<|MERGE_RESOLUTION|>--- conflicted
+++ resolved
@@ -3073,7 +3073,6 @@
     return fig
 
 
-<<<<<<< HEAD
 def cluster_confusion_table(
     labels_a: Sequence[int] | pd.Series,
     labels_b: Sequence[int] | pd.Series,
@@ -3110,54 +3109,6 @@
     ax.set_ylabel("Clusters A")
     fig.tight_layout()
     return fig
-=======
-def plot_silhouette_diagram(
-    X: np.ndarray | pd.DataFrame,
-    labels: Sequence[int] | np.ndarray,
-    output_path: str | Path,
-) -> Path:
-    """Save a silhouette diagram for ``labels`` computed on ``X``.
-
-    Each cluster is represented by a horizontal bar showing individual
-    silhouette scores sorted from largest to smallest.  A dashed line marks
-    the overall mean silhouette.
-    """
-
-    scores = silhouette_samples_safe(np.asarray(X), np.asarray(labels))
-    mean_score = float(np.nanmean(scores))
-
-    unique = [lab for lab in sorted(set(labels)) if lab != -1]
-    colors = sns.color_palette("deep", len(unique))
-
-    fig, ax = plt.subplots(figsize=(6, 4), dpi=200)
-
-    y_lower = 0
-    for lab, color in zip(unique, colors):
-        vals = scores[np.asarray(labels) == lab]
-        vals = np.sort(vals)
-        n = len(vals)
-        ax.barh(
-            np.arange(y_lower, y_lower + n),
-            vals,
-            color=color,
-            edgecolor="none",
-            height=1.0,
-        )
-        ax.text(-0.02, y_lower + n / 2, str(lab), va="center", ha="right")
-        y_lower += n
-
-    ax.axvline(mean_score, color="k", linestyle="--")
-    ax.set_yticks([])
-    ax.set_xlabel("Silhouette")
-    ax.set_title("Diagramme de silhouette")
-    fig.tight_layout()
-
-    output = Path(output_path)
-    output.parent.mkdir(parents=True, exist_ok=True)
-    fig.savefig(output, dpi=300)
-    plt.close(fig)
-    return output
->>>>>>> cad58cdd
 
 
 def segment_profile_table(
