"""Aggregated helper functions for phase 4 pipeline."""

from __future__ import annotations

# ---------------------------------------------------------------------------
# dataset_loader.py
# ---------------------------------------------------------------------------
# -*- coding: utf-8 -*-
"""Utilities for loading CRM datasets.

This module contains a :func:`load_datasets` function extracted from
``phase4v3.py`` so that the old monolithic script can be removed.
The API is kept identical for backward compatibility.
"""

from pathlib import Path
from typing import Any, Dict, Mapping, Optional

import pandas as pd

import warnings
warnings.filterwarnings("ignore", category=RuntimeWarning)
warnings.filterwarnings("ignore", category=FutureWarning)


def _read_dataset(path: Path) -> pd.DataFrame:
    """Read a CSV or Excel file with basic type handling."""
    if not path.exists():
        raise FileNotFoundError(path)
    if path.suffix.lower() == ".csv":
        df = pd.read_csv(path)
    else:
        df = pd.read_excel(path)
    df.columns = [str(c).strip() for c in df.columns]
    for col in df.columns:
        if "date" in col.lower():
            df[col] = pd.to_datetime(df[col], errors="coerce")
    for col in df.select_dtypes(include="object"):
        if any(k in col.lower() for k in ["montant", "recette", "budget", "total"]):
            series = df[col].astype(str).str.replace("\xa0", "", regex=False)
            series = series.str.replace(" ", "", regex=False)
            series = series.str.replace(",", ".", regex=False)
            df[col] = pd.to_numeric(series, errors="coerce")
    return df


def _load_data_dictionary(path: Optional[Path]) -> Dict[str, str]:
    """Load column rename mapping from an Excel data dictionary."""
    if path is None or not path.exists():
        return {}
    try:
        df = pd.read_excel(path)
    except Exception as exc:  # pragma: no cover - optional dependency
        logging.getLogger(__name__).warning("Could not read data dictionary: %s", exc)
        return {}
    cols = {c.lower(): c for c in df.columns}
    src = next((cols[c] for c in ["original", "colonne", "column"] if c in cols), None)
    dst = next((cols[c] for c in ["clean", "standard", "renamed"] if c in cols), None)
    if src is None or dst is None:
        return {}
    mapping = dict(zip(df[src].astype(str), df[dst].astype(str)))
    return mapping


def load_datasets(
    config: Mapping[str, Any], *, ignore_schema: bool = False
) -> Dict[str, pd.DataFrame]:
    """Load raw and processed datasets according to ``config``.

    Parameters
    ----------
    config:
        Mapping of configuration options. At minimum ``input_file`` must be
        provided.
    ignore_schema:
        If ``True`` the column comparison between the raw dataset and the other
        datasets is relaxed: missing columns are added with ``NA`` values and
        extra columns are dropped instead of raising a :class:`ValueError`.
    """
    logger = logging.getLogger(__name__)

    if not isinstance(config, Mapping):
        raise TypeError("config must be a mapping")
    if "input_file" not in config:
        raise ValueError("'input_file' missing from config")

    mapping = _load_data_dictionary(Path(config.get("data_dictionary", "")))

    def _apply_mapping(df: pd.DataFrame) -> pd.DataFrame:
        if mapping:
            df = df.rename(columns={c: mapping.get(c, c) for c in df.columns})
        return df

    datasets: Dict[str, pd.DataFrame] = {}
    raw_path = Path(config["input_file"])
    datasets["raw"] = _read_dataset(raw_path)
    logger.info(
        "Dataset brut chargé depuis %s [%d lignes, %d colonnes]",
        raw_path,
        datasets["raw"].shape[0],
        datasets["raw"].shape[1],
    )

    datasets["raw"] = _apply_mapping(datasets["raw"])

    for key, cfg_key in [
        ("cleaned_1", "input_file_cleaned_1"),
        ("phase2", "phase2_file"),
        ("cleaned_3_all", "input_file_cleaned_3_all"),
        ("cleaned_3_multi", "input_file_cleaned_3_multi"),
        ("cleaned_3_univ", "input_file_cleaned_3_univ"),
    ]:
        path_str = config.get(cfg_key)
        if not path_str:
            continue
        path = Path(path_str)
        if not path.exists():
            logger.warning("Jeu de données %s introuvable : %s", key, path)
            continue
        df = _read_dataset(path)
        datasets[key] = _apply_mapping(df)
        logger.info(
            "Jeu de données %s chargé depuis %s [%d lignes, %d colonnes]",
            key,
            path,
            df.shape[0],
            df.shape[1],
        )
    ref_cols = list(datasets["raw"].columns)
    ref_set = set(ref_cols)
    for name, df in list(datasets.items()):
        cols = set(df.columns)
        missing = ref_set - cols
        extra = cols - ref_set
        if missing or extra:
            if not ignore_schema:
                raise ValueError(
                    f"{name} columns mismatch: missing {missing or None}, extra {extra or None}"
                )
            if missing:
                for col in missing:
                    df[col] = pd.NA
            if extra:
                df = df.drop(columns=list(extra))
        # reorder columns so all datasets share the same order
        datasets[name] = df[ref_cols]
    return datasets


# ---------------------------------------------------------------------------
# data_preparation.py
# ---------------------------------------------------------------------------
"""Data preparation utilities for Phase 4.

This module provides a self-contained ``prepare_data`` function used to
clean and standardise the CRM datasets before dimensionality reduction. It
re-implements the relevant logic previously found in ``phase4v2.py`` and
the fine tuning scripts so that these legacy files can be removed.
"""


import logging

import pandas as pd
from pathlib import Path

logger = logging.getLogger(__name__)


# ---------------------------------------------------------------------------
# Public API
# ---------------------------------------------------------------------------


def prepare_data(
    df: pd.DataFrame,
    *,
    exclude_lost: bool = True,
    flagged_ids_path: str | Path | None = None,
) -> pd.DataFrame:
    """Return a cleaned and standardised copy of ``df``.

    Parameters
    ----------
    df : pd.DataFrame
        Raw or already partially cleaned CRM dataset.
    exclude_lost : bool, default ``True``
        If ``True``, rows marked as lost or cancelled opportunities are
        removed from the returned DataFrame.
    flagged_ids_path : str or Path, optional
        Optional CSV file containing an identifier column named ``Code`` to
        remove additional rows flagged as outliers during phase 3. The file is
        ignored if not found.

    Returns
    -------
    pd.DataFrame
        The cleaned DataFrame with numerical columns scaled to zero mean and
        unit variance.
    """
    if not isinstance(df, pd.DataFrame):
        raise TypeError("df must be a pandas DataFrame")

    df_clean = df.copy()

    # ------------------------------------------------------------------
    # 1) Dates: parse and drop obvious out-of-range values
    # ------------------------------------------------------------------
    date_cols = [c for c in df_clean.columns if "date" in c.lower()]
    min_date = pd.Timestamp("1990-01-01")
    max_date = pd.Timestamp("2050-12-31")
    for col in date_cols:
        df_clean[col] = pd.to_datetime(df_clean[col], errors="coerce")
        mask = df_clean[col].lt(min_date) | df_clean[col].gt(max_date)
        if mask.any():
            logger.warning("%d invalid dates replaced by NaT in '%s'", mask.sum(), col)
            df_clean.loc[mask, col] = pd.NaT

    # ------------------------------------------------------------------
    # 2) Monetary amounts: numeric conversion and negative values
    # ------------------------------------------------------------------
    amount_cols = [
        "Total recette actualisé",
        "Total recette réalisé",
        "Total recette produit",
        "Budget client estimé",
    ]
    for col in amount_cols:
        if col in df_clean.columns:
            df_clean[col] = pd.to_numeric(df_clean[col], errors="coerce")
            neg = df_clean[col] < 0
            if neg.any():
                logger.warning("%d negative values set to NaN in '%s'", neg.sum(), col)
                df_clean.loc[neg, col] = np.nan

    # ------------------------------------------------------------------
    # 3) Remove duplicate opportunity identifiers if present
    # ------------------------------------------------------------------
    if "Code" in df_clean.columns:
        before = len(df_clean)
        df_clean = df_clean.drop_duplicates(subset=["Code"])
        if len(df_clean) != before:
            logger.info("%d lignes dupliquees supprimees", before - len(df_clean))

    # ------------------------------------------------------------------
    # 4) Optional external list of outliers to exclude
    # ------------------------------------------------------------------
    flagged_file = (
        Path(flagged_ids_path)
        if flagged_ids_path is not None
        else Path(__file__).with_name("dataset_phase3_flagged.csv")
    )
    if flagged_file.is_file() and "Code" in df_clean.columns:
        try:
            flagged_df = pd.read_csv(flagged_file)
        except Exception as exc:  # pragma: no cover - unexpected I/O error
            logger.warning("Could not read %s: %s", flagged_file, exc)
        else:
            if "Code" in flagged_df.columns:
                flagged_ids = set(flagged_df["Code"])
                mask_flagged = df_clean["Code"].isin(flagged_ids)
                if mask_flagged.any():
                    logger.info(
                        "%d valeurs aberrantes supprimees via %s",
                        int(mask_flagged.sum()),
                        flagged_file.name,
                    )
                    df_clean = df_clean.loc[~mask_flagged]

    # ------------------------------------------------------------------
    # 5) Derived indicators used in later analyses
    # ------------------------------------------------------------------
    if {"Date de début actualisée", "Date de fin réelle"} <= set(df_clean.columns):
        df_clean["duree_projet_jours"] = (
            df_clean["Date de fin réelle"] - df_clean["Date de début actualisée"]
        ).dt.days
    if {"Total recette réalisé", "Budget client estimé"} <= set(df_clean.columns):
        denom = df_clean["Budget client estimé"].replace(0, np.nan)
        df_clean["taux_realisation"] = df_clean["Total recette réalisé"] / denom
        df_clean["taux_realisation"] = df_clean["taux_realisation"].replace(
            [np.inf, -np.inf], np.nan
        )
    if {"Total recette réalisé", "Charge prévisionnelle projet"} <= set(
        df_clean.columns
    ):
        df_clean["marge_estimee"] = (
            df_clean["Total recette réalisé"] - df_clean["Charge prévisionnelle projet"]
        )

    # ------------------------------------------------------------------
    # 6) Simple missing value handling
    # ------------------------------------------------------------------
    impute_cols: list[str] = [c for c in amount_cols if c in df_clean.columns]
    if "taux_realisation" in df_clean.columns:
        impute_cols.append("taux_realisation")
    for col in impute_cols:
        median = df_clean[col].median()
        df_clean[col] = df_clean[col].fillna(median)
    for col in df_clean.select_dtypes(include="object"):
        df_clean[col] = df_clean[col].fillna("Non renseigné").astype("category")

    # ------------------------------------------------------------------
    # 7) Filter multivariate outliers flagged during phase 3
    # ------------------------------------------------------------------
    if "flag_multivariate" in df_clean.columns:
        out = df_clean["flag_multivariate"].astype(bool)
        if out.any():
            logger.info(
                "%d valeurs aberrantes supprimees via flag_multivariate", int(out.sum())
            )
            df_clean = df_clean.loc[~out]

    # ------------------------------------------------------------------
    # 8) Exclude lost or cancelled opportunities if requested
    # ------------------------------------------------------------------
    if exclude_lost and "Statut commercial" in df_clean.columns:
        lost_mask = (
            df_clean["Statut commercial"]
            .astype(str)
            .str.contains("perdu|annul|aband", case=False, na=False)
        )
        if lost_mask.any():
            logger.info("%d lost opportunities removed", int(lost_mask.sum()))
            df_clean = df_clean.loc[~lost_mask]
    if exclude_lost and "Motif_non_conformité" in df_clean.columns:
        mask_nc = df_clean["Motif_non_conformité"].notna() & df_clean[
            "Motif_non_conformité"
        ].astype(str).str.strip().ne("")
        if mask_nc.any():
            logger.info("%d non conformities removed", int(mask_nc.sum()))
            df_clean = df_clean.loc[~mask_nc]

    # ------------------------------------------------------------------
    # 9) Standardise numerical columns
    # ------------------------------------------------------------------
    num_cols = df_clean.select_dtypes(include=[np.number]).columns
    num_cols = [c for c in num_cols if c != "Code"]
    if len(num_cols) > 0:
        scaler = StandardScaler()
        df_clean[num_cols] = scaler.fit_transform(df_clean[num_cols])

    return df_clean


"""Utility functions for selecting active variables for CRM analyses."""

from typing import List, Tuple

import pandas as pd


def select_variables(
    df: pd.DataFrame, min_modalite_freq: int = 5
) -> Tuple[pd.DataFrame, List[str], List[str]]:
    """Return the dataframe restricted to relevant variables.

    Parameters
    ----------
    df:
        Cleaned dataframe coming from ``prepare_data``.
    min_modalite_freq:
        Minimum frequency below which categorical levels are grouped in
        ``"Autre"``.

    Returns
    -------
    tuple
        ``(df_active, quantitative_vars, qualitative_vars)`` where
        ``df_active`` contains the scaled numeric columns and categorical
        columns cast to ``category``.
    """
    logger = logging.getLogger(__name__)

    if not isinstance(df, pd.DataFrame):
        raise TypeError("df must be a pandas DataFrame")

    df = df.copy()

    # Columns explicitly ignored based on the data dictionary / prior phases
    exclude = {
        "Code",
        "ID",
        "Id",
        "Identifiant",
        "Client",
        "Contact principal",
        "Titre",
        "texte",
        "commentaire",
        "Commentaires",
    }

    # Drop constant columns and those in the exclusion list
    n_unique = df.nunique(dropna=False)
    constant_cols = n_unique[n_unique <= 1].index.tolist()
    drop_cols = set(constant_cols) | {c for c in df.columns if c in exclude}

    # Remove datetime columns
    drop_cols.update([c for c in df.select_dtypes(include="datetime").columns])

    df = df.drop(columns=[c for c in drop_cols if c in df.columns])

    quantitative_vars: List[str] = []
    qualitative_vars: List[str] = []

    for col in df.columns:
        if pd.api.types.is_numeric_dtype(df[col]):
            series = pd.to_numeric(df[col], errors="coerce")
            if series.var(skipna=True) == 0 or series.isna().all():
                logger.warning("Variable quantitative '%s' exclue", col)
                continue
            df[col] = series.astype(float)
            quantitative_vars.append(col)
        else:
            series = df[col].astype("category")
            unique_ratio = series.nunique(dropna=False) / len(series)
            if unique_ratio > 0.8:
                logger.warning("Variable textuelle '%s' exclue", col)
                continue
            counts = series.value_counts(dropna=False)
            if len(series) < min_modalite_freq:
                threshold = 0  # no grouping on tiny samples
            else:
                threshold = min_modalite_freq
            rares = counts[counts < threshold].index
            if len(rares) > 0:
                logger.info(
                    "%d modalités rares dans '%s' regroupées en 'Autre'",
                    len(rares),
                    col,
                )
                if "Autre" not in series.cat.categories:
                    series = series.cat.add_categories(["Autre"])
                series = series.apply(lambda x: "Autre" if x in rares else x).astype(
                    "category"
                )
            if series.nunique(dropna=False) <= 1:
                logger.warning("Variable qualitative '%s' exclue", col)
                continue
            df[col] = series
            qualitative_vars.append(col)

    df_active = df[quantitative_vars + qualitative_vars].copy()

    if quantitative_vars:
        scaler = StandardScaler()
        df_active[quantitative_vars] = scaler.fit_transform(
            df_active[quantitative_vars]
        )

    for col in qualitative_vars:
        df_active[col] = df_active[col].astype("category")

    logger.info("DataFrame actif avec %d variables", len(df_active.columns))
    return df_active, quantitative_vars, qualitative_vars


"""Utility functions for factorial analyses (PCA, MCA, FAMD, MFA).

This module implements standalone wrappers around ``scikit-learn`` and
``prince`` to run the main factorial analysis methods used in the project.
The functions do not depend on other local modules so they can be reused
"""

# ---------------------------------------------------------------------------
# dataset_comparison.py
# ---------------------------------------------------------------------------
# -*- coding: utf-8 -*-
"""Dataset comparison utilities for CRM analyses.

This module implements a `compare_datasets_versions` function applying the
complete dimensionality reduction pipeline on multiple dataset versions. It
re-uses the standalone helper functions provided in this repository (data
preparation, variable selection, factor methods, non-linear methods and
metrics evaluation) and does **not** depend on legacy scripts such as
``phase4v2.py`` or ``fine_tune_*``.
"""


import logging
from typing import Any, Dict, List, Optional, Mapping
from pathlib import Path

import pandas as pd


# ---------------------------------------------------------------------------
# Missing value handling (copied from phase4v2.py)
# ---------------------------------------------------------------------------


def handle_missing_values(
    df: pd.DataFrame, quant_vars: List[str], qual_vars: List[str]
) -> pd.DataFrame:
    """Impute and drop remaining NA values if needed.

    Parameters
    ----------
    df : pandas.DataFrame
        DataFrame to process.
    quant_vars : list of str
        Names of quantitative variables.
    qual_vars : list of str
        Names of qualitative variables.

    Returns
    -------
    pandas.DataFrame
        DataFrame with missing values handled.
    """
    logger = logging.getLogger(__name__)
    na_count = int(df.isna().sum().sum())
    if na_count > 0:
        logger.info("Imputation des %d valeurs manquantes restantes", na_count)
        if quant_vars:
            df[quant_vars] = df[quant_vars].fillna(df[quant_vars].median())
        for col in qual_vars:
            if (
                df[col].dtype.name == "category"
                and "Non renseigné" not in df[col].cat.categories
            ):
                df[col] = df[col].cat.add_categories("Non renseigné")
            df[col] = df[col].fillna("Non renseigné").astype("category")
        remaining = int(df.isna().sum().sum())
        if remaining > 0:
            logger.warning(
                "%d NA subsistent après imputation → suppression des lignes concernées",
                remaining,
            )
            df.dropna(inplace=True)
        # After dropping rows, remove categories that may no longer be present
        for col in qual_vars:
            if df[col].dtype.name == "category":
                df[col] = df[col].cat.remove_unused_categories()
    else:
        logger.info("Aucune valeur manquante détectée après sanity_check")

    # Ensure no stray unused categories remain even if no imputation occurred
    for col in qual_vars:
        if df[col].dtype.name == "category":
            df[col] = df[col].cat.remove_unused_categories()

    if df.isna().any().any():
        logger.error("Des NA demeurent dans df après traitement")
    else:
        logger.info("DataFrame sans NA prêt pour FAMD")
    return df


# ---------------------------------------------------------------------------
# Public API
# ---------------------------------------------------------------------------


def compare_datasets_versions(
    datasets: Dict[str, pd.DataFrame],
    *,
    exclude_lost: bool = True,
    min_modalite_freq: int = 5,
    output_dir: Optional[str | Path] = None,
    exclude_lost_map: Optional[Mapping[str, bool]] = None,
) -> Dict[str, Any]:
    """Compare dimensionality reduction results between dataset versions.

    Parameters
    ----------
    datasets : dict
        Mapping of version name to raw ``DataFrame``.
    exclude_lost : bool, default ``True``
        Whether to remove lost/cancelled opportunities during preparation.
    exclude_lost_map : Mapping[str, bool], optional
        Mapping overriding ``exclude_lost`` for specific dataset versions.
    min_modalite_freq : int, default ``5``
        Frequency threshold passed to :func:`variable_selection.select_variables`.
    output_dir : str or Path, optional
        Base directory where figures will be saved. A subdirectory per dataset
        version is created when provided.

    Returns
    -------
    dict
        Dictionary with two keys:
        ``"metrics"`` containing the concatenated metrics table and
        ``"details"`` mapping each version name to its individual results
        (metrics, figures and intermediate objects).
    """
    if not isinstance(datasets, dict):
        raise TypeError("datasets must be a dictionary")

    results_by_version: Dict[str, Any] = {}
    metrics_frames: List[pd.DataFrame] = []
    base_dir = Path(output_dir) if output_dir is not None else None

    for name, df in datasets.items():
        logger.info("Processing dataset version '%s'", name)
        excl = (
            exclude_lost_map.get(name, exclude_lost)
            if exclude_lost_map
            else exclude_lost
        )
        df_prep = prepare_data(df, exclude_lost=excl)
        df_active, quant_vars, qual_vars = select_variables(
            df_prep, min_modalite_freq=min_modalite_freq
        )
        df_active = handle_missing_values(df_active, quant_vars, qual_vars)

        # Factorial methods
        factor_results: Dict[str, Any] = {}
        if quant_vars:
            factor_results["pca"] = run_pca(df_active, quant_vars, optimize=True)
        if qual_vars:
            factor_results["mca"] = run_mca(df_active, qual_vars, optimize=True)
        if quant_vars and qual_vars:
            try:
                factor_results["famd"] = run_famd(
                    df_active, quant_vars, qual_vars, optimize=True
                )
            except ValueError as exc:
                logger.warning("FAMD skipped: %s", exc)
        groups = []
        if quant_vars:
            groups.append(quant_vars)
        if qual_vars:
            groups.append(qual_vars)
        if len(groups) > 1:
            factor_results["mfa"] = run_mfa(df_active, groups, optimize=True)

        # Non-linear methods
        nonlin_results = run_all_nonlinear(df_active)

        # Metrics and figures
        cleaned_nonlin = {
            k: v
            for k, v in nonlin_results.items()
            if "embeddings" in v
            and isinstance(v["embeddings"], pd.DataFrame)
            and not v["embeddings"].empty
        }
        all_results = {**factor_results, **cleaned_nonlin}
        k_max = min(15, max(2, len(df_active) - 1))
        metrics = evaluate_methods(
            all_results,
            df_active,
            quant_vars,
            qual_vars,
            k_range=range(2, k_max + 1),
        )
        metrics["dataset_version"] = name
        try:
            fig_dir = base_dir / name if base_dir is not None else None
            figures = generate_figures(
                factor_results,
                nonlin_results,
                df_active,
                quant_vars,
                qual_vars,
                output_dir=fig_dir,
            )
        except Exception as exc:  # pragma: no cover - visualization failure
            logger.warning("Figure generation failed: %s", exc)
            figures = {}

        results_by_version[name] = {
            "metrics": metrics,
            "figures": figures,
            "factor_results": factor_results,
            "nonlinear_results": nonlin_results,
            "quant_vars": quant_vars,
            "qual_vars": qual_vars,
            "df_active": df_active,
        }
        metrics_frames.append(metrics)

    combined = (
        pd.concat(metrics_frames).reset_index().rename(columns={"index": "method"})
    )
    return {"metrics": combined, "details": results_by_version}


if __name__ == "__main__":  # pragma: no cover - manual testing helper
    import pprint

    logging.basicConfig(level=logging.INFO)
    # Example usage with dummy data
    df = pd.DataFrame(
        {
            "Code": [1, 2, 3],
            "Date de début actualisée": ["2024-01-01", "2024-01-02", "2024-01-03"],
            "Date de fin réelle": ["2024-01-05", "2024-01-06", "2024-01-07"],
            "Total recette réalisé": [1000, 2000, 1500],
            "Budget client estimé": [1100, 2100, 1600],
            "Charge prévisionnelle projet": [800, 1800, 1300],
            "Statut commercial": ["Gagné", "Perdu", "Gagné"],
            "Type opportunité": ["T1", "T2", "T1"],
        }
    )
    datasets = {"v1": df, "v2": df.drop(1)}
    out = compare_datasets_versions(datasets, output_dir=Path("figures"))
    pprint.pprint(out["metrics"].head())

# ---------------------------------------------------------------------------
# factor_methods.py
# ---------------------------------------------------------------------------
# -*- coding: utf-8 -*-
"""Utility functions for factorial analyses (PCA, MCA, FAMD, MFA).

This module implements standalone wrappers around ``scikit-learn`` and
``prince`` to run the main factorial analysis methods used in the project.
The functions do not depend on other local modules so they can be reused
independently of ``phase4v2.py`` or the fine-tuning scripts.
"""

from typing import Dict, List, Optional, Sequence, Mapping, Union

from pandas.api.types import is_object_dtype, is_categorical_dtype

import numpy as np
import pandas as pd
import prince


def _get_explained_inertia(model: object) -> List[float]:
    """Return the explained inertia ratio for a fitted model."""
    inertia = getattr(model, "explained_inertia_", None)
    if inertia is not None:
        return list(np.asarray(inertia, dtype=float))

    eigenvalues = getattr(model, "eigenvalues_", None)
    if eigenvalues is None:
        return []
    total = float(np.sum(eigenvalues))
    if total == 0:
        return []
    return list(np.asarray(eigenvalues, dtype=float) / total)


def _select_n_components(eigenvalues: np.ndarray, threshold: float = 0.8) -> int:
    """Select a number of components using Kaiser and inertia criteria."""
    ev = np.asarray(eigenvalues, dtype=float)
    if ev.sum() <= 1.0:
        ev = ev * len(ev)

    n_kaiser = max(1, int(np.sum(ev >= 1)))
    ratios = ev / ev.sum()
    cum = np.cumsum(ratios)
    n_inertia = int(np.searchsorted(cum, threshold) + 1)
    return max(n_kaiser, n_inertia)


def run_pca(
    df_active: pd.DataFrame,
    quant_vars: List[str],
    n_components: Optional[int] = None,
    *,
    optimize: bool = False,
    variance_threshold: float = 0.8,
    whiten: Optional[bool] = None,
    svd_solver: Optional[str] = None,
) -> Dict[str, object]:
    """Run a Principal Component Analysis on quantitative variables.

    Parameters
    ----------
    df_active : pandas.DataFrame
        DataFrame containing the active observations.
    quant_vars : list of str
        Names of the quantitative columns to use.
    n_components : int, optional
        Number of components to keep. If ``None`` and ``optimize`` is ``True``
        the value is determined automatically with a variance threshold.
    optimize : bool, default ``False``
        Activate automatic selection of ``n_components`` when ``n_components`` is
        not provided.
    variance_threshold : float, default ``0.8``
        Cumulative explained variance ratio threshold when ``optimize`` is true.
    whiten : bool, optional
        If provided, sets the ``whiten`` parameter of :class:`~sklearn.decomposition.PCA`.
    svd_solver : str, optional
        If provided, sets the ``svd_solver`` parameter of :class:`~sklearn.decomposition.PCA`.

    Returns
    -------
    dict
        ``{"model", "inertia", "embeddings", "loadings", "runtime_s"}``
    """
    start = time.perf_counter()
    logger = logging.getLogger(__name__)
    stds = df_active[quant_vars].std()
    zero_std = stds[stds == 0].index.tolist()
    if zero_std:
        logger.warning("Variables constantes exclues du scaling : %s", zero_std)
        quant_vars = [c for c in quant_vars if c not in zero_std]

    X = StandardScaler().fit_transform(df_active[quant_vars])
    max_dim = min(X.shape)

    if optimize and n_components is None:
        tmp = PCA(n_components=max_dim).fit(X)
        n_components = _select_n_components(
            tmp.explained_variance_, threshold=variance_threshold
        )
        logger.info("PCA: selected %d components automatically", n_components)

    n_components = n_components or max_dim
    kwargs = {}
    if whiten is not None:
        kwargs["whiten"] = whiten
    if svd_solver is not None:
        kwargs["svd_solver"] = svd_solver
    pca = PCA(n_components=n_components, **kwargs)
    emb = pca.fit_transform(X)

    inertia = pd.Series(
        pca.explained_variance_ratio_,
        index=[f"F{i+1}" for i in range(pca.n_components_)],
    )
    embeddings = pd.DataFrame(
        emb,
        index=df_active.index,
        columns=[f"F{i+1}" for i in range(pca.n_components_)],
    )
    loadings = pd.DataFrame(
        pca.components_.T,
        index=quant_vars,
        columns=[f"F{i+1}" for i in range(pca.n_components_)],
    )

    runtime = time.perf_counter() - start
    result = {
        "model": pca,
        "inertia": inertia,
        "embeddings": embeddings,
        "loadings": loadings,
        "runtime_s": runtime,
    }
    # aliases for compatibility with other naming conventions
    result["explained_variance_ratio"] = inertia
    result["coords"] = embeddings
    result["runtime"] = runtime
    return result


def run_mca(
    df_active: pd.DataFrame,
    qual_vars: List[str],
    n_components: Optional[int] = None,
    *,
    optimize: bool = False,
    variance_threshold: float = 0.8,
    normalize: bool = True,
    n_iter: int = 3,
    max_components: int = 10,
) -> Dict[str, object]:
    """Run Multiple Correspondence Analysis on qualitative variables.

    Parameters
    ----------
    df_active : pandas.DataFrame
        Input data with qualitative variables.
    qual_vars : list of str
        Names of the qualitative columns to use.
    n_components : int, optional
        Number of dimensions to compute. If ``None`` and ``optimize`` is
        ``True`` the value is selected automatically.
    optimize : bool, default ``False``
        Activate automatic selection of ``n_components`` when not provided.
    variance_threshold : float, default ``0.8``
        Cumulative inertia threshold when ``optimize`` is enabled.
    normalize : bool, default ``True``
        If ``True`` applies the Benzecri correction (``correction='benzecri'``).
    n_iter : int, default ``3``
        Number of iterations for the underlying algorithm.
    """
    start = time.perf_counter()

    df_cat = df_active[qual_vars].astype("category")

    max_dim = sum(df_cat[c].nunique() - 1 for c in df_cat.columns)
    max_limit = min(max_dim, max_components)

    mca = prince.MCA(
        n_components=max_limit,
        n_iter=n_iter,
        correction="benzecri" if normalize else None,
    ).fit(df_cat)

    if optimize and n_components is None:
        ev = getattr(mca, "eigenvalues_", None)
        if ev is None:
            ev = np.asarray(mca.explained_inertia_) * len(mca.explained_inertia_)
        components = [i + 1 for i, v in enumerate(ev) if v > 1.0]
        if components:
            n_components = min(max(components), max_limit)
        else:
            n_components = min(len(ev), max_limit)
        logger.info("MCA: selected %d components automatically", n_components)
    else:
        n_components = n_components or max_limit

    if n_components != mca.n_components:
        mca = prince.MCA(
            n_components=n_components,
            n_iter=n_iter,
            correction="benzecri" if normalize else None,
        ).fit(df_cat)

    inertia = pd.Series(
        _get_explained_inertia(mca), index=[f"F{i+1}" for i in range(mca.n_components)]
    )
    embeddings = mca.row_coordinates(df_cat)
    embeddings.index = df_active.index
    col_coords = mca.column_coordinates(df_cat)

    runtime = time.perf_counter() - start
    result = {
        "model": mca,
        "inertia": inertia,
        "embeddings": embeddings,
        "column_coords": col_coords,
        "runtime_s": runtime,
    }
    result["explained_inertia"] = inertia
    result["coords"] = embeddings
    result["runtime"] = runtime
    return result


def run_famd(
    df_active: pd.DataFrame,
    quant_vars: List[str],
    qual_vars: List[str],
    n_components: Optional[int] = None,
    *,
    optimize: bool = False,
    variance_threshold: float = 0.8,
    n_components_rule: Optional[str] = None,
) -> Dict[str, object]:
    """Run Factor Analysis of Mixed Data (FAMD).

    Parameters
    ----------
    n_components_rule : str, optional
        Placeholder for compatibility with configuration files. Currently
        ignored.
    """
    start = time.perf_counter()
    logger = logging.getLogger(__name__)

    if n_components_rule is not None:
        logger.info(
            "FAMD n_components_rule=%s ignored (not implemented)",
            n_components_rule,
        )

    scaler = StandardScaler()
    stds = df_active[quant_vars].std()
    zero_std = stds[stds == 0].index.tolist()
    if zero_std:
        logger.warning("Variables constantes exclues du scaling : %s", zero_std)
        quant_vars = [c for c in quant_vars if c not in zero_std]
    X_quanti = scaler.fit_transform(df_active[quant_vars]) if quant_vars else np.empty((len(df_active), 0))
    df_quanti = pd.DataFrame(X_quanti, index=df_active.index, columns=quant_vars)
    df_mix = pd.concat([df_quanti, df_active[qual_vars].astype("category")], axis=1)

    if df_mix.isnull().any().any():
        raise ValueError("Input contains NaN values")

    if optimize and n_components is None:
        max_dim = df_mix.shape[1]
        tmp = prince.FAMD(n_components=max_dim, n_iter=3).fit(df_mix)
        eig = getattr(tmp, "eigenvalues_", None)
        if eig is None:
            eig = np.asarray(_get_explained_inertia(tmp)) * max_dim
        n_components = _select_n_components(eig, threshold=variance_threshold)
        logger.info("FAMD: selected %d components automatically", n_components)

    n_components = n_components or df_mix.shape[1]
    famd = prince.FAMD(n_components=n_components, n_iter=3)
    famd = famd.fit(df_mix)

    inertia = pd.Series(
        _get_explained_inertia(famd),
        index=[f"F{i+1}" for i in range(famd.n_components)],
    )
    embeddings = famd.row_coordinates(df_mix)
    embeddings.index = df_active.index
    if hasattr(famd, "column_coordinates"):
        col_coords = famd.column_coordinates(df_mix)
    elif hasattr(famd, "column_coordinates_"):
        col_coords = famd.column_coordinates_
    else:
        col_coords = pd.DataFrame()

    if hasattr(famd, "column_contributions"):
        contrib = famd.column_contributions(df_mix)
    elif hasattr(famd, "column_contributions_"):
        contrib = famd.column_contributions_
    else:
        contrib = (col_coords**2).div((col_coords**2).sum(axis=0), axis=1) * 100

    runtime = time.perf_counter() - start
    result = {
        "model": famd,
        "inertia": inertia,
        "embeddings": embeddings,
        "column_coords": col_coords,
        "contributions": contrib,
        "runtime_s": runtime,
    }
    result["explained_inertia"] = inertia
    result["coords"] = embeddings
    result["runtime"] = runtime
    return result


def run_mfa(
    df_active: pd.DataFrame,
    groups: Union[Mapping[str, Sequence[str]], Sequence[Sequence[str]]] | None = None,
    n_components: Optional[int] = None,
    *,
    segment_col: Optional[str] = None,
    optimize: bool = False,
    variance_threshold: float = 0.8,
    normalize: bool = True,
    weights: Optional[Union[Mapping[str, float], Sequence[float]]] = None,
    n_iter: int = 3,
) -> Dict[str, object]:
    """Run Multiple Factor Analysis.

    The ``groups`` argument defines the variable blocks used by MFA. Each
    element of ``groups`` must be a list of column names present in
    ``df_active``. When invoking :func:`run_pipeline`, these groups can be
    provided in the configuration file under ``mfa: {groups: ...}``.
    ``weights`` allows adjusting the relative importance of each group by
    multiplying its (optionally normalised) columns by the specified factor.
    """
    start = time.perf_counter()

    if segment_col:
        df_active = df_active.copy()
        df_active["__segment__"] = df_active[segment_col]
        groups = [[c for c in df_active.columns if c != "__segment__"], ["__segment__"]]

    if groups is None:
        groups = [df_active.columns.tolist()]

    if isinstance(groups, Mapping):
        group_names = list(groups.keys())
        group_list = list(groups.values())
    else:
        group_list = list(groups)
        group_names = [f"G{i}" for i in range(1, len(group_list) + 1)]

    # one-hot encode qualitative variables that appear in groups
    qual_cols = []
    for group in group_list:
        for col in group:
            if col in df_active.columns and (
                is_object_dtype(df_active[col]) or is_categorical_dtype(df_active[col])
            ):
                qual_cols.append(col)
    # remove duplicates while preserving order
    seen = set()
    qual_cols = [c for c in qual_cols if not (c in seen or seen.add(c))]
    if qual_cols:
        enc = OneHotEncoder(sparse_output=False, handle_unknown="ignore")
        encoded = enc.fit_transform(df_active[qual_cols])
        df_dummies = pd.DataFrame(
            encoded, index=df_active.index, columns=enc.get_feature_names_out(qual_cols)
        )
    else:
        df_dummies = pd.DataFrame(index=df_active.index)

    df_num = df_active.drop(columns=qual_cols)
    df_all = pd.concat([df_num, df_dummies], axis=1)

    groups_dict: Dict[str, List[str]] = {}
    used_cols: List[str] = []
    for name, g in zip(group_names, group_list):
        cols: List[str] = []
        for v in g:
            if v in df_all.columns:
                cols.append(v)
            else:
                # qualitative variables have been expanded
                cols.extend([c for c in df_all.columns if c.startswith(f"{v}_")])
        if cols:
            groups_dict[name] = cols
            used_cols.extend(cols)

    remaining = [c for c in df_all.columns if c not in used_cols]
    if remaining:
        groups_dict[f"G{len(groups_dict)+1}"] = remaining
        used_cols.extend(remaining)
    df_all = df_all[used_cols]

    weights_map: Dict[str, float] = {}
    if weights is not None:
        if isinstance(weights, Mapping):
            weights_map = {str(k): float(v) for k, v in weights.items()}
        else:
            weight_list = list(weights)
            if len(weight_list) != len(group_names):
                logger.warning(
                    "MFA weights length mismatch: expected %d, got %d",
                    len(group_names),
                    len(weight_list),
                )
            for name, w in zip(group_names, weight_list):
                weights_map[name] = float(w)

    if normalize:
        scaler = StandardScaler()
        for name, cols in list(groups_dict.items()):
            if not cols:
                continue
            stds = df_all[cols].std()
            zero_std = stds[stds == 0].index.tolist()
            if zero_std:
                logger.warning("Variables constantes exclues du scaling : %s", zero_std)
                cols = [c for c in cols if c not in zero_std]
                df_all.drop(columns=zero_std, inplace=True)
            if not cols:
                del groups_dict[name]
                continue
            df_all[cols] = scaler.fit_transform(df_all[cols])
            groups_dict[name] = cols
            w = weights_map.get(name)
            if w is not None and w != 1.0:
                df_all[cols] = df_all[cols] * w
    else:
        for name, cols in list(groups_dict.items()):
            if not cols:
                del groups_dict[name]
                continue
            w = weights_map.get(name)
            if w is not None and w != 1.0:
                df_all[cols] = df_all[cols] * w

    if optimize and n_components is None:
        max_dim = df_all.shape[1]
        tmp = prince.MFA(n_components=max_dim, n_iter=n_iter)
        tmp = tmp.fit(df_all, groups=groups_dict)
        eig = getattr(tmp, "eigenvalues_", None)
        if eig is None:
            eig = (tmp.percentage_of_variance_ / 100) * max_dim
        n_components = _select_n_components(
            np.asarray(eig), threshold=variance_threshold
        )
        max_limit = min(max_dim, 10)
        n_components = min(n_components, max_limit)
        logger.info("MFA: selected %d components automatically", n_components)

    max_limit = min(df_all.shape[1], 10)
    n_components = n_components or max_limit
    mfa = prince.MFA(n_components=n_components, n_iter=n_iter)
    mfa = mfa.fit(df_all, groups=groups_dict)
    mfa.explained_inertia_ = mfa.percentage_of_variance_ / 100
    embeddings = mfa.row_coordinates(df_all)
    embeddings.index = df_active.index

    inertia = pd.Series(
        mfa.explained_inertia_,
        index=[f"F{i+1}" for i in range(len(mfa.explained_inertia_))],
    )

    runtime = time.perf_counter() - start
    result = {
        "model": mfa,
        "inertia": inertia,
        "embeddings": embeddings,
        "runtime_s": runtime,
    }
    result["explained_inertia"] = inertia
    result["coords"] = embeddings
    result["runtime"] = runtime
    return result


# ---------------------------------------------------------------------------
# nonlinear_methods.py
# ---------------------------------------------------------------------------
"""Non-linear dimensionality reduction utilities.

This module re-implements the UMAP, PHATE and PaCMAP wrappers that were
previously scattered across several scripts. The functions are self-contained
and do not depend on ``phase4v2.py`` or the fine-tuning scripts so that those
files can be removed without breaking the pipeline.
"""


import logging
import time
from typing import Any, Dict, Tuple

import numpy as np
import pandas as pd

# Optional dependencies are imported lazily to avoid costly import time
# (e.g. PaCMAP triggers numba compilation on import).
try:  # pragma: no cover - optional dependency may not be present
    import umap  # type: ignore
except Exception:
    umap = None

# ``phate`` and ``pacmap`` are set to ``None`` and will only be imported when
# the corresponding functions are called.  This prevents slow start-up during
# test collection when those heavy libraries are available.
phate = None  # type: ignore
pacmap = None  # type: ignore


logger = logging.getLogger(__name__)


# ---------------------------------------------------------------------------
# Helpers
# ---------------------------------------------------------------------------


def _encode_mixed(df: pd.DataFrame) -> np.ndarray:
    """Return a numeric matrix from ``df`` with scaling and one-hot encoding."""
    if not isinstance(df, pd.DataFrame):
        raise TypeError("df must be a pandas DataFrame")

    numeric_cols = df.select_dtypes(include="number").columns.tolist()
    cat_cols = df.select_dtypes(exclude="number").columns.tolist()

    if numeric_cols:
        stds = df[numeric_cols].std()
        zero_std = stds[stds == 0].index.tolist()
        if zero_std:
            logger.warning("Variables constantes exclues du scaling : %s", zero_std)
            numeric_cols = [c for c in numeric_cols if c not in zero_std]

    X_num = (
        StandardScaler().fit_transform(df[numeric_cols])
        if numeric_cols
        else np.empty((len(df), 0))
    )

    if cat_cols:
        try:
            enc = OneHotEncoder(sparse_output=False, handle_unknown="ignore")
        except TypeError:  # pragma: no cover - older scikit-learn
            enc = OneHotEncoder(handle_unknown="ignore")
        X_cat = enc.fit_transform(df[cat_cols])
    else:
        X_cat = np.empty((len(df), 0))

    if X_num.size and X_cat.size:
        X = np.hstack([X_num, X_cat])
    elif X_num.size:
        X = X_num
    else:
        X = X_cat

    # ensure no NaN values
    if np.isnan(X).any():  # pragma: no cover - should not happen
        X = np.nan_to_num(X)

    return X


# ---------------------------------------------------------------------------
# Public API
# ---------------------------------------------------------------------------


def run_umap(
    df_active: pd.DataFrame,
    n_components: int = 2,
    n_neighbors: int = 15,
    min_dist: float = 0.1,
    *,
    metric: str | None = "euclidean",
    n_jobs: int = -1,
) -> Dict[str, Any]:
    """Run UMAP on ``df_active`` and return model and embeddings.

    The mixed-type dataframe is converted to a purely numeric matrix using
    :func:`_encode_mixed` (standardising numeric columns and one-hot encoding
    categoricals) before fitting UMAP.
    """
    if umap is None:  # pragma: no cover - optional dependency may be absent
        logger.warning("UMAP is not installed; skipping")
        return {
            "model": None,
            "embeddings": pd.DataFrame(index=df_active.index),
            "params": {},
        }

    start = time.perf_counter()
    X = _encode_mixed(df_active)

    if metric is None:
        metric = "euclidean"

    reducer = umap.UMAP(
        n_components=n_components,
        n_neighbors=n_neighbors,
        min_dist=min_dist,
        metric=metric,
        n_jobs=n_jobs,
    )
    embedding = reducer.fit_transform(X)
    runtime = time.perf_counter() - start

    cols = [f"U{i + 1}" for i in range(n_components)]
    emb_df = pd.DataFrame(embedding, index=df_active.index, columns=cols)

    params = {
        "n_components": n_components,
        "n_neighbors": n_neighbors,
        "min_dist": min_dist,
        "metric": metric,
    }
    return {
        "model": reducer,
        "embeddings": emb_df,
        "params": params,
        "runtime_s": runtime,
    }


def run_phate(
    df_active: pd.DataFrame,
    n_components: int = 2,
    k: int = 15,
    a: int = 40,
    *,
    t: str | int = "auto",
    knn: int | None = None,
    decay: int | None = None,
) -> Dict[str, Any]:
    """Run PHATE on ``df_active``.

    The dataframe is encoded numerically via :func:`_encode_mixed` before
    fitting PHATE.  The ``knn`` keyword is accepted as an alias for ``k`` and
    ``decay`` can be used as an alias for ``a``. Returns an empty result if the
    library is unavailable.
    """
    global phate
    if phate is None:
        try:  # pragma: no cover - lazy optional import
            import phate as _phate  # type: ignore

            phate = _phate
        except Exception:
            logger.warning("PHATE is not installed; skipping")
            return {
                "model": None,
                "embeddings": pd.DataFrame(index=df_active.index),
                "params": {},
            }

    if knn is not None:
        if isinstance(knn, str):
            try:
                k = int(knn)
            except ValueError:  # invalid string like "auto"
                logger.warning("Invalid PHATE knn value '%s'; using default", knn)
        else:
            k = knn
    if decay is not None:
        a = decay

    start = time.perf_counter()
    X = _encode_mixed(df_active)

    op = phate.PHATE(
        n_components=n_components,
        knn=k,
        decay=a,
        t=t,
        n_jobs=-1,
        verbose=False,
    )
    embedding = op.fit_transform(X)
    runtime = time.perf_counter() - start

    cols = [f"P{i + 1}" for i in range(n_components)]
    emb_df = pd.DataFrame(embedding, index=df_active.index, columns=cols)

    params = {"n_components": n_components, "k": k, "a": a, "t": t}
    return {"model": op, "embeddings": emb_df, "params": params, "runtime_s": runtime}


def run_pacmap(
    df_active: pd.DataFrame,
    n_components: int = 2,
    n_neighbors: int = 10,
    *,
    MN_ratio: float = 0.5,
    FP_ratio: float = 2.0,
    num_iters: Tuple[int, int, int] = (10, 10, 10),
) -> Dict[str, Any]:
    """Run PaCMAP on ``df_active``.

    ``df_active`` is encoded to numeric form via :func:`_encode_mixed` prior to
    fitting. If PaCMAP is unavailable or fails, ``model`` is ``None`` and the
    returned embeddings are empty.
    """
    global pacmap
    if pacmap is None:
        try:  # pragma: no cover - lazy optional import
            import pacmap as _pacmap  # type: ignore

            pacmap = _pacmap
        except Exception:
            logger.warning("PaCMAP is not installed; skipping")
            return {
                "model": None,
                "embeddings": pd.DataFrame(index=df_active.index),
                "params": {},
            }

    start = time.perf_counter()
    X = _encode_mixed(df_active)

    try:
        params = dict(
            n_components=n_components,
            n_neighbors=n_neighbors,
            MN_ratio=MN_ratio,
            FP_ratio=FP_ratio,
            num_iters=num_iters,
            verbose=False,
            apply_pca=True,
        )
        model = pacmap.PaCMAP(**params)
        embedding = model.fit_transform(X)
    except Exception as exc:  # pragma: no cover - rare runtime error
        logger.warning("PaCMAP failed: %s", exc)
        return {
            "model": None,
            "embeddings": pd.DataFrame(index=df_active.index),
            "params": {},
        }

    runtime = time.perf_counter() - start
    cols = [f"C{i + 1}" for i in range(n_components)]
    emb_df = pd.DataFrame(embedding, index=df_active.index, columns=cols)
    params.pop("verbose")
    params.pop("apply_pca")
    return {
        "model": model,
        "embeddings": emb_df,
        "params": params,
        "runtime_s": runtime,
    }


def run_all_nonlinear(df_active: pd.DataFrame) -> Dict[str, Dict[str, Any]]:
    """Execute all non-linear methods on ``df_active`` and collect the results."""
    results: Dict[str, Dict[str, Any]] = {}

    try:
        results["umap"] = run_umap(df_active)
    except Exception as exc:  # pragma: no cover - unexpected runtime failure
        logger.warning("UMAP failed: %s", exc)
        results["umap"] = {"error": str(exc)}

    try:
        results["phate"] = run_phate(df_active)
    except Exception as exc:  # pragma: no cover - unexpected runtime failure
        logger.warning("PHATE failed: %s", exc)
        results["phate"] = {"error": str(exc)}

    if pacmap is not None:
        try:
            results["pacmap"] = run_pacmap(df_active)
        except Exception as exc:  # pragma: no cover - unexpected runtime failure
            logger.warning("PaCMAP failed: %s", exc)
            results["pacmap"] = {"error": str(exc)}

    return results


# ---------------------------------------------------------------------------
# evaluate_methods.py
# ---------------------------------------------------------------------------
"""Metrics to compare dimensionality reduction methods.
"""

from pathlib import Path
from typing import Any, Dict, Sequence, Iterable, Tuple, Optional
from joblib import Parallel, delayed

import numpy as np
import pandas as pd
from sklearn.manifold import trustworthiness
from sklearn.metrics import silhouette_score
from sklearn.cluster import KMeans, AgglomerativeClustering
from sklearn.mixture import GaussianMixture


def tune_kmeans_clusters(
    X: np.ndarray, k_range: Iterable[int] = range(2, 16)
) -> Tuple[np.ndarray, int]:
    """Return K-Means labels using the best silhouette over ``k_range``."""
    best_score = -1.0
    best_labels: Optional[np.ndarray] = None
    best_k = 2
    X = np.asarray(X)
    for k in k_range:
        if k >= len(X) or k < 2:
            continue
        labels = KMeans(n_clusters=k).fit_predict(X)
        if len(np.unique(labels)) < 2:
            score = -1.0
        else:
            score = silhouette_score(X, labels)
        if score > best_score:
            best_score = score
            best_labels = labels
            best_k = k
    if best_labels is None:
        k = max(2, min(len(X), 2))
        best_labels = KMeans(n_clusters=k).fit_predict(X)
        best_k = k
    return best_labels, best_k


def tune_agglomerative_clusters(
    X: np.ndarray, k_range: Iterable[int] = range(2, 16)
) -> Tuple[np.ndarray, int]:
    """Return Agglomerative clustering labels using the best silhouette."""
    best_score = -1.0
    best_labels: Optional[np.ndarray] = None
    best_k = 2
    X = np.asarray(X)
    for k in k_range:
        if k >= len(X) or k < 2:
            continue
        labels = AgglomerativeClustering(n_clusters=k).fit_predict(X)
        if len(np.unique(labels)) < 2:
            score = -1.0
        else:
            score = silhouette_score(X, labels)
        if score > best_score:
            best_score = score
            best_labels = labels
            best_k = k
    if best_labels is None:
        k = max(2, min(len(X), 2))
        best_labels = AgglomerativeClustering(n_clusters=k).fit_predict(X)
        best_k = k
    return best_labels, best_k


<<<<<<< HEAD
def tune_gaussian_clusters(
=======
def tune_gmm_clusters(
>>>>>>> 42537109
    X: np.ndarray, k_range: Iterable[int] = range(2, 16)
) -> Tuple[np.ndarray, int]:
    """Return Gaussian Mixture labels using the best silhouette."""
    best_score = -1.0
    best_labels: Optional[np.ndarray] = None
    best_k = 2
    X = np.asarray(X)
    for k in k_range:
        if k >= len(X) or k < 2:
            continue
<<<<<<< HEAD
        labels = GaussianMixture(n_components=k).fit_predict(X)
=======
        labels = GaussianMixture(n_components=k).fit(X).predict(X)
>>>>>>> 42537109
        if len(np.unique(labels)) < 2:
            score = -1.0
        else:
            score = silhouette_score(X, labels)
        if score > best_score:
            best_score = score
            best_labels = labels
            best_k = k
    if best_labels is None:
        k = max(2, min(len(X), 2))
<<<<<<< HEAD
        best_labels = GaussianMixture(n_components=k).fit_predict(X)
=======
        best_labels = GaussianMixture(n_components=k).fit(X).predict(X)
>>>>>>> 42537109
        best_k = k
    return best_labels, best_k


def auto_cluster_labels(
    X: np.ndarray, k_range: Iterable[int] = range(2, 16)
) -> Tuple[np.ndarray, int, str]:
<<<<<<< HEAD
    """Select the best clustering among several algorithms."""
    methods = {
        "kmeans": tune_kmeans_clusters,
        "agglomerative": tune_agglomerative_clusters,
        "gmm": tune_gaussian_clusters,
    }
    best_score = -1.0
    best_labels: Optional[np.ndarray] = None
    best_k = 2
    best_name = "kmeans"
    for name, func in methods.items():
        labels, k = func(X, k_range)
        if len(np.unique(labels)) > 1:
            score = silhouette_score(X, labels)
        else:
            score = -1.0
        if score > best_score:
            best_score = score
            best_labels = labels
            best_k = k
            best_name = name
    if best_labels is None:
        best_labels, best_k = tune_kmeans_clusters(X, k_range)
        best_name = "kmeans"
    return best_labels, best_k, best_name
=======
    """Select the best clustering among multiple algorithms."""
    km_labels, km_k = tune_kmeans_clusters(X, k_range)
    km_score = (
        silhouette_score(X, km_labels) if len(np.unique(km_labels)) > 1 else -1.0
    )

    ag_labels, ag_k = tune_agglomerative_clusters(X, k_range)
    ag_score = (
        silhouette_score(X, ag_labels) if len(np.unique(ag_labels)) > 1 else -1.0
    )

    gmm_labels, gmm_k = tune_gmm_clusters(X, k_range)
    gmm_score = (
        silhouette_score(X, gmm_labels) if len(np.unique(gmm_labels)) > 1 else -1.0
    )

    best_method = "kmeans"
    best_labels, best_k, best_score = km_labels, km_k, km_score
    if ag_score > best_score:
        best_method, best_labels, best_k, best_score = "agglomerative", ag_labels, ag_k, ag_score
    if gmm_score > best_score:
        best_method, best_labels, best_k, best_score = "gaussian_mixture", gmm_labels, gmm_k, gmm_score

    return best_labels, best_k, best_method
>>>>>>> 42537109


def dunn_index(X: np.ndarray, labels: np.ndarray) -> float:
    """Compute the Dunn index of a clustering.

    Parameters
    ----------
    X:
        Coordinates of the points.
    labels:
        Cluster labels for each point.

    Returns
    -------
    float
        Dunn index (higher is better). ``NaN`` if undefined.
    """
    from scipy.spatial.distance import pdist, squareform

    if len(np.unique(labels)) < 2:
        return float("nan")

    dist = squareform(pdist(X))
    unique = np.unique(labels)

    intra_diam = []
    min_inter = np.inf

    for i, ci in enumerate(unique):
        idx_i = np.where(labels == ci)[0]
        if len(idx_i) > 1:
            intra = dist[np.ix_(idx_i, idx_i)].max()
        else:
            intra = 0.0
        intra_diam.append(intra)

        for cj in unique[i + 1 :]:
            idx_j = np.where(labels == cj)[0]
            inter = dist[np.ix_(idx_i, idx_j)].min()
            if inter < min_inter:
                min_inter = inter

    max_intra = max(intra_diam)
    if max_intra == 0:
        return float("nan")
    return float(min_inter / max_intra)


def evaluate_methods(
    results_dict: Dict[str, Dict[str, Any]],
    df_active: pd.DataFrame,
    quant_vars: Sequence[str],
    qual_vars: Sequence[str],
    *,
    k_range: Iterable[int] = range(2, 16),
) -> pd.DataFrame:
    """Compute comparison metrics for each dimensionality reduction method.

    Parameters
    ----------
    results_dict:
        Mapping of method name to a dictionary containing at least ``embeddings``
        as a DataFrame. Optionally ``inertia`` (list or Series) and
        ``runtime_s`` or ``runtime``.
    df_active:
        Original high dimensional dataframe.
    quant_vars:
        Names of quantitative variables in ``df_active``.
    qual_vars:
        Names of qualitative variables in ``df_active``.
    k_range:
        Range of ``k`` values to test when tuning the K-Means clustering.

    Returns
    -------
    pandas.DataFrame
        Metrics table indexed by method name.
    """
    rows = []
    n_features = len(quant_vars) + len(qual_vars)

    logger = logging.getLogger(__name__)

    def _process(item: tuple[str, Dict[str, Any]]) -> tuple[str, np.ndarray, str, Dict[str, Any]]:
        method, info = item

        inertias = info.get("inertia")
        if inertias is None:
            inertias = []
        if isinstance(inertias, pd.Series):
            inertias = inertias.tolist()
        inertias = list(inertias)

        if inertias and inertias[0] > 0.5:
            logger.warning(
                "Attention : l'axe F1 de %s explique %.1f%% de la variance",
                method.upper(),
                inertias[0] * 100,
            )

        contrib = info.get("contributions")
        if isinstance(contrib, pd.DataFrame) and "F1" in contrib:
            top = float(contrib["F1"].max())
            if top > 50:
                dom_var = contrib["F1"].idxmax()
                logger.warning(
                    "Attention : la variable %s domine l’axe F1 de la %s avec %.1f%% de contribution, risque de projection biaisée.",
                    dom_var,
                    method.upper(),
                    top,
                )

        kaiser = int(sum(1 for eig in np.array(inertias) * n_features if eig > 1))
        cum_inertia = float(sum(inertias) * 100) if inertias else np.nan

        X_low = info["embeddings"].values
<<<<<<< HEAD
        labels, best_k, algo = auto_cluster_labels(X_low, k_range)
        info["cluster_labels"] = labels
        info["cluster_k"] = best_k
        info["cluster_algo"] = algo
=======
        labels, best_k, cmethod = auto_cluster_labels(X_low, k_range)
        info["cluster_labels"] = labels
        info["cluster_k"] = best_k
        info["cluster_method"] = cmethod
>>>>>>> 42537109
        if len(labels) <= best_k or len(set(labels)) < 2:
            sil = float("nan")
            dunn = float("nan")
        else:
            sil = float(silhouette_score(X_low, labels))
            dunn = dunn_index(X_low, labels)

        try:
            enc = OneHotEncoder(sparse_output=False, handle_unknown="ignore")
        except TypeError:  # pragma: no cover - older scikit-learn
            enc = OneHotEncoder(handle_unknown="ignore")
        X_num = StandardScaler().fit_transform(
            df_active.loc[info["embeddings"].index, quant_vars]
        )
        X_cat = (
            enc.fit_transform(df_active.loc[info["embeddings"].index, qual_vars])
            if qual_vars
            else np.empty((len(X_low), 0))
        )
        X_high = np.hstack([X_num, X_cat])
        k_nn = min(10, max(1, len(X_high) // 2))
        if k_nn >= len(X_high) / 2:
            T = float("nan")
            C = float("nan")
        else:
            T = float(trustworthiness(X_high, X_low, n_neighbors=k_nn))
            C = float(trustworthiness(X_low, X_high, n_neighbors=k_nn))

        runtime = (
            info.get("runtime_seconds") or info.get("runtime_s") or info.get("runtime")
        )

        row = {
            "method": method,
            "variance_cumulee_%": cum_inertia,
            "nb_axes_kaiser": kaiser,
            "silhouette": sil,
            "dunn_index": dunn,
            "trustworthiness": T,
            "continuity": C,
            "runtime_seconds": runtime,
            "cluster_k": best_k,
            "cluster_algo": algo,
        }
        return method, labels, cmethod, row

    parallel_res = Parallel(n_jobs=-1)(delayed(_process)(it) for it in results_dict.items())
    rows = []
    for method, labels, cmethod, row in parallel_res:
        results_dict[method]["cluster_labels"] = labels
<<<<<<< HEAD
        results_dict[method]["cluster_k"] = row["cluster_k"]
        results_dict[method]["cluster_algo"] = row["cluster_algo"]
=======
        results_dict[method]["cluster_method"] = cmethod
>>>>>>> 42537109
        rows.append(row)
    df_metrics = pd.DataFrame(rows).set_index("method")
    return df_metrics


def plot_methods_heatmap(df_metrics: pd.DataFrame, output_path: str | Path) -> None:
    """Plot a normalized heatmap of ``df_metrics``.

    Parameters
    ----------
    df_metrics:
        DataFrame as returned by :func:`evaluate_methods`.
    output_path:
        Directory where ``methods_heatmap.png`` will be saved.
    """
    import matplotlib.pyplot as plt
    import seaborn as sns

    output = Path(output_path)
    output.mkdir(parents=True, exist_ok=True)

    df_norm = df_metrics.copy()
    for col in df_norm.columns:
        if not pd.api.types.is_numeric_dtype(df_norm[col]):
            df_norm[col] = 0.0
            continue
        cmin, cmax = df_norm[col].min(), df_norm[col].max()
        if pd.isna(cmin) or cmax == cmin:
            df_norm[col] = 0.0
        else:
            df_norm[col] = (df_norm[col] - cmin) / (cmax - cmin)

    annot = df_metrics.copy()
    if "variance_cumulee_%" in annot:
        annot["variance_cumulee_%"] = (
            annot["variance_cumulee_%"].round().astype("Int64")
        )
    if "nb_axes_kaiser" in annot:
        annot["nb_axes_kaiser"] = annot["nb_axes_kaiser"].astype("Int64")
    for col in annot.columns:
        if col not in {"variance_cumulee_%", "nb_axes_kaiser"}:
            if pd.api.types.is_numeric_dtype(annot[col]):
                annot[col] = annot[col].map(lambda x: f"{x:.2f}" if pd.notna(x) else "")
            else:
                annot[col] = annot[col].astype(str)

    fig, ax = plt.subplots(figsize=(12, 6), dpi=200)
    sns.heatmap(
        df_norm,
        annot=annot,
        fmt="",
        cmap="coolwarm",
        vmin=0,
        vmax=1,
        ax=ax,
    )
    ax.set_title("Comparaison des méthodes")
    ax.set_xticklabels(ax.get_xticklabels(), rotation=45, ha="right")
    plt.yticks(rotation=0)
    plt.tight_layout()
    fig.savefig(output / "methods_heatmap.png", dpi=300, bbox_inches="tight")
    plt.close(fig)


# ---------------------------------------------------------------------------
# visualization.py
# ---------------------------------------------------------------------------
"""Comparative visualization utilities for dimensionality reduction results."""


import matplotlib

matplotlib.use("Agg")
import matplotlib.pyplot as plt
from pathlib import Path
from mpl_toolkits.mplot3d import Axes3D  # noqa: F401
import pandas as pd
import seaborn as sns
import numpy as np
from typing import Dict, Any, List, Optional, Sequence
from sklearn.cluster import KMeans


def plot_correlation_circle(
    factor_model: Any,
    quant_vars: Sequence[str],
    output_path: str | Path,
    *,
    coords: Optional[pd.DataFrame] = None,
) -> Path:
    """Generate and save a correlation circle for ``factor_model``.

    Parameters
    ----------
    factor_model:
        Fitted model exposing ``components_`` or ``column_correlations_``.
    quant_vars:
        Names of quantitative variables to include.
    output_path:
        Destination path for the created figure.
    coords : pandas.DataFrame, optional
        Pre-computed coordinates for the variables. When provided, the
        ``factor_model`` is only used to extract the explained variance for the
        title and may lack ``components_`` or ``column_correlations_``.
    """

    if coords is not None:
        coords = coords.loc[[v for v in quant_vars if v in coords.index], ["F1", "F2"]]
    elif hasattr(factor_model, "column_correlations_"):
        coords = pd.DataFrame(
            factor_model.column_correlations_,
            columns=["F1", "F2"],
        )
        coords = coords.loc[[v for v in quant_vars if v in coords.index]]
    elif hasattr(factor_model, "components_"):
        comps = np.asarray(factor_model.components_, dtype=float)
        names = getattr(factor_model, "feature_names_in_", list(quant_vars))
        eig = getattr(factor_model, "explained_variance_", None)
        if eig is not None:
            load = comps[:2].T * np.sqrt(eig[:2])
        else:
            load = comps[:2].T
        coords = pd.DataFrame(load, index=names, columns=["F1", "F2"])
        coords = coords.loc[[v for v in quant_vars if v in coords.index]]
    elif hasattr(factor_model, "column_coordinates_"):
        tmp = pd.DataFrame(factor_model.column_coordinates_, copy=True)
        tmp.columns = ["F" + str(i + 1) for i in range(tmp.shape[1])]
        coords = tmp.loc[[v for v in quant_vars if v in tmp.index], ["F1", "F2"]]
    else:  # pragma: no cover - unexpected model type
        raise AttributeError("factor_model lacks components")

    norms = np.sqrt(np.square(coords["F1"]) + np.square(coords["F2"]))
    scale = float(norms.max()) if len(norms) else 1.0

    fig, (ax, axc) = plt.subplots(ncols=2, figsize=(12, 6), dpi=200)

    circle = plt.Circle((0, 0), scale, color="grey", fill=False, linestyle="dashed")
    ax.add_patch(circle)
    ax.axhline(0, color="grey", lw=0.5)
    ax.axvline(0, color="grey", lw=0.5)
    offset = 0.05 * scale
    for var in coords.index:
        x, y = coords.loc[var, ["F1", "F2"]]
        ax.arrow(0, 0, x, y, head_width=0.02 * scale, length_includes_head=True, color="black")
        ax.text(
            x + (offset if x >= 0 else -offset),
            y + (offset if y >= 0 else -offset),
            str(var),
            fontsize=8,
            ha="left" if x >= 0 else "right",
            va="bottom" if y >= 0 else "top",
        )
    ax.set_xlim(-scale * 1.1, scale * 1.1)
    ax.set_ylim(-scale * 1.1, scale * 1.1)
    ax.set_xlabel("F1")
    ax.set_ylabel("F2")

    # cos^2 diagram ---------------------------------------------------------
    axc_circle = plt.Circle((0, 0), scale, color="grey", fill=False, linestyle="dashed")
    axc.add_patch(axc_circle)
    axc.axhline(0, color="grey", lw=0.5)
    axc.axvline(0, color="grey", lw=0.5)
    cos2_scale = float((coords["F1"] ** 2 + coords["F2"] ** 2).max()) or 1.0
    for var in coords.index:
        x, y = coords.loc[var, ["F1", "F2"]]
        cos2 = x ** 2 + y ** 2
        angle = np.arctan2(y, x)
<<<<<<< HEAD
        arrow_x = np.cos(angle) * cos2 * scale
        arrow_y = np.sin(angle) * cos2 * scale
=======
        length = cos2 / cos2_scale * scale
        arrow_x = np.cos(angle) * length
        arrow_y = np.sin(angle) * length
>>>>>>> 42537109
        axc.arrow(
            0,
            0,
            arrow_x,
            arrow_y,
            head_width=0.02 * scale,
            length_includes_head=True,
            color="black",
        )
        axc.text(
            arrow_x + (offset if arrow_x >= 0 else -offset),
            arrow_y + (offset if arrow_y >= 0 else -offset),
            str(var),
            fontsize=8,
            ha="left" if arrow_x >= 0 else "right",
            va="bottom" if arrow_y >= 0 else "top",
        )
    axc.set_xlim(-scale * 1.1, scale * 1.1)
    axc.set_ylim(-scale * 1.1, scale * 1.1)
    axc.set_xlabel("cos²")
    axc.set_ylabel("")
    axc.set_aspect("equal")

    method_name = factor_model.__class__.__name__.upper()
    if hasattr(factor_model, "explained_variance_ratio_"):
        inertia = np.asarray(
            getattr(factor_model, "explained_variance_ratio_"), dtype=float
        )
    else:
        inertia = np.asarray(_get_explained_inertia(factor_model), dtype=float)
    var2 = float(np.sum(inertia[:2]) * 100) if inertia.size else 0.0
    ax.set_title(
        f"Cercle des corrélations – {method_name} (F1+F2 = {var2:.1f} % de variance)"
    )
    ax.set_aspect("equal")
    axc.set_title("Qualité de représentation (cos²)")
    fig.tight_layout()

    output = Path(output_path)
    output.parent.mkdir(parents=True, exist_ok=True)
    fig.savefig(output, dpi=300)
    plt.close(fig)
    return output


def _choose_color_var(df: pd.DataFrame, qual_vars: List[str]) -> Optional[str]:
    """Return a qualitative variable available in ``df`` to colour scatter plots."""
    preferred = [
        "Statut production",
        "Statut commercial",
        "Type opportunité",
    ]
    for col in preferred:
        if col in df.columns:
            return col
    for col in qual_vars:
        if col in df.columns:
            return col
    return None


def plot_scatter_2d(
    emb_df: pd.DataFrame, df_active: pd.DataFrame, color_var: Optional[str], title: str
) -> plt.Figure:
    """Return a 2D scatter plot figure coloured by ``color_var``."""
    fig, ax = plt.subplots(figsize=(12, 6), dpi=200)
    if color_var is None or color_var not in df_active.columns:
        ax.scatter(
            emb_df.iloc[:, 0],
            emb_df.iloc[:, 1],
            s=10,
            alpha=0.6,
            color="tab:blue",
        )
    else:
        cats = df_active.loc[emb_df.index, color_var].astype("category")
        palette = sns.color_palette("tab10", len(cats.cat.categories))
        for cat, color in zip(cats.cat.categories, palette):
            mask = cats == cat
            ax.scatter(
                emb_df.loc[mask, emb_df.columns[0]],
                emb_df.loc[mask, emb_df.columns[1]],
                s=10,
                alpha=0.7,
                color=color,
                label=str(cat),
            )
        if str(color_var).lower().startswith("sous-"):
            ax.legend(
                title=color_var,
                bbox_to_anchor=(0.5, -0.15),
                loc="upper center",
                ncol=3,
            )
        else:
            ax.legend(title=color_var, bbox_to_anchor=(1.05, 1), loc="upper left")
    ax.set_xlabel(emb_df.columns[0])
    ax.set_ylabel(emb_df.columns[1])
    ax.set_title(title)
    fig.tight_layout()
    return fig


def plot_scatter_3d(
    emb_df: pd.DataFrame, df_active: pd.DataFrame, color_var: Optional[str], title: str
) -> plt.Figure:
    """Return a 3D scatter plot figure coloured by ``color_var``."""
    fig = plt.figure(figsize=(12, 6), dpi=200)
    ax = fig.add_subplot(111, projection="3d")
    if color_var is None or color_var not in df_active.columns:
        ax.scatter(
            emb_df.iloc[:, 0],
            emb_df.iloc[:, 1],
            emb_df.iloc[:, 2],
            s=10,
            alpha=0.6,
            color="tab:blue",
        )
    else:
        cats = df_active.loc[emb_df.index, color_var].astype("category")
        palette = sns.color_palette("tab10", len(cats.cat.categories))
        for cat, color in zip(cats.cat.categories, palette):
            mask = cats == cat
            ax.scatter(
                emb_df.loc[mask, emb_df.columns[0]],
                emb_df.loc[mask, emb_df.columns[1]],
                emb_df.loc[mask, emb_df.columns[2]],
                s=10,
                alpha=0.7,
                color=color,
                label=str(cat),
            )
        if str(color_var).lower().startswith("sous-"):
            ax.legend(
                title=color_var,
                bbox_to_anchor=(0.5, -0.1),
                loc="upper center",
                ncol=3,
            )
        else:
            ax.legend(title=color_var, bbox_to_anchor=(1.05, 1), loc="upper left")
    ax.set_xlabel(emb_df.columns[0])
    ax.set_ylabel(emb_df.columns[1])
    ax.set_zlabel(emb_df.columns[2])
    ax.set_title(title)
    ax.view_init(elev=20, azim=60)
    fig.tight_layout()
    return fig


def plot_cluster_scatter_3d(
    emb_df: pd.DataFrame, labels: np.ndarray, title: str
) -> plt.Figure:
    """Return a 3D scatter plot coloured by cluster labels."""
    fig = plt.figure(figsize=(12, 6), dpi=200)
    ax = fig.add_subplot(111, projection="3d")
    unique = np.unique(labels)
    try:
        cmap = matplotlib.colormaps.get_cmap("tab10")
    except AttributeError:  # Matplotlib < 3.6
        cmap = matplotlib.cm.get_cmap("tab10")
    n_colors = cmap.N if hasattr(cmap, "N") else len(unique)
    centroids = []
    for i, lab in enumerate(unique):
        mask = labels == lab
        ax.scatter(
            emb_df.loc[mask, emb_df.columns[0]],
            emb_df.loc[mask, emb_df.columns[1]],
            emb_df.loc[mask, emb_df.columns[2]],
            s=10,
            alpha=0.7,
            color=cmap(i % n_colors),
            label=str(lab),
        )
        centroid = emb_df.loc[mask, emb_df.columns[:3]].mean().values
        centroids.append(centroid)
    if centroids:
        centroids = np.vstack(centroids)
        ax.scatter(
            centroids[:, 0],
            centroids[:, 1],
            centroids[:, 2],
            marker="x",
            s=60,
            color="black",
            zorder=3,
        )
    ax.legend(title="cluster", bbox_to_anchor=(1.05, 1), loc="upper left")
    ax.set_xlabel(emb_df.columns[0])
    ax.set_ylabel(emb_df.columns[1])
    ax.set_zlabel(emb_df.columns[2])
    ax.set_title(title)
    ax.view_init(elev=20, azim=60)
    fig.tight_layout()
    return fig


def plot_cluster_scatter(
    emb_df: pd.DataFrame, labels: np.ndarray, title: str
) -> plt.Figure:
    """Return a 2D scatter plot coloured by cluster labels.

    Parameters
    ----------
    emb_df : pandas.DataFrame
        Embedding coordinates with at least two columns.
    labels : array-like
        Cluster labels for each observation.
    title : str
        Title of the figure.
    """
    fig, ax = plt.subplots(figsize=(12, 6), dpi=200)
    unique = np.unique(labels)
    try:
        cmap = matplotlib.colormaps.get_cmap("tab10")
    except AttributeError:  # Matplotlib < 3.6
        cmap = matplotlib.cm.get_cmap("tab10")
    n_colors = cmap.N if hasattr(cmap, "N") else len(unique)
    centroids = []
    for i, lab in enumerate(unique):
        mask = labels == lab
        ax.scatter(
            emb_df.loc[mask, emb_df.columns[0]],
            emb_df.loc[mask, emb_df.columns[1]],
            s=10,
            alpha=0.7,
            color=cmap(i % n_colors),
            label=str(lab),
        )
        centroid = emb_df.loc[mask, emb_df.columns[:2]].mean().values
        centroids.append(centroid)

    if centroids:
        centroids = np.vstack(centroids)
        ax.scatter(
            centroids[:, 0],
            centroids[:, 1],
            marker="x",
            s=60,
            color="black",
            zorder=3,
        )
    ax.legend(title="cluster", bbox_to_anchor=(1.05, 1), loc="upper left")
    ax.set_xlabel(emb_df.columns[0])
    ax.set_ylabel(emb_df.columns[1])
    ax.set_title(title)
    fig.tight_layout()
    return fig


def plot_cluster_scatter_3d(
    emb_df: pd.DataFrame, labels: np.ndarray, title: str
) -> plt.Figure:
    """Return a 3D scatter plot coloured by cluster labels."""
    fig = plt.figure(figsize=(12, 6), dpi=200)
    ax = fig.add_subplot(111, projection="3d")
    unique = np.unique(labels)
    try:
        cmap = matplotlib.colormaps.get_cmap("tab10")
    except AttributeError:  # pragma: no cover - older Matplotlib
        cmap = matplotlib.cm.get_cmap("tab10")
    n_colors = cmap.N if hasattr(cmap, "N") else len(unique)
    for i, lab in enumerate(unique):
        mask = labels == lab
        ax.scatter(
            emb_df.loc[mask, emb_df.columns[0]],
            emb_df.loc[mask, emb_df.columns[1]],
            emb_df.loc[mask, emb_df.columns[2]],
            s=10,
            alpha=0.7,
            color=cmap(i % n_colors),
            label=str(lab),
        )
    ax.legend(title="cluster", bbox_to_anchor=(1.05, 1), loc="upper left")
    ax.set_xlabel(emb_df.columns[0])
    ax.set_ylabel(emb_df.columns[1])
    ax.set_zlabel(emb_df.columns[2])
    ax.set_title(title)
    ax.view_init(elev=20, azim=60)
    fig.tight_layout()
    return fig


def plot_cluster_distribution(labels: np.ndarray, title: str) -> plt.Figure:
    """Return a bar chart showing the count of points per cluster."""
    unique, counts = np.unique(labels, return_counts=True)
    fig, ax = plt.subplots(figsize=(6, 4), dpi=200)
    try:
        cmap = matplotlib.colormaps.get_cmap("tab10")
    except AttributeError:  # pragma: no cover - older Matplotlib
        cmap = matplotlib.cm.get_cmap("tab10")
    n_colors = cmap.N if hasattr(cmap, "N") else len(unique)
    colors = [cmap(i % n_colors) for i in range(len(unique))]
    positions = range(len(unique))
    ax.bar(positions, counts, color=colors, edgecolor="black")
    ax.set_xticks(list(positions))
    ax.set_xticklabels([str(u) for u in unique])
    ax.set_xlabel("Cluster")
    ax.set_ylabel("Effectif")
    ax.set_title(title)
    fig.tight_layout()
    return fig


def _extract_quant_coords(coords: pd.DataFrame, quant_vars: List[str]) -> pd.DataFrame:
    """Extract F1/F2 coordinates for quantitative variables if available."""
    cols = [c for c in ["F1", "F2"] if c in coords.columns]
    if len(cols) < 2:
        # fall back to the first available columns
        extra = [c for c in coords.columns if c not in cols][: 2 - len(cols)]
        cols.extend(extra)
    if len(cols) < 2:
        return pd.DataFrame(columns=["F1", "F2"])
    subset = coords.loc[[v for v in quant_vars if v in coords.index], cols]
    subset = subset.rename(columns={cols[0]: "F1", cols[1]: "F2"})
    return subset


def _corr_from_embeddings(
    emb: pd.DataFrame, df_active: pd.DataFrame, quant_vars: List[str]
) -> pd.DataFrame:
    """Return correlations of quantitative variables with the first two dims."""
    if emb.shape[1] < 2:
        return pd.DataFrame(columns=["F1", "F2"])
    data = {}
    f1 = emb.iloc[:, 0]
    f2 = emb.iloc[:, 1]
    for var in quant_vars:
        if var in df_active.columns:
            series = df_active.loc[emb.index, var]
            data[var] = [series.corr(f1), series.corr(f2)]
    if not data:
        return pd.DataFrame(columns=["F1", "F2"])
    return pd.DataFrame(data, index=["F1", "F2"]).T


def plot_scree(
    explained_variance: Sequence[float] | pd.Series,
    method_name: str,
    output_path: str | Path,
) -> Path:
    """Generate and save a scree plot for ``method_name``.

    The function writes the image to ``output_path`` and returns that path.
    ``explained_variance`` can be a sequence of eigenvalues or variance ratios.
    """

    values = np.asarray(explained_variance, dtype=float)
    if values.max() > 1.0:
        ratios = values / values.sum()
    else:
        ratios = values

    axes = np.arange(1, len(ratios) + 1)
    fig, ax = plt.subplots(figsize=(12, 6), dpi=200)
    ax.bar(
        axes,
        ratios * 100,
        color=sns.color_palette("deep")[0],
        edgecolor="black",
    )
    cum = np.cumsum(ratios)
    ax.plot(axes, cum * 100, "-o", color="#C04000")

    if values.max() > 1.0:
        ax.axhline(1, color="red", ls="--", lw=0.8, label="Kaiser")
    if method_name.upper() == "MFA":
        n80 = int(np.searchsorted(cum, 0.8) + 1)
        ax.axvline(n80, color="green", ls="--", lw=0.8, label="80% cumul")
    else:
        ax.axhline(80, color="green", ls="--", lw=0.8, label="80% cumul")

    ax.set_xlabel("Composante")
    ax.set_ylabel("% Variance expliquée")
    ax.set_title(f"Éboulis des variances – {method_name}")
    ax.set_xticks(list(axes))
    ax.legend(loc="upper right")
    fig.tight_layout()

    output = Path(output_path)
    output.parent.mkdir(parents=True, exist_ok=True)
    fig.savefig(output, dpi=300)
    plt.close(fig)
    return output


def plot_famd_contributions(contrib: pd.DataFrame, n: int = 10) -> plt.Figure:
    """Return a bar plot of variable contributions to F1 and F2.

    ``contrib`` is typically obtained from ``prince.FAMD.column_contributions``
    and may have integer component labels.  The function is tolerant to the
    number of components provided and only uses the first two.  When only one
    component is present a zero-filled second component is added to avoid index
    errors.
    """

    # Normalise column names to ``F1``/``F2`` ------------------------------
    if not {"F1", "F2"}.issubset(contrib.columns):
        cols = list(contrib.columns[:2])
        rename = {}
        if cols:
            rename[cols[0]] = "F1"
        if len(cols) > 1:
            rename[cols[1]] = "F2"
        contrib = contrib.rename(columns=rename)
    if "F2" not in contrib.columns:
        contrib["F2"] = 0.0

    # Aggregate contributions by variable --------------------------------
    grouped: dict[str, pd.Series] = {}
    for idx in contrib.index:
        var = idx.split("__", 1)[0]
        grouped.setdefault(var, pd.Series(dtype=float))
        grouped[var] = grouped[var].add(
            contrib.loc[idx, ["F1", "F2"]], fill_value=0
        )
    df = pd.DataFrame(grouped).T.fillna(0)

    # Order by total contribution and keep top ``n`` ---------------------
    sort_index = df.sum(axis=1).sort_values(ascending=False).index
    df = df.loc[sort_index].iloc[:n]

    fig, ax = plt.subplots(figsize=(12, 6), dpi=200)
    df[["F1", "F2"]].plot(kind="bar", ax=ax)
    ax.set_xticklabels(ax.get_xticklabels(), rotation=45, ha="right")
    ax.set_ylabel("% Contribution")
    ax.set_title("Contributions des variables – FAMD (F1 et F2)")
    ax.legend(title="Axe")
    fig.tight_layout()
    return fig


def plot_embedding(
    coords_df: pd.DataFrame,
    color_by: Optional[Sequence[Any]] = None,
    title: str = "",
    output_path: str | Path = "",
) -> Path:
    """Generate and save a 2D scatter plot from ``coords_df``.

    Parameters
    ----------
    coords_df:
        DataFrame with two columns representing the embedding.
    color_by:
        Optional sequence of labels used to colour the points.
    title:
        Title of the figure.
    output_path:
        Destination path for the saved image.
    """

    fig, ax = plt.subplots(figsize=(12, 6), dpi=200)
    if color_by is None:
        ax.scatter(coords_df.iloc[:, 0], coords_df.iloc[:, 1], s=10, alpha=0.7)
    else:
        labels = pd.Series(list(color_by), index=coords_df.index)
        if labels.dtype.kind in {"O", "b"} or str(labels.dtype).startswith("category"):
            cats = labels.astype("category")
            palette = sns.color_palette("tab10", len(cats.cat.categories))
            for cat, color in zip(cats.cat.categories, palette):
                mask = cats == cat
                ax.scatter(
                    coords_df.loc[mask, coords_df.columns[0]],
                    coords_df.loc[mask, coords_df.columns[1]],
                    s=10,
                    alpha=0.7,
                    color=color,
                    label=str(cat),
                )
            ax.legend(
                title=getattr(labels, "name", ""),
                bbox_to_anchor=(1.05, 1),
                loc="upper left",
            )
        else:
            sc = ax.scatter(
                coords_df.iloc[:, 0],
                coords_df.iloc[:, 1],
                c=labels,
                cmap="viridis",
                s=10,
                alpha=0.7,
            )
            fig.colorbar(sc, ax=ax)

    ax.set_xlabel(coords_df.columns[0])
    ax.set_ylabel(coords_df.columns[1])
    ax.set_title(title)
    fig.tight_layout()

    output = Path(output_path)
    output.parent.mkdir(parents=True, exist_ok=True)
    fig.savefig(output, dpi=300)
    plt.close(fig)
    return output


def generate_figures(
    factor_results: Dict[str, Dict[str, Any]],
    nonlin_results: Dict[str, Dict[str, Any]],
    df_active: pd.DataFrame,
    quant_vars: List[str],
    qual_vars: List[str],
    output_dir: Optional[Path] = None,
    *,
    cluster_k: int | None = None,
) -> Dict[str, plt.Figure]:
    """Generate and optionally save comparative visualization figures.

    Parameters
    ----------
    output_dir : Path or None, optional
        Directory where figures will be saved.
    cluster_k : int or None, optional
        If ``None``, the number of clusters is tuned automatically up to a
        maximum of 10. Otherwise ``cluster_k`` is treated as the upper bound for
        the search range.
    """
    color_var = None
    figures: Dict[str, plt.Figure] = {}
    out = Path(output_dir) if output_dir is not None else None

    def _save(fig: plt.Figure, method: str, name: str) -> None:
        if out is None:
            return
        sub = out / method.lower()
        sub.mkdir(parents=True, exist_ok=True)
        fig.savefig(sub / f"{name}.png", dpi=300)
        plt.close(fig)

    for method, res in factor_results.items():
        emb = res.get("embeddings")
        if isinstance(emb, pd.DataFrame) and emb.shape[1] >= 2:
            title = f"Projection des affaires – {method.upper()}"
            fig = plot_scatter_2d(emb.iloc[:, :2], df_active, color_var, title)
            figures[f"{method}_scatter_2d"] = fig
            _save(fig, method, f"{method}_scatter_2d")
            labels = res.get("cluster_labels")
            cmethod = res.get("cluster_method")
            if labels is None or len(labels) != len(emb):
                max_k = cluster_k if cluster_k is not None else min(15, len(emb) - 1)
<<<<<<< HEAD
                labels, tuned_k, alg = auto_cluster_labels(
=======
                labels, tuned_k, cmethod = auto_cluster_labels(
>>>>>>> 42537109
                    emb.iloc[:, :2].values,
                    range(2, max_k + 1),
                )
            else:
                alg = res.get("cluster_algo", "kmeans")
                tuned_k = res.get("cluster_k")
            k_used = len(np.unique(labels))
            title = (
                f"Projection {method.upper()} – coloration par clusters {alg.upper()} (k={k_used})"
            )
            cfig = plot_cluster_scatter(emb.iloc[:, :2], labels, title)
<<<<<<< HEAD
            figures[f"{method}_{alg}_clusters"] = cfig
            _save(cfig, method, f"{method}_{alg}_clusters")
=======
            figures[f"{method}_{cmethod}_clusters"] = cfig
            _save(cfig, method, f"{method}_{cmethod}_clusters")
>>>>>>> 42537109
            dist_fig = plot_cluster_distribution(
                labels,
                f"Répartition des segments – {method.upper()} ({alg.upper()})",
            )
<<<<<<< HEAD
            figures[f"{method}_{alg}_cluster_dist"] = dist_fig
            _save(dist_fig, method, f"{method}_{alg}_cluster_dist")
            if emb.shape[1] >= 3:
=======
            figures[f"{method}_{cmethod}_cluster_dist"] = dist_fig
            _save(dist_fig, method, f"{method}_{cmethod}_cluster_dist")
            if not first_3d_factor and emb.shape[1] >= 3:
>>>>>>> 42537109
                fig3d = plot_scatter_3d(
                    emb.iloc[:, :3],
                    df_active,
                    color_var,
                    f"Projection 3D – {method.upper()}",
                )
                figures[f"{method}_scatter_3d"] = fig3d
                _save(fig3d, method, f"{method}_scatter_3d")
<<<<<<< HEAD
                cfig3d = plot_cluster_scatter_3d(
                    emb.iloc[:, :3],
                    labels,
                    f"Projection 3D – clusters {alg.upper()} (k={k_used})",
                )
                figures[f"{method}_{alg}_clusters_3d"] = cfig3d
                _save(cfig3d, method, f"{method}_{alg}_clusters_3d")
=======
                first_3d_factor = True
            if emb.shape[1] >= 3:
                cfig3d = plot_cluster_scatter_3d(
                    emb.iloc[:, :3],
                    labels,
                    f"Projection 3D – clusters {cmethod} – {method.upper()}"
                )
                figures[f"{method}_{cmethod}_clusters_3d"] = cfig3d
                _save(cfig3d, method, f"{method}_{cmethod}_clusters_3d")
>>>>>>> 42537109
        coords = res.get("loadings")
        if coords is None:
            coords = res.get("column_coords")
        if isinstance(coords, pd.DataFrame):
            qcoords = _extract_quant_coords(coords, quant_vars)
            if qcoords.empty and isinstance(emb, pd.DataFrame):
                qcoords = _corr_from_embeddings(emb, df_active, quant_vars)
        elif isinstance(emb, pd.DataFrame):
            qcoords = _corr_from_embeddings(emb, df_active, quant_vars)
        else:
            qcoords = pd.DataFrame()
        if not qcoords.empty and "model" in res:
            dest = (
                Path(output_dir) / method.lower() / f"{method}_correlation.png"
                if output_dir
                else Path(f"{method}_correlation.png")
            )
            path = plot_correlation_circle(
                res["model"], quant_vars, dest, coords=qcoords
            )
            figures[f"{method}_correlation"] = path
        inertia = res.get("inertia")
        if isinstance(inertia, pd.Series) and not inertia.empty:
            dest = (
                Path(output_dir) / method.lower() / f"{method}_scree.png"
                if output_dir
                else Path(f"{method}_scree.png")
            )
            path = plot_scree(inertia, method.upper(), dest)
            figures[f"{method}_scree"] = path
        if method == "famd":
            contrib = res.get("contributions")
            if isinstance(contrib, pd.DataFrame) and not contrib.empty:
                fig_contrib = plot_famd_contributions(contrib)
                figures[f"{method}_contributions"] = fig_contrib
                _save(fig_contrib, method, f"{method}_contributions")

    for method, res in nonlin_results.items():
        emb = res.get("embeddings")
        if isinstance(emb, pd.DataFrame) and emb.shape[1] >= 2:
            title = f"Projection des affaires – {method.upper()}"
            fig = plot_scatter_2d(emb.iloc[:, :2], df_active, color_var, title)
            figures[f"{method}_scatter_2d"] = fig
            _save(fig, method, f"{method}_scatter_2d")
            labels = res.get("cluster_labels")
            cmethod = res.get("cluster_method")
            if labels is None or len(labels) != len(emb):
                max_k = cluster_k if cluster_k is not None else min(15, len(emb) - 1)
<<<<<<< HEAD
                labels, tuned_k, alg = auto_cluster_labels(
=======
                labels, tuned_k, cmethod = auto_cluster_labels(
>>>>>>> 42537109
                    emb.iloc[:, :2].values,
                    range(2, max_k + 1),
                )
            else:
                alg = res.get("cluster_algo", "kmeans")
                tuned_k = res.get("cluster_k")
            k_used = len(np.unique(labels))
            title = (
                f"Projection {method.upper()} – coloration par clusters {alg.upper()} (k={k_used})"
            )
            cfig = plot_cluster_scatter(emb.iloc[:, :2], labels, title)
<<<<<<< HEAD
            figures[f"{method}_{alg}_clusters"] = cfig
            _save(cfig, method, f"{method}_{alg}_clusters")
            if emb.shape[1] >= 3:
=======
            figures[f"{method}_{cmethod}_clusters"] = cfig
            _save(cfig, method, f"{method}_{cmethod}_clusters")
            if emb.shape[1] >= 3:
                cfig3d = plot_cluster_scatter_3d(
                    emb.iloc[:, :3],
                    labels,
                    f"Projection 3D – clusters {cmethod} – {method.upper()}"
                )
                figures[f"{method}_{cmethod}_clusters_3d"] = cfig3d
                _save(cfig3d, method, f"{method}_{cmethod}_clusters_3d")
            if not first_3d_nonlin and emb.shape[1] >= 3:
>>>>>>> 42537109
                fig3d = plot_scatter_3d(
                    emb.iloc[:, :3],
                    df_active,
                    color_var,
                    f"Projection 3D – {method.upper()}",
                )
                figures[f"{method}_scatter_3d"] = fig3d
                _save(fig3d, method, f"{method}_scatter_3d")
                cfig3d = plot_cluster_scatter_3d(
                    emb.iloc[:, :3],
                    labels,
                    f"Projection 3D – clusters {alg.upper()} (k={k_used})",
                )
                figures[f"{method}_{alg}_clusters_3d"] = cfig3d
                _save(cfig3d, method, f"{method}_{alg}_clusters_3d")

    return figures


# ---------------------------------------------------------------------------
# unsupervised_cv.py
# ---------------------------------------------------------------------------
"""Unsupervised cross-validation and temporal robustness tests."""

from typing import Sequence, Tuple, Optional, Dict

import numpy as np
import pandas as pd
from sklearn.decomposition import PCA
from sklearn.model_selection import KFold
from sklearn.preprocessing import OneHotEncoder, StandardScaler
from scipy.spatial.distance import pdist

__all__ = ["unsupervised_cv_and_temporal_tests"]


def _find_date_column(df: pd.DataFrame) -> Optional[str]:
    """Return the first column name containing 'date' (case-insensitive)."""
    for col in df.columns:
        if "date" in col.lower():
            return col
    return None


def _fit_preprocess(
    df: pd.DataFrame, quant_vars: Sequence[str], qual_vars: Sequence[str]
) -> Tuple[np.ndarray, Optional[StandardScaler], Optional[OneHotEncoder]]:
    """Scale numeric columns and one-hot encode categoricals."""
    scaler: Optional[StandardScaler] = None
    encoder: Optional[OneHotEncoder] = None

    X_num = np.empty((len(df), 0))
    if quant_vars:
        scaler = StandardScaler()
        X_num = scaler.fit_transform(df[quant_vars])

    X_cat = np.empty((len(df), 0))
    if qual_vars:
        try:
            encoder = OneHotEncoder(sparse_output=False, handle_unknown="ignore")
        except TypeError:  # pragma: no cover - older scikit-learn
            encoder = OneHotEncoder(handle_unknown="ignore")
        X_cat = encoder.fit_transform(df[qual_vars])

    if X_num.size and X_cat.size:
        X = np.hstack([X_num, X_cat])
    elif X_num.size:
        X = X_num
    else:
        X = X_cat

    return X, scaler, encoder


def _transform(
    df: pd.DataFrame,
    quant_vars: Sequence[str],
    qual_vars: Sequence[str],
    scaler: Optional[StandardScaler],
    encoder: Optional[OneHotEncoder],
) -> np.ndarray:
    """Apply preprocessing fitted on the training data."""
    X_num = np.empty((len(df), 0))
    if quant_vars and scaler is not None:
        X_num = scaler.transform(df[quant_vars])

    X_cat = np.empty((len(df), 0))
    if qual_vars and encoder is not None:
        X_cat = encoder.transform(df[qual_vars])

    if X_num.size and X_cat.size:
        return np.hstack([X_num, X_cat])
    if X_num.size:
        return X_num
    return X_cat


def _axis_similarity(a: np.ndarray, b: np.ndarray) -> float:
    """Return the mean absolute cosine similarity between corresponding axes."""
    sims = []
    for v1, v2 in zip(a, b):
        num = np.abs(np.dot(v1, v2))
        denom = np.linalg.norm(v1) * np.linalg.norm(v2) + 1e-12
        sims.append(num / denom)
    return float(np.mean(sims)) if sims else float("nan")


def _distance_discrepancy(X1: np.ndarray, X2: np.ndarray) -> float:
    """Return the relative Frobenius norm between distance matrices."""
    d1 = pdist(X1)
    d2 = pdist(X2)
    norm = np.linalg.norm(d2) + 1e-12
    return float(np.linalg.norm(d1 - d2) / norm)


def unsupervised_cv_and_temporal_tests(
    df_active: pd.DataFrame,
    quant_vars: Sequence[str],
    qual_vars: Sequence[str],
    *,
    n_splits: int = 5,
) -> Dict[str, Dict[str, float]]:
    """Assess stability of PCA/UMAP with cross-validation and temporal splits."""

    logger = logging.getLogger(__name__)

    if not isinstance(df_active, pd.DataFrame):
        raise TypeError("df_active must be a DataFrame")

    kf: Optional[KFold]
    if n_splits < 2:
        logger.warning("n_splits < 2; skipping cross-validation")
        kf = None
    else:
        kf = KFold(n_splits=n_splits, shuffle=True)

    pca_axis_scores: list[float] = []
    pca_dist_scores: list[float] = []
    pca_var_ratio: list[float] = []
    umap_dist_scores: list[float] = []

    try:
        import umap  # type: ignore
    except Exception as exc:  # pragma: no cover - optional dependency
        logger.warning("UMAP unavailable: %s", exc)
        umap = None  # type: ignore

    if kf is not None:
        def _process_split(train_idx: np.ndarray, test_idx: np.ndarray) -> tuple[float, float, float, float]:
            df_train = df_active.iloc[train_idx]
            df_test = df_active.iloc[test_idx]

            X_train, scaler, encoder = _fit_preprocess(df_train, quant_vars, qual_vars)
            X_test = _transform(df_test, quant_vars, qual_vars, scaler, encoder)

            n_comp = min(2, X_train.shape[1]) or 1
            pca_train = PCA(n_components=n_comp).fit(X_train)
            emb_proj = pca_train.transform(X_test)

            pca_test = PCA(n_components=n_comp)
            emb_test = pca_test.fit_transform(X_test)

            axis_score = _axis_similarity(pca_train.components_, pca_test.components_)
            dist_score = _distance_discrepancy(emb_proj, emb_test)
            var_ratio = float(pca_train.explained_variance_ratio_[0]) if pca_train.explained_variance_ratio_.size else float("nan")

            umap_score = float("nan")
            if umap is not None:
                reducer_train = umap.UMAP(n_components=2, n_jobs=-1)
                reducer_train.fit(X_train)
                emb_umap_proj = reducer_train.transform(X_test)
                reducer_test = umap.UMAP(n_components=2, n_jobs=-1)
                emb_umap_test = reducer_test.fit_transform(X_test)
                umap_score = _distance_discrepancy(emb_umap_proj, emb_umap_test)

            return axis_score, dist_score, var_ratio, umap_score

        results = Parallel(n_jobs=-1)(
            delayed(_process_split)(tr, te) for tr, te in kf.split(df_active)
        )
        for axis, dist, var, um in results:
            pca_axis_scores.append(axis)
            pca_dist_scores.append(dist)
            if not np.isnan(var):
                pca_var_ratio.append(var)
            if not np.isnan(um):
                umap_dist_scores.append(um)

    cv_stability = {
        "pca_axis_corr_mean": (
            float(np.nanmean(pca_axis_scores)) if pca_axis_scores else float("nan")
        ),
        "pca_axis_corr_std": (
            float(np.nanstd(pca_axis_scores)) if pca_axis_scores else float("nan")
        ),
        "pca_var_first_axis_mean": (
            float(np.nanmean(pca_var_ratio)) if pca_var_ratio else float("nan")
        ),
        "pca_var_first_axis_std": (
            float(np.nanstd(pca_var_ratio)) if pca_var_ratio else float("nan")
        ),
        "pca_distance_mse_mean": (
            float(np.mean(pca_dist_scores)) if pca_dist_scores else float("nan")
        ),
        "pca_distance_mse_std": (
            float(np.std(pca_dist_scores)) if pca_dist_scores else float("nan")
        ),
        "umap_distance_mse_mean": (
            float(np.mean(umap_dist_scores)) if umap_dist_scores else float("nan")
        ),
        "umap_distance_mse_std": (
            float(np.std(umap_dist_scores)) if umap_dist_scores else float("nan")
        ),
    }

    # Temporal robustness -------------------------------------------------
    date_col = _find_date_column(df_active)
    temporal_shift: Optional[Dict[str, float]] = None
    if date_col:
        df_sorted = df_active.sort_values(date_col)
        split_point = len(df_sorted) // 2
        df_old = df_sorted.iloc[:split_point]
        df_new = df_sorted.iloc[split_point:]

        X_old, scaler, encoder = _fit_preprocess(df_old, quant_vars, qual_vars)
        X_new = _transform(df_new, quant_vars, qual_vars, scaler, encoder)

        n_comp = min(2, X_old.shape[1]) or 1
        pca_old = PCA(n_components=n_comp).fit(X_old)
        emb_proj = pca_old.transform(X_new)

        pca_new = PCA(n_components=n_comp)
        emb_new = pca_new.fit_transform(X_new)

        axis_corr = _axis_similarity(pca_old.components_, pca_new.components_)
        dist_diff = _distance_discrepancy(emb_proj, emb_new)
        mean_shift = float(
            np.linalg.norm(
                emb_proj.mean(axis=0) - pca_old.transform(X_old).mean(axis=0)
            )
        )

        umap_dist = float("nan")
        if umap is not None:
            reducer_old = umap.UMAP(n_components=2, n_jobs=-1)
            reducer_old.fit(X_old)
            emb_proj_umap = reducer_old.transform(X_new)
            reducer_new = umap.UMAP(n_components=2, n_jobs=-1)
            emb_new_umap = reducer_new.fit_transform(X_new)
            umap_dist = _distance_discrepancy(emb_proj_umap, emb_new_umap)

        temporal_shift = {
            "pca_axis_corr": axis_corr,
            "pca_distance_mse": dist_diff,
            "pca_mean_shift": mean_shift,
            "umap_distance_mse": umap_dist,
        }

    return {"cv_stability": cv_stability, "temporal_shift": temporal_shift}


# ---------------------------------------------------------------------------
# pdf_report.py
# ---------------------------------------------------------------------------
"""Utilities to build a consolidated PDF report of phase 4 results."""


import datetime
import logging
import os
import tempfile
from contextlib import suppress
from pathlib import Path
from typing import Mapping, Union

import matplotlib

matplotlib.use("Agg")
import matplotlib.pyplot as plt
from matplotlib.backends.backend_pdf import PdfPages
import pandas as pd


def _table_to_figure(df: pd.DataFrame, title: str) -> plt.Figure:
    """Return a Matplotlib figure displaying ``df`` as a table.

    Parameters
    ----------
    df : pandas.DataFrame
        Table to render.
    title : str
        Title of the figure.
    """
    # height grows with number of rows
    fig_height = 0.4 * len(df) + 1.5
    fig, ax = plt.subplots(figsize=(8.0, fig_height), dpi=200)
    ax.axis("off")
    ax.set_title(title)

    table = ax.table(
        cellText=df.values,
        colLabels=list(df.columns),
        rowLabels=list(df.index),
        cellLoc="center",
        rowLoc="center",
        loc="center",
    )
    table.scale(1, 1.2)
    fig.tight_layout()
    return fig


def format_metrics_table(df: pd.DataFrame) -> pd.DataFrame:
    """Return ``df`` with values formatted as strings for display."""
    formatted = df.copy()
    for col in formatted.columns:
        if col == "variance_cumulee_%":
            formatted[col] = formatted[col].map(
                lambda x: f"{int(round(x))}" if pd.notna(x) else ""
            )
        elif col == "nb_axes_kaiser":
            formatted[col] = formatted[col].map(
                lambda x: f"{int(x)}" if pd.notna(x) else ""
            )
        else:
            formatted[col] = formatted[col].map(
                lambda x: f"{x:.2f}" if pd.notna(x) else ""
            )
    return formatted


def export_report_to_pdf(
    figures: Mapping[str, Union[plt.Figure, str, Path]],
    tables: Mapping[str, Union[pd.DataFrame, str, Path]],
    output_path: str | Path,
) -> Path:
    """Create a structured PDF gathering all figures and tables from phase 4.

    The function tries to use :mod:`fpdf` for advanced layout. If ``fpdf`` is not
    available, it falls back to :class:`matplotlib.backends.backend_pdf.PdfPages`
    (used in earlier versions).

    Parameters
    ----------
    figures : mapping
        Mapping from figure name to either a Matplotlib :class:`~matplotlib.figure.Figure`
        or a path to an existing image file.
    tables : mapping
        Mapping from table name to a :class:`pandas.DataFrame` or a CSV file path.
    output_path : str or :class:`pathlib.Path`
        Destination path of the PDF file.
        Pages are added in portrait mode by default but switch to landscape when
        a table has many columns.

    Returns
    -------
    pathlib.Path
        Path to the generated PDF.
    """

    if not isinstance(output_path, (str, Path)):
        raise TypeError("output_path must be a path-like object")

    out = Path(output_path)
    out.parent.mkdir(parents=True, exist_ok=True)

    logger.info("Exporting PDF report to %s", out)

    # Ensure previous figures do not accumulate and trigger warnings
    plt.close("all")

    try:
        from fpdf import FPDF  # type: ignore

        pdf = FPDF(format="A4", unit="mm")
        pdf.set_auto_page_break(auto=True, margin=10)

        def _add_title(text: str, size: int = 14) -> None:
            pdf.set_font("Helvetica", "B", size)
            pdf.cell(0, 10, txt=text, ln=1, align="C")

        # Title page
        pdf.add_page()
        _add_title("Rapport d'analyse Phase 4 – Résultats Dimensionnels", 16)
        pdf.set_font("Helvetica", size=12)
        today = datetime.datetime.now().strftime("%Y-%m-%d")
        pdf.cell(0, 10, f"Généré le {today}", ln=1, align="C")

        # Tables first (comparatif des méthodes, etc.)
        for name, table in tables.items():
            if isinstance(table, (str, Path)):
                try:
                    table = pd.read_csv(table)
                except Exception:
                    continue
            if not isinstance(table, pd.DataFrame):
                continue
            orientation = "L" if len(table.columns) > 6 else "P"
            pdf.add_page(orientation=orientation)
            _add_title(name)
            pdf.set_font("Courier", size=8)
            table_str = table.to_string()
            for line in table_str.splitlines():
                pdf.cell(0, 4, line, ln=1)

        # Figures
        tmp_paths: list[str] = []
        for name, figure in figures.items():
            if figure is None:
                continue
            pdf.add_page()
            _add_title(name)
            if isinstance(figure, (str, Path)):
                img_path = str(figure)
            else:
                tmp = tempfile.NamedTemporaryFile(suffix=".png", delete=False)
                figure.savefig(tmp.name, dpi=200, bbox_inches="tight")
                plt.close(figure)
                img_path = tmp.name
                tmp_paths.append(tmp.name)
            pdf.image(img_path, w=180)

        pdf.output(str(out))

        for p in tmp_paths:
            with suppress(OSError):
                os.remove(p)

        plt.close("all")

    except Exception:  # pragma: no cover - fallback when FPDF not installed
        logger.info("FPDF not available, falling back to PdfPages")

        with PdfPages(out) as pdf_backend:
            fig, ax = plt.subplots(figsize=(8.27, 11.69), dpi=200)
            today = datetime.datetime.now().strftime("%Y-%m-%d")
            ax.text(
                0.5,
                0.6,
                "Rapport des analyses – Phase 4",
                fontsize=20,
                ha="center",
                va="center",
            )
            ax.text(
                0.5, 0.4, f"Généré le {today}", fontsize=12, ha="center", va="center"
            )
            ax.axis("off")
            pdf_backend.savefig(fig, dpi=300)
            plt.close(fig)

            for name, figure in figures.items():
                if figure is None:
                    continue
                if isinstance(figure, (str, Path)):
                    img = plt.imread(figure)
                    f, ax = plt.subplots()
                    ax.imshow(img)
                    ax.axis("off")
                    f.suptitle(name, fontsize=12)
                    pdf_backend.savefig(f, dpi=300)
                    plt.close(f)
                    continue
                if isinstance(fig, (str, Path)):
                    img = plt.imread(fig)
                    f, ax = plt.subplots()
                    ax.imshow(img)
                    ax.axis("off")
                    f.suptitle(name, fontsize=12)
                    pdf_backend.savefig(f, dpi=300)
                    plt.close(f)
                    continue
                try:
                    figure.suptitle(name, fontsize=12)
                    pdf_backend.savefig(figure, dpi=300)
                finally:
                    plt.close(figure)

            for name, table in tables.items():
                if isinstance(table, (str, Path)):
                    try:
                        table = pd.read_csv(table)
                    except Exception:
                        continue
                if not isinstance(table, pd.DataFrame):
                    continue
                fig = _table_to_figure(table, name)
                pdf_backend.savefig(fig, dpi=300)
                plt.close(fig)

        plt.close("all")

    return out


# ---------------------------------------------------------------------------
# best_params.py
# ---------------------------------------------------------------------------
import csv
import json
from pathlib import Path
from typing import Any, Dict


def _parse_value(value: str) -> Any:
    v = value.strip()
    if v.lower() in {"", "null"}:
        return None
    if v.lower() == "true":
        return True
    if v.lower() == "false":
        return False
    if (v.startswith('"') and v.endswith('"')) or (
        v.startswith("'") and v.endswith("'")
    ):
        return v[1:-1]
    try:
        return int(v)
    except ValueError:
        pass
    try:
        return float(v)
    except ValueError:
        pass
    try:
        return json.loads(v)
    except Exception:
        return v


def load_best_params(
    csv_path: Path | str = Path(__file__).with_name("best_params.csv"),
) -> Dict[str, Dict[str, Any]]:
    csv_path = Path(csv_path)
    params: Dict[str, Dict[str, Any]] = {}
    if not csv_path.exists():
        return params
    with open(csv_path, newline="", encoding="utf-8") as fh:
        reader = csv.DictReader(fh)
        for row in reader:
            method = row["method"].strip().upper()
            param = row["param"].strip()
            value = _parse_value(row["value"])
            params.setdefault(method, {})[param] = value
    return params


BEST_PARAMS = load_best_params()
BEST_PARAMS.pop("PCAMIX", None)<|MERGE_RESOLUTION|>--- conflicted
+++ resolved
@@ -1549,11 +1549,7 @@
     return best_labels, best_k
 
 
-<<<<<<< HEAD
 def tune_gaussian_clusters(
-=======
-def tune_gmm_clusters(
->>>>>>> 42537109
     X: np.ndarray, k_range: Iterable[int] = range(2, 16)
 ) -> Tuple[np.ndarray, int]:
     """Return Gaussian Mixture labels using the best silhouette."""
@@ -1564,11 +1560,7 @@
     for k in k_range:
         if k >= len(X) or k < 2:
             continue
-<<<<<<< HEAD
         labels = GaussianMixture(n_components=k).fit_predict(X)
-=======
-        labels = GaussianMixture(n_components=k).fit(X).predict(X)
->>>>>>> 42537109
         if len(np.unique(labels)) < 2:
             score = -1.0
         else:
@@ -1579,11 +1571,7 @@
             best_k = k
     if best_labels is None:
         k = max(2, min(len(X), 2))
-<<<<<<< HEAD
         best_labels = GaussianMixture(n_components=k).fit_predict(X)
-=======
-        best_labels = GaussianMixture(n_components=k).fit(X).predict(X)
->>>>>>> 42537109
         best_k = k
     return best_labels, best_k
 
@@ -1591,7 +1579,6 @@
 def auto_cluster_labels(
     X: np.ndarray, k_range: Iterable[int] = range(2, 16)
 ) -> Tuple[np.ndarray, int, str]:
-<<<<<<< HEAD
     """Select the best clustering among several algorithms."""
     methods = {
         "kmeans": tune_kmeans_clusters,
@@ -1617,32 +1604,6 @@
         best_labels, best_k = tune_kmeans_clusters(X, k_range)
         best_name = "kmeans"
     return best_labels, best_k, best_name
-=======
-    """Select the best clustering among multiple algorithms."""
-    km_labels, km_k = tune_kmeans_clusters(X, k_range)
-    km_score = (
-        silhouette_score(X, km_labels) if len(np.unique(km_labels)) > 1 else -1.0
-    )
-
-    ag_labels, ag_k = tune_agglomerative_clusters(X, k_range)
-    ag_score = (
-        silhouette_score(X, ag_labels) if len(np.unique(ag_labels)) > 1 else -1.0
-    )
-
-    gmm_labels, gmm_k = tune_gmm_clusters(X, k_range)
-    gmm_score = (
-        silhouette_score(X, gmm_labels) if len(np.unique(gmm_labels)) > 1 else -1.0
-    )
-
-    best_method = "kmeans"
-    best_labels, best_k, best_score = km_labels, km_k, km_score
-    if ag_score > best_score:
-        best_method, best_labels, best_k, best_score = "agglomerative", ag_labels, ag_k, ag_score
-    if gmm_score > best_score:
-        best_method, best_labels, best_k, best_score = "gaussian_mixture", gmm_labels, gmm_k, gmm_score
-
-    return best_labels, best_k, best_method
->>>>>>> 42537109
 
 
 def dunn_index(X: np.ndarray, labels: np.ndarray) -> float:
@@ -1759,17 +1720,10 @@
         cum_inertia = float(sum(inertias) * 100) if inertias else np.nan
 
         X_low = info["embeddings"].values
-<<<<<<< HEAD
         labels, best_k, algo = auto_cluster_labels(X_low, k_range)
         info["cluster_labels"] = labels
         info["cluster_k"] = best_k
         info["cluster_algo"] = algo
-=======
-        labels, best_k, cmethod = auto_cluster_labels(X_low, k_range)
-        info["cluster_labels"] = labels
-        info["cluster_k"] = best_k
-        info["cluster_method"] = cmethod
->>>>>>> 42537109
         if len(labels) <= best_k or len(set(labels)) < 2:
             sil = float("nan")
             dunn = float("nan")
@@ -1820,12 +1774,8 @@
     rows = []
     for method, labels, cmethod, row in parallel_res:
         results_dict[method]["cluster_labels"] = labels
-<<<<<<< HEAD
         results_dict[method]["cluster_k"] = row["cluster_k"]
         results_dict[method]["cluster_algo"] = row["cluster_algo"]
-=======
-        results_dict[method]["cluster_method"] = cmethod
->>>>>>> 42537109
         rows.append(row)
     df_metrics = pd.DataFrame(rows).set_index("method")
     return df_metrics
@@ -1993,14 +1943,8 @@
         x, y = coords.loc[var, ["F1", "F2"]]
         cos2 = x ** 2 + y ** 2
         angle = np.arctan2(y, x)
-<<<<<<< HEAD
         arrow_x = np.cos(angle) * cos2 * scale
         arrow_y = np.sin(angle) * cos2 * scale
-=======
-        length = cos2 / cos2_scale * scale
-        arrow_x = np.cos(angle) * length
-        arrow_y = np.sin(angle) * length
->>>>>>> 42537109
         axc.arrow(
             0,
             0,
@@ -2543,11 +2487,7 @@
             cmethod = res.get("cluster_method")
             if labels is None or len(labels) != len(emb):
                 max_k = cluster_k if cluster_k is not None else min(15, len(emb) - 1)
-<<<<<<< HEAD
                 labels, tuned_k, alg = auto_cluster_labels(
-=======
-                labels, tuned_k, cmethod = auto_cluster_labels(
->>>>>>> 42537109
                     emb.iloc[:, :2].values,
                     range(2, max_k + 1),
                 )
@@ -2559,26 +2499,15 @@
                 f"Projection {method.upper()} – coloration par clusters {alg.upper()} (k={k_used})"
             )
             cfig = plot_cluster_scatter(emb.iloc[:, :2], labels, title)
-<<<<<<< HEAD
             figures[f"{method}_{alg}_clusters"] = cfig
             _save(cfig, method, f"{method}_{alg}_clusters")
-=======
-            figures[f"{method}_{cmethod}_clusters"] = cfig
-            _save(cfig, method, f"{method}_{cmethod}_clusters")
->>>>>>> 42537109
             dist_fig = plot_cluster_distribution(
                 labels,
                 f"Répartition des segments – {method.upper()} ({alg.upper()})",
             )
-<<<<<<< HEAD
             figures[f"{method}_{alg}_cluster_dist"] = dist_fig
             _save(dist_fig, method, f"{method}_{alg}_cluster_dist")
             if emb.shape[1] >= 3:
-=======
-            figures[f"{method}_{cmethod}_cluster_dist"] = dist_fig
-            _save(dist_fig, method, f"{method}_{cmethod}_cluster_dist")
-            if not first_3d_factor and emb.shape[1] >= 3:
->>>>>>> 42537109
                 fig3d = plot_scatter_3d(
                     emb.iloc[:, :3],
                     df_active,
@@ -2587,7 +2516,6 @@
                 )
                 figures[f"{method}_scatter_3d"] = fig3d
                 _save(fig3d, method, f"{method}_scatter_3d")
-<<<<<<< HEAD
                 cfig3d = plot_cluster_scatter_3d(
                     emb.iloc[:, :3],
                     labels,
@@ -2595,17 +2523,6 @@
                 )
                 figures[f"{method}_{alg}_clusters_3d"] = cfig3d
                 _save(cfig3d, method, f"{method}_{alg}_clusters_3d")
-=======
-                first_3d_factor = True
-            if emb.shape[1] >= 3:
-                cfig3d = plot_cluster_scatter_3d(
-                    emb.iloc[:, :3],
-                    labels,
-                    f"Projection 3D – clusters {cmethod} – {method.upper()}"
-                )
-                figures[f"{method}_{cmethod}_clusters_3d"] = cfig3d
-                _save(cfig3d, method, f"{method}_{cmethod}_clusters_3d")
->>>>>>> 42537109
         coords = res.get("loadings")
         if coords is None:
             coords = res.get("column_coords")
@@ -2654,11 +2571,7 @@
             cmethod = res.get("cluster_method")
             if labels is None or len(labels) != len(emb):
                 max_k = cluster_k if cluster_k is not None else min(15, len(emb) - 1)
-<<<<<<< HEAD
                 labels, tuned_k, alg = auto_cluster_labels(
-=======
-                labels, tuned_k, cmethod = auto_cluster_labels(
->>>>>>> 42537109
                     emb.iloc[:, :2].values,
                     range(2, max_k + 1),
                 )
@@ -2670,23 +2583,9 @@
                 f"Projection {method.upper()} – coloration par clusters {alg.upper()} (k={k_used})"
             )
             cfig = plot_cluster_scatter(emb.iloc[:, :2], labels, title)
-<<<<<<< HEAD
             figures[f"{method}_{alg}_clusters"] = cfig
             _save(cfig, method, f"{method}_{alg}_clusters")
             if emb.shape[1] >= 3:
-=======
-            figures[f"{method}_{cmethod}_clusters"] = cfig
-            _save(cfig, method, f"{method}_{cmethod}_clusters")
-            if emb.shape[1] >= 3:
-                cfig3d = plot_cluster_scatter_3d(
-                    emb.iloc[:, :3],
-                    labels,
-                    f"Projection 3D – clusters {cmethod} – {method.upper()}"
-                )
-                figures[f"{method}_{cmethod}_clusters_3d"] = cfig3d
-                _save(cfig3d, method, f"{method}_{cmethod}_clusters_3d")
-            if not first_3d_nonlin and emb.shape[1] >= 3:
->>>>>>> 42537109
                 fig3d = plot_scatter_3d(
                     emb.iloc[:, :3],
                     df_active,
