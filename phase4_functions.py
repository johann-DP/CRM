"""Aggregated helper functions for phase 4 pipeline."""

from __future__ import annotations

# ---------------------------------------------------------------------------
# dataset_loader.py
# ---------------------------------------------------------------------------
# -*- coding: utf-8 -*-
"""Utilities for loading CRM datasets.

This module contains a :func:`load_datasets` function extracted from
``phase4v3.py`` so that the old monolithic script can be removed.
The API is kept identical for backward compatibility.
"""

from pathlib import Path
from typing import Any, Dict, Mapping, Optional

import os
# limite OpenBLAS à 24 threads (ou moins)
os.environ["OPENBLAS_NUM_THREADS"] = "24"

import pandas as pd

import warnings
warnings.filterwarnings("ignore", category=RuntimeWarning)
warnings.filterwarnings("ignore", category=FutureWarning)


def _read_dataset(path: Path) -> pd.DataFrame:
    """Read a CSV or Excel file with basic type handling."""
    if not path.exists():
        raise FileNotFoundError(path)
    if path.suffix.lower() == ".csv":
        df = pd.read_csv(path)
    else:
        df = pd.read_excel(path)
    df.columns = [str(c).strip() for c in df.columns]
    for col in df.columns:
        if "date" in col.lower():
            df[col] = pd.to_datetime(df[col], errors="coerce")
    for col in df.select_dtypes(include="object"):
        if any(k in col.lower() for k in ["montant", "recette", "budget", "total"]):
            series = df[col].astype(str).str.replace("\xa0", "", regex=False)
            series = series.str.replace(" ", "", regex=False)
            series = series.str.replace(",", ".", regex=False)
            df[col] = pd.to_numeric(series, errors="coerce")
    return df


def _load_data_dictionary(path: Optional[Path]) -> Dict[str, str]:
    """Load column rename mapping from an Excel data dictionary."""
    if path is None or not path.exists():
        return {}
    try:
        df = pd.read_excel(path)
    except Exception as exc:  # pragma: no cover - optional dependency
        logging.getLogger(__name__).warning("Could not read data dictionary: %s", exc)
        return {}
    cols = {c.lower(): c for c in df.columns}
    src = next((cols[c] for c in ["original", "colonne", "column"] if c in cols), None)
    dst = next((cols[c] for c in ["clean", "standard", "renamed"] if c in cols), None)
    if src is None or dst is None:
        return {}
    mapping = dict(zip(df[src].astype(str), df[dst].astype(str)))
    return mapping


def load_datasets(
    config: Mapping[str, Any], *, ignore_schema: bool = False
) -> Dict[str, pd.DataFrame]:
    """Load raw and processed datasets according to ``config``.

    Parameters
    ----------
    config:
        Mapping of configuration options. At minimum ``input_file`` must be
        provided.
    ignore_schema:
        If ``True`` the column comparison between the raw dataset and the other
        datasets is relaxed: missing columns are added with ``NA`` values and
        extra columns are dropped instead of raising a :class:`ValueError`.
    """
    logger = logging.getLogger(__name__)

    if not isinstance(config, Mapping):
        raise TypeError("config must be a mapping")
    if "input_file" not in config:
        raise ValueError("'input_file' missing from config")

    mapping = _load_data_dictionary(Path(config.get("data_dictionary", "")))

    def _apply_mapping(df: pd.DataFrame) -> pd.DataFrame:
        if mapping:
            df = df.rename(columns={c: mapping.get(c, c) for c in df.columns})
        return df

    datasets: Dict[str, pd.DataFrame] = {}
    raw_path = Path(config["input_file"])
    datasets["raw"] = _read_dataset(raw_path)
    logger.info(
        "Dataset brut chargé depuis %s [%d lignes, %d colonnes]",
        raw_path,
        datasets["raw"].shape[0],
        datasets["raw"].shape[1],
    )

    datasets["raw"] = _apply_mapping(datasets["raw"])

    for key, cfg_key in [
        ("cleaned_1", "input_file_cleaned_1"),
        ("phase2", "phase2_file"),
        ("cleaned_3_all", "input_file_cleaned_3_all"),
        ("cleaned_3_multi", "input_file_cleaned_3_multi"),
        ("cleaned_3_univ", "input_file_cleaned_3_univ"),
    ]:
        path_str = config.get(cfg_key)
        if not path_str:
            continue
        path = Path(path_str)
        if not path.exists():
            logger.warning("Jeu de données %s introuvable : %s", key, path)
            continue
        df = _read_dataset(path)
        datasets[key] = _apply_mapping(df)
        logger.info(
            "Jeu de données %s chargé depuis %s [%d lignes, %d colonnes]",
            key,
            path,
            df.shape[0],
            df.shape[1],
        )
    ref_cols = list(datasets["raw"].columns)
    ref_set = set(ref_cols)
    for name, df in list(datasets.items()):
        cols = set(df.columns)
        missing = ref_set - cols
        extra = cols - ref_set
        if missing or extra:
            if not ignore_schema:
                raise ValueError(
                    f"{name} columns mismatch: missing {missing or None}, extra {extra or None}"
                )
            if missing:
                for col in missing:
                    df[col] = pd.NA
            if extra:
                df = df.drop(columns=list(extra))
        # reorder columns so all datasets share the same order
        datasets[name] = df[ref_cols]
    return datasets


# ---------------------------------------------------------------------------
# data_preparation.py
# ---------------------------------------------------------------------------
"""Data preparation utilities for Phase 4.

This module provides a self-contained ``prepare_data`` function used to
clean and standardise the CRM datasets before dimensionality reduction. It
re-implements the relevant logic previously found in ``phase4v2.py`` and
the fine tuning scripts so that these legacy files can be removed.
"""


import logging

import pandas as pd
from pathlib import Path

logger = logging.getLogger(__name__)


# ---------------------------------------------------------------------------
# Public API
# ---------------------------------------------------------------------------


def prepare_data(
    df: pd.DataFrame,
    *,
    exclude_lost: bool = True,
    flagged_ids_path: str | Path | None = None,
) -> pd.DataFrame:
    """Return a cleaned and standardised copy of ``df``.

    Parameters
    ----------
    df : pd.DataFrame
        Raw or already partially cleaned CRM dataset.
    exclude_lost : bool, default ``True``
        If ``True``, rows marked as lost or cancelled opportunities are
        removed from the returned DataFrame.
    flagged_ids_path : str or Path, optional
        Optional CSV file containing an identifier column named ``Code`` to
        remove additional rows flagged as outliers during phase 3. The file is
        ignored if not found.

    Returns
    -------
    pd.DataFrame
        The cleaned DataFrame with numerical columns scaled to zero mean and
        unit variance.
    """
    if not isinstance(df, pd.DataFrame):
        raise TypeError("df must be a pandas DataFrame")

    df_clean = df.copy()

    # ------------------------------------------------------------------
    # 1) Dates: parse and drop obvious out-of-range values
    # ------------------------------------------------------------------
    date_cols = [c for c in df_clean.columns if "date" in c.lower()]
    min_date = pd.Timestamp("1990-01-01")
    max_date = pd.Timestamp("2050-12-31")
    for col in date_cols:
        df_clean[col] = pd.to_datetime(df_clean[col], errors="coerce")
        mask = df_clean[col].lt(min_date) | df_clean[col].gt(max_date)
        if mask.any():
            logger.warning("%d invalid dates replaced by NaT in '%s'", mask.sum(), col)
            df_clean.loc[mask, col] = pd.NaT

    # ------------------------------------------------------------------
    # 2) Monetary amounts: numeric conversion and negative values
    # ------------------------------------------------------------------
    amount_cols = [
        "Total recette actualisé",
        "Total recette réalisé",
        "Total recette produit",
        "Budget client estimé",
    ]
    for col in amount_cols:
        if col in df_clean.columns:
            df_clean[col] = pd.to_numeric(df_clean[col], errors="coerce")
            neg = df_clean[col] < 0
            if neg.any():
                logger.warning("%d negative values set to NaN in '%s'", neg.sum(), col)
                df_clean.loc[neg, col] = np.nan

    # ------------------------------------------------------------------
    # 3) Remove duplicate opportunity identifiers if present
    # ------------------------------------------------------------------
    if "Code" in df_clean.columns:
        before = len(df_clean)
        df_clean = df_clean.drop_duplicates(subset=["Code"])
        if len(df_clean) != before:
            logger.info("%d lignes dupliquees supprimees", before - len(df_clean))

    # ------------------------------------------------------------------
    # 4) Optional external list of outliers to exclude
    # ------------------------------------------------------------------
    flagged_file = (
        Path(flagged_ids_path)
        if flagged_ids_path is not None
        else Path(__file__).with_name("dataset_phase3_flagged.csv")
    )
    if flagged_file.is_file() and "Code" in df_clean.columns:
        try:
            flagged_df = pd.read_csv(flagged_file)
        except Exception as exc:  # pragma: no cover - unexpected I/O error
            logger.warning("Could not read %s: %s", flagged_file, exc)
        else:
            if "Code" in flagged_df.columns:
                flagged_ids = set(flagged_df["Code"])
                mask_flagged = df_clean["Code"].isin(flagged_ids)
                if mask_flagged.any():
                    logger.info(
                        "%d valeurs aberrantes supprimees via %s",
                        int(mask_flagged.sum()),
                        flagged_file.name,
                    )
                    df_clean = df_clean.loc[~mask_flagged]

    # ------------------------------------------------------------------
    # 5) Derived indicators used in later analyses
    # ------------------------------------------------------------------
    if {"Date de début actualisée", "Date de fin réelle"} <= set(df_clean.columns):
        df_clean["duree_projet_jours"] = (
            df_clean["Date de fin réelle"] - df_clean["Date de début actualisée"]
        ).dt.days
    if {"Total recette réalisé", "Budget client estimé"} <= set(df_clean.columns):
        denom = df_clean["Budget client estimé"].replace(0, np.nan)
        df_clean["taux_realisation"] = df_clean["Total recette réalisé"] / denom
        df_clean["taux_realisation"] = df_clean["taux_realisation"].replace(
            [np.inf, -np.inf], np.nan
        )
    if {"Total recette réalisé", "Charge prévisionnelle projet"} <= set(
        df_clean.columns
    ):
        df_clean["marge_estimee"] = (
            df_clean["Total recette réalisé"] - df_clean["Charge prévisionnelle projet"]
        )

    # ------------------------------------------------------------------
    # 6) Simple missing value handling
    # ------------------------------------------------------------------
    impute_cols: list[str] = [c for c in amount_cols if c in df_clean.columns]
    if "taux_realisation" in df_clean.columns:
        impute_cols.append("taux_realisation")
    for col in impute_cols:
        median = df_clean[col].median()
        df_clean[col] = df_clean[col].fillna(median)
    for col in df_clean.select_dtypes(include="object"):
        df_clean[col] = df_clean[col].fillna("Non renseigné").astype("category")

    # ------------------------------------------------------------------
    # 7) Filter multivariate outliers flagged during phase 3
    # ------------------------------------------------------------------
    if "flag_multivariate" in df_clean.columns:
        out = df_clean["flag_multivariate"].astype(bool)
        if out.any():
            logger.info(
                "%d valeurs aberrantes supprimees via flag_multivariate", int(out.sum())
            )
            df_clean = df_clean.loc[~out]

    # ------------------------------------------------------------------
    # 8) Exclude lost or cancelled opportunities if requested
    # ------------------------------------------------------------------
    if exclude_lost and "Statut commercial" in df_clean.columns:
        lost_mask = (
            df_clean["Statut commercial"]
            .astype(str)
            .str.contains("perdu|annul|aband", case=False, na=False)
        )
        if lost_mask.any():
            logger.info("%d lost opportunities removed", int(lost_mask.sum()))
            df_clean = df_clean.loc[~lost_mask]
    if exclude_lost and "Motif_non_conformité" in df_clean.columns:
        mask_nc = df_clean["Motif_non_conformité"].notna() & df_clean[
            "Motif_non_conformité"
        ].astype(str).str.strip().ne("")
        if mask_nc.any():
            logger.info("%d non conformities removed", int(mask_nc.sum()))
            df_clean = df_clean.loc[~mask_nc]

    # ------------------------------------------------------------------
    # 9) Standardise numerical columns
    # ------------------------------------------------------------------
    num_cols = df_clean.select_dtypes(include=[np.number]).columns
    num_cols = [c for c in num_cols if c != "Code"]
    if len(num_cols) > 0:
        scaler = StandardScaler()
        df_clean[num_cols] = scaler.fit_transform(df_clean[num_cols])

    return df_clean


"""Utility functions for selecting active variables for CRM analyses."""

from typing import List, Tuple

import pandas as pd


def select_variables(
    df: pd.DataFrame, min_modalite_freq: int = 5
) -> Tuple[pd.DataFrame, List[str], List[str]]:
    """Return the dataframe restricted to relevant variables.

    Parameters
    ----------
    df:
        Cleaned dataframe coming from ``prepare_data``.
    min_modalite_freq:
        Minimum frequency below which categorical levels are grouped in
        ``"Autre"``.

    Returns
    -------
    tuple
        ``(df_active, quantitative_vars, qualitative_vars)`` where
        ``df_active`` contains the scaled numeric columns and categorical
        columns cast to ``category``.
    """
    logger = logging.getLogger(__name__)

    if not isinstance(df, pd.DataFrame):
        raise TypeError("df must be a pandas DataFrame")

    df = df.copy()

    # Columns explicitly ignored based on the data dictionary / prior phases
    exclude = {
        "Code",
        "ID",
        "Id",
        "Identifiant",
        "Client",
        "Contact principal",
        "Titre",
        "texte",
        "commentaire",
        "Commentaires",
    }

    # Drop constant columns and those in the exclusion list
    n_unique = df.nunique(dropna=False)
    constant_cols = n_unique[n_unique <= 1].index.tolist()
    drop_cols = set(constant_cols) | {c for c in df.columns if c in exclude}

    # Remove datetime columns
    drop_cols.update([c for c in df.select_dtypes(include="datetime").columns])

    df = df.drop(columns=[c for c in drop_cols if c in df.columns])

    quantitative_vars: List[str] = []
    qualitative_vars: List[str] = []

    for col in df.columns:
        if pd.api.types.is_numeric_dtype(df[col]):
            series = pd.to_numeric(df[col], errors="coerce")
            if series.var(skipna=True) == 0 or series.isna().all():
                logger.warning("Variable quantitative '%s' exclue", col)
                continue
            df[col] = series.astype(float)
            quantitative_vars.append(col)
        else:
            series = df[col].astype("category")
            unique_ratio = series.nunique(dropna=False) / len(series)
            if unique_ratio > 0.8:
                logger.warning("Variable textuelle '%s' exclue", col)
                continue
            counts = series.value_counts(dropna=False)
            if len(series) < min_modalite_freq:
                threshold = 0  # no grouping on tiny samples
            else:
                threshold = min_modalite_freq
            rares = counts[counts < threshold].index
            if len(rares) > 0:
                logger.info(
                    "%d modalités rares dans '%s' regroupées en 'Autre'",
                    len(rares),
                    col,
                )
                if "Autre" not in series.cat.categories:
                    series = series.cat.add_categories(["Autre"])
                series = series.apply(lambda x: "Autre" if x in rares else x).astype(
                    "category"
                )
            if series.nunique(dropna=False) <= 1:
                logger.warning("Variable qualitative '%s' exclue", col)
                continue
            df[col] = series
            qualitative_vars.append(col)

    df_active = df[quantitative_vars + qualitative_vars].copy()

    if quantitative_vars:
        scaler = StandardScaler()
        df_active[quantitative_vars] = scaler.fit_transform(
            df_active[quantitative_vars]
        )

    for col in qualitative_vars:
        df_active[col] = df_active[col].astype("category")

    logger.info("DataFrame actif avec %d variables", len(df_active.columns))
    return df_active, quantitative_vars, qualitative_vars


"""Utility functions for factorial analyses (PCA, MCA, FAMD, MFA).

This module implements standalone wrappers around ``scikit-learn`` and
``prince`` to run the main factorial analysis methods used in the project.
The functions do not depend on other local modules so they can be reused
"""

# ---------------------------------------------------------------------------
# dataset_comparison.py
# ---------------------------------------------------------------------------
# -*- coding: utf-8 -*-
"""Dataset comparison utilities for CRM analyses.

This module implements a `compare_datasets_versions` function applying the
complete dimensionality reduction pipeline on multiple dataset versions. It
re-uses the standalone helper functions provided in this repository (data
preparation, variable selection, factor methods, non-linear methods and
metrics evaluation) and does **not** depend on legacy scripts such as
``phase4v2.py`` or ``fine_tune_*``.
"""


import logging
from typing import Any, Dict, List, Optional, Mapping
from pathlib import Path

import pandas as pd


# ---------------------------------------------------------------------------
# Missing value handling (copied from phase4v2.py)
# ---------------------------------------------------------------------------


def handle_missing_values(
    df: pd.DataFrame, quant_vars: List[str], qual_vars: List[str]
) -> pd.DataFrame:
    """Impute and drop remaining NA values if needed.

    Parameters
    ----------
    df : pandas.DataFrame
        DataFrame to process.
    quant_vars : list of str
        Names of quantitative variables.
    qual_vars : list of str
        Names of qualitative variables.

    Returns
    -------
    pandas.DataFrame
        DataFrame with missing values handled.
    """
    logger = logging.getLogger(__name__)
    na_count = int(df.isna().sum().sum())
    if na_count > 0:
        logger.info("Imputation des %d valeurs manquantes restantes", na_count)
        if quant_vars:
            df[quant_vars] = df[quant_vars].fillna(df[quant_vars].median())
        for col in qual_vars:
            if (
                df[col].dtype.name == "category"
                and "Non renseigné" not in df[col].cat.categories
            ):
                df[col] = df[col].cat.add_categories("Non renseigné")
            df[col] = df[col].fillna("Non renseigné").astype("category")
        remaining = int(df.isna().sum().sum())
        if remaining > 0:
            logger.warning(
                "%d NA subsistent après imputation → suppression des lignes concernées",
                remaining,
            )
            df.dropna(inplace=True)
        # After dropping rows, remove categories that may no longer be present
        for col in qual_vars:
            if df[col].dtype.name == "category":
                df[col] = df[col].cat.remove_unused_categories()
    else:
        logger.info("Aucune valeur manquante détectée après sanity_check")

    # Ensure no stray unused categories remain even if no imputation occurred
    for col in qual_vars:
        if df[col].dtype.name == "category":
            df[col] = df[col].cat.remove_unused_categories()

    if df.isna().any().any():
        logger.error("Des NA demeurent dans df après traitement")
    else:
        logger.info("DataFrame sans NA prêt pour FAMD")
    return df


# ---------------------------------------------------------------------------
# Public API
# ---------------------------------------------------------------------------


def compare_datasets_versions(
    datasets: Dict[str, pd.DataFrame],
    *,
    exclude_lost: bool = True,
    min_modalite_freq: int = 5,
    output_dir: Optional[str | Path] = None,
    exclude_lost_map: Optional[Mapping[str, bool]] = None,
) -> Dict[str, Any]:
    """Compare dimensionality reduction results between dataset versions.

    Parameters
    ----------
    datasets : dict
        Mapping of version name to raw ``DataFrame``.
    exclude_lost : bool, default ``True``
        Whether to remove lost/cancelled opportunities during preparation.
    exclude_lost_map : Mapping[str, bool], optional
        Mapping overriding ``exclude_lost`` for specific dataset versions.
    min_modalite_freq : int, default ``5``
        Frequency threshold passed to :func:`variable_selection.select_variables`.
    output_dir : str or Path, optional
        Base directory where figures will be saved. A subdirectory per dataset
        version is created when provided.

    Returns
    -------
    dict
        Dictionary with two keys:
        ``"metrics"`` containing the concatenated metrics table and
        ``"details"`` mapping each version name to its individual results
        (metrics, figures and intermediate objects).
    """
    if not isinstance(datasets, dict):
        raise TypeError("datasets must be a dictionary")

    results_by_version: Dict[str, Any] = {}
    metrics_frames: List[pd.DataFrame] = []
    base_dir = Path(output_dir) if output_dir is not None else None

    for name, df in datasets.items():
        logger.info("Processing dataset version '%s'", name)
        excl = (
            exclude_lost_map.get(name, exclude_lost)
            if exclude_lost_map
            else exclude_lost
        )
        df_prep = prepare_data(df, exclude_lost=excl)
        df_active, quant_vars, qual_vars = select_variables(
            df_prep, min_modalite_freq=min_modalite_freq
        )
        df_active = handle_missing_values(df_active, quant_vars, qual_vars)

        # Factorial methods
        factor_results: Dict[str, Any] = {}
        if quant_vars:
            factor_results["pca"] = run_pca(df_active, quant_vars, optimize=True)
        if qual_vars:
            factor_results["mca"] = run_mca(df_active, qual_vars, optimize=True)
        if quant_vars and qual_vars:
            try:
                factor_results["famd"] = run_famd(
                    df_active, quant_vars, qual_vars, optimize=True
                )
            except ValueError as exc:
                logger.warning("FAMD skipped: %s", exc)
        groups = []
        if quant_vars:
            groups.append(quant_vars)
        if qual_vars:
            groups.append(qual_vars)
        if len(groups) > 1:
            factor_results["mfa"] = run_mfa(df_active, groups, optimize=True)

        # Non-linear methods
        nonlin_results = run_all_nonlinear(df_active)

        # Metrics and figures
        cleaned_nonlin = {
            k: v
            for k, v in nonlin_results.items()
            if "embeddings" in v
            and isinstance(v["embeddings"], pd.DataFrame)
            and not v["embeddings"].empty
        }
        all_results = {**factor_results, **cleaned_nonlin}
        k_max = min(15, max(2, len(df_active) - 1))
        metrics = evaluate_methods(
            all_results,
            df_active,
            quant_vars,
            qual_vars,
            k_range=range(2, k_max + 1),
        )
        metrics["dataset_version"] = name
        try:
            fig_dir = base_dir / name if base_dir is not None else None
            figures = generate_figures(
                factor_results,
                nonlin_results,
                df_active,
                quant_vars,
                qual_vars,
                output_dir=fig_dir,
            )
        except Exception as exc:  # pragma: no cover - visualization failure
            logger.warning("Figure generation failed: %s", exc)
            figures = {}

        results_by_version[name] = {
            "metrics": metrics,
            "figures": figures,
            "factor_results": factor_results,
            "nonlinear_results": nonlin_results,
            "quant_vars": quant_vars,
            "qual_vars": qual_vars,
            "df_active": df_active,
        }
        metrics_frames.append(metrics)

    combined = (
        pd.concat(metrics_frames).reset_index().rename(columns={"index": "method"})
    )
    return {"metrics": combined, "details": results_by_version}


if __name__ == "__main__":  # pragma: no cover - manual testing helper
    import pprint

    logging.basicConfig(level=logging.INFO)
    # Example usage with dummy data
    df = pd.DataFrame(
        {
            "Code": [1, 2, 3],
            "Date de début actualisée": ["2024-01-01", "2024-01-02", "2024-01-03"],
            "Date de fin réelle": ["2024-01-05", "2024-01-06", "2024-01-07"],
            "Total recette réalisé": [1000, 2000, 1500],
            "Budget client estimé": [1100, 2100, 1600],
            "Charge prévisionnelle projet": [800, 1800, 1300],
            "Statut commercial": ["Gagné", "Perdu", "Gagné"],
            "Type opportunité": ["T1", "T2", "T1"],
        }
    )
    datasets = {"v1": df, "v2": df.drop(1)}
    out = compare_datasets_versions(datasets, output_dir=Path("figures"))
    pprint.pprint(out["metrics"].head())

# ---------------------------------------------------------------------------
# factor_methods.py
# ---------------------------------------------------------------------------
# -*- coding: utf-8 -*-
"""Utility functions for factorial analyses (PCA, MCA, FAMD, MFA).

This module implements standalone wrappers around ``scikit-learn`` and
``prince`` to run the main factorial analysis methods used in the project.
The functions do not depend on other local modules so they can be reused
independently of ``phase4v2.py`` or the fine-tuning scripts.
"""

from typing import Dict, List, Optional, Sequence, Mapping, Union

from pandas.api.types import is_object_dtype, is_categorical_dtype

import numpy as np
import pandas as pd
import prince


def _get_explained_inertia(model: object) -> List[float]:
    """Return the explained inertia ratio for a fitted model."""
    inertia = getattr(model, "explained_inertia_", None)
    if inertia is not None:
        return list(np.asarray(inertia, dtype=float))

    eigenvalues = getattr(model, "eigenvalues_", None)
    if eigenvalues is None:
        return []
    total = float(np.sum(eigenvalues))
    if total == 0:
        return []
    return list(np.asarray(eigenvalues, dtype=float) / total)


def _select_n_components(eigenvalues: np.ndarray, threshold: float = 0.8) -> int:
    """Select a number of components using Kaiser and inertia criteria."""
    ev = np.asarray(eigenvalues, dtype=float)
    if ev.sum() <= 1.0:
        ev = ev * len(ev)

    n_kaiser = max(1, int(np.sum(ev >= 1)))
    ratios = ev / ev.sum()
    cum = np.cumsum(ratios)
    n_inertia = int(np.searchsorted(cum, threshold) + 1)
    return max(n_kaiser, n_inertia)


def run_pca(
    df_active: pd.DataFrame,
    quant_vars: List[str],
    n_components: Optional[int] = None,
    *,
    optimize: bool = False,
    variance_threshold: float = 0.8,
    whiten: Optional[bool] = None,
    svd_solver: Optional[str] = None,
) -> Dict[str, object]:
    """Run a Principal Component Analysis on quantitative variables.

    Parameters
    ----------
    df_active : pandas.DataFrame
        DataFrame containing the active observations.
    quant_vars : list of str
        Names of the quantitative columns to use.
    n_components : int, optional
        Number of components to keep. If ``None`` and ``optimize`` is ``True``
        the value is determined automatically with a variance threshold.
    optimize : bool, default ``False``
        Activate automatic selection of ``n_components`` when ``n_components`` is
        not provided.
    variance_threshold : float, default ``0.8``
        Cumulative explained variance ratio threshold when ``optimize`` is true.
    whiten : bool, optional
        If provided, sets the ``whiten`` parameter of :class:`~sklearn.decomposition.PCA`.
    svd_solver : str, optional
        If provided, sets the ``svd_solver`` parameter of :class:`~sklearn.decomposition.PCA`.

    Returns
    -------
    dict
        ``{"model", "inertia", "embeddings", "loadings", "runtime_s"}``
    """
    start = time.perf_counter()
    logger = logging.getLogger(__name__)
    stds = df_active[quant_vars].std()
    zero_std = stds[stds == 0].index.tolist()
    if zero_std:
        logger.warning("Variables constantes exclues du scaling : %s", zero_std)
        quant_vars = [c for c in quant_vars if c not in zero_std]

    X = StandardScaler().fit_transform(df_active[quant_vars])
    max_dim = min(X.shape)

    if optimize and n_components is None:
        tmp = PCA(n_components=max_dim).fit(X)
        n_components = _select_n_components(
            tmp.explained_variance_, threshold=variance_threshold
        )
        logger.info("PCA: selected %d components automatically", n_components)

    n_components = n_components or max_dim
    kwargs = {}
    if whiten is not None:
        kwargs["whiten"] = whiten
    if svd_solver is not None:
        kwargs["svd_solver"] = svd_solver
    pca = PCA(n_components=n_components, **kwargs)
    emb = pca.fit_transform(X)

    inertia = pd.Series(
        pca.explained_variance_ratio_,
        index=[f"F{i+1}" for i in range(pca.n_components_)],
    )
    embeddings = pd.DataFrame(
        emb,
        index=df_active.index,
        columns=[f"F{i+1}" for i in range(pca.n_components_)],
    )
    loadings = pd.DataFrame(
        pca.components_.T,
        index=quant_vars,
        columns=[f"F{i+1}" for i in range(pca.n_components_)],
    )

    runtime = time.perf_counter() - start
    result = {
        "model": pca,
        "inertia": inertia,
        "embeddings": embeddings,
        "loadings": loadings,
        "runtime_s": runtime,
    }
    # aliases for compatibility with other naming conventions
    result["explained_variance_ratio"] = inertia
    result["coords"] = embeddings
    result["runtime"] = runtime
    return result


def run_mca(
    df_active: pd.DataFrame,
    qual_vars: List[str],
    n_components: Optional[int] = None,
    *,
    optimize: bool = False,
    variance_threshold: float = 0.8,
    normalize: bool = True,
    n_iter: int = 3,
    max_components: int = 10,
) -> Dict[str, object]:
    """Run Multiple Correspondence Analysis on qualitative variables.

    Parameters
    ----------
    df_active : pandas.DataFrame
        Input data with qualitative variables.
    qual_vars : list of str
        Names of the qualitative columns to use.
    n_components : int, optional
        Number of dimensions to compute. If ``None`` and ``optimize`` is
        ``True`` the value is selected automatically.
    optimize : bool, default ``False``
        Activate automatic selection of ``n_components`` when not provided.
    variance_threshold : float, default ``0.8``
        Cumulative inertia threshold when ``optimize`` is enabled.
    normalize : bool, default ``True``
        If ``True`` applies the Benzecri correction (``correction='benzecri'``).
    n_iter : int, default ``3``
        Number of iterations for the underlying algorithm.
    """
    start = time.perf_counter()

    df_cat = df_active[qual_vars].astype("category")

    max_dim = sum(df_cat[c].nunique() - 1 for c in df_cat.columns)
    max_limit = min(max_dim, max_components)

    mca = prince.MCA(
        n_components=max_limit,
        n_iter=n_iter,
        correction="benzecri" if normalize else None,
    ).fit(df_cat)

    if optimize and n_components is None:
        ev = getattr(mca, "eigenvalues_", None)
        if ev is None:
            ev = np.asarray(mca.explained_inertia_) * len(mca.explained_inertia_)
        components = [i + 1 for i, v in enumerate(ev) if v > 1.0]
        if components:
            n_components = min(max(components), max_limit)
        else:
            n_components = min(len(ev), max_limit)
        logger.info("MCA: selected %d components automatically", n_components)
    else:
        n_components = n_components or max_limit

    if n_components != mca.n_components:
        mca = prince.MCA(
            n_components=n_components,
            n_iter=n_iter,
            correction="benzecri" if normalize else None,
        ).fit(df_cat)

    inertia = pd.Series(
        _get_explained_inertia(mca), index=[f"F{i+1}" for i in range(mca.n_components)]
    )
    embeddings = mca.row_coordinates(df_cat)
    embeddings.index = df_active.index
    col_coords = mca.column_coordinates(df_cat)

    runtime = time.perf_counter() - start
    result = {
        "model": mca,
        "inertia": inertia,
        "embeddings": embeddings,
        "column_coords": col_coords,
        "runtime_s": runtime,
    }
    result["explained_inertia"] = inertia
    result["coords"] = embeddings
    result["runtime"] = runtime
    return result


def run_famd(
    df_active: pd.DataFrame,
    quant_vars: List[str],
    qual_vars: List[str],
    n_components: Optional[int] = None,
    *,
    optimize: bool = False,
    variance_threshold: float = 0.8,
    n_components_rule: Optional[str] = None,
) -> Dict[str, object]:
    """Run Factor Analysis of Mixed Data (FAMD).

    Parameters
    ----------
    n_components_rule : str, optional
        Placeholder for compatibility with configuration files. Currently
        ignored.
    """
    start = time.perf_counter()
    logger = logging.getLogger(__name__)

    if n_components_rule is not None:
        logger.info(
            "FAMD n_components_rule=%s ignored (not implemented)",
            n_components_rule,
        )

    scaler = StandardScaler()
    stds = df_active[quant_vars].std()
    zero_std = stds[stds == 0].index.tolist()
    if zero_std:
        logger.warning("Variables constantes exclues du scaling : %s", zero_std)
        quant_vars = [c for c in quant_vars if c not in zero_std]
    X_quanti = scaler.fit_transform(df_active[quant_vars]) if quant_vars else np.empty((len(df_active), 0))
    df_quanti = pd.DataFrame(X_quanti, index=df_active.index, columns=quant_vars)
    df_mix = pd.concat([df_quanti, df_active[qual_vars].astype("category")], axis=1)

    if df_mix.isnull().any().any():
        raise ValueError("Input contains NaN values")

    if optimize and n_components is None:
        max_dim = df_mix.shape[1]
        tmp = prince.FAMD(n_components=max_dim, n_iter=3).fit(df_mix)
        eig = getattr(tmp, "eigenvalues_", None)
        if eig is None:
            eig = np.asarray(_get_explained_inertia(tmp)) * max_dim
        n_components = _select_n_components(eig, threshold=variance_threshold)
        logger.info("FAMD: selected %d components automatically", n_components)

    n_components = n_components or df_mix.shape[1]
    famd = prince.FAMD(n_components=n_components, n_iter=3)
    famd = famd.fit(df_mix)

    inertia = pd.Series(
        _get_explained_inertia(famd),
        index=[f"F{i+1}" for i in range(famd.n_components)],
    )
    embeddings = famd.row_coordinates(df_mix)
    embeddings.index = df_active.index
    if hasattr(famd, "column_coordinates"):
        col_coords = famd.column_coordinates(df_mix)
    elif hasattr(famd, "column_coordinates_"):
        col_coords = famd.column_coordinates_
    else:
        col_coords = pd.DataFrame()

    if hasattr(famd, "column_contributions"):
        contrib = famd.column_contributions(df_mix)
    elif hasattr(famd, "column_contributions_"):
        contrib = famd.column_contributions_
    else:
        contrib = (col_coords**2).div((col_coords**2).sum(axis=0), axis=1) * 100

    runtime = time.perf_counter() - start
    result = {
        "model": famd,
        "inertia": inertia,
        "embeddings": embeddings,
        "column_coords": col_coords,
        "contributions": contrib,
        "runtime_s": runtime,
    }
    result["explained_inertia"] = inertia
    result["coords"] = embeddings
    result["runtime"] = runtime
    return result


def run_mfa(
    df_active: pd.DataFrame,
    groups: Union[Mapping[str, Sequence[str]], Sequence[Sequence[str]]] | None = None,
    n_components: Optional[int] = None,
    *,
    segment_col: Optional[str] = None,
    optimize: bool = False,
    variance_threshold: float = 0.8,
    normalize: bool = True,
    weights: Optional[Union[Mapping[str, float], Sequence[float]]] = None,
    n_iter: int = 3,
) -> Dict[str, object]:
    """Run Multiple Factor Analysis.

    The ``groups`` argument defines the variable blocks used by MFA. Each
    element of ``groups`` must be a list of column names present in
    ``df_active``. When invoking :func:`run_pipeline`, these groups can be
    provided in the configuration file under ``mfa: {groups: ...}``.
    ``weights`` allows adjusting the relative importance of each group by
    multiplying its (optionally normalised) columns by the specified factor.
    """
    start = time.perf_counter()

    if segment_col:
        df_active = df_active.copy()
        df_active["__segment__"] = df_active[segment_col]
        groups = [[c for c in df_active.columns if c != "__segment__"], ["__segment__"]]

    if groups is None:
        groups = [df_active.columns.tolist()]

    if isinstance(groups, Mapping):
        group_names = list(groups.keys())
        group_list = list(groups.values())
    else:
        group_list = list(groups)
        group_names = [f"G{i}" for i in range(1, len(group_list) + 1)]

    # one-hot encode qualitative variables that appear in groups
    qual_cols = []
    for group in group_list:
        for col in group:
            if col in df_active.columns and (
                is_object_dtype(df_active[col]) or is_categorical_dtype(df_active[col])
            ):
                qual_cols.append(col)
    # remove duplicates while preserving order
    seen = set()
    qual_cols = [c for c in qual_cols if not (c in seen or seen.add(c))]
    if qual_cols:
        enc = OneHotEncoder(sparse_output=False, handle_unknown="ignore")
        encoded = enc.fit_transform(df_active[qual_cols])
        df_dummies = pd.DataFrame(
            encoded, index=df_active.index, columns=enc.get_feature_names_out(qual_cols)
        )
    else:
        df_dummies = pd.DataFrame(index=df_active.index)

    df_num = df_active.drop(columns=qual_cols)
    df_all = pd.concat([df_num, df_dummies], axis=1)

    groups_dict: Dict[str, List[str]] = {}
    used_cols: List[str] = []
    for name, g in zip(group_names, group_list):
        cols: List[str] = []
        for v in g:
            if v in df_all.columns:
                cols.append(v)
            else:
                # qualitative variables have been expanded
                cols.extend([c for c in df_all.columns if c.startswith(f"{v}_")])
        if cols:
            groups_dict[name] = cols
            used_cols.extend(cols)

    remaining = [c for c in df_all.columns if c not in used_cols]
    if remaining:
        groups_dict[f"G{len(groups_dict)+1}"] = remaining
        used_cols.extend(remaining)
    df_all = df_all[used_cols]

    weights_map: Dict[str, float] = {}
    if weights is not None:
        if isinstance(weights, Mapping):
            weights_map = {str(k): float(v) for k, v in weights.items()}
        else:
            weight_list = list(weights)
            if len(weight_list) != len(group_names):
                logger.warning(
                    "MFA weights length mismatch: expected %d, got %d",
                    len(group_names),
                    len(weight_list),
                )
            for name, w in zip(group_names, weight_list):
                weights_map[name] = float(w)

    if normalize:
        scaler = StandardScaler()
        for name, cols in list(groups_dict.items()):
            if not cols:
                continue
            stds = df_all[cols].std()
            zero_std = stds[stds == 0].index.tolist()
            if zero_std:
                logger.warning("Variables constantes exclues du scaling : %s", zero_std)
                cols = [c for c in cols if c not in zero_std]
                df_all.drop(columns=zero_std, inplace=True)
            if not cols:
                del groups_dict[name]
                continue
            df_all[cols] = scaler.fit_transform(df_all[cols])
            groups_dict[name] = cols
            w = weights_map.get(name)
            if w is not None and w != 1.0:
                df_all[cols] = df_all[cols] * w
    else:
        for name, cols in list(groups_dict.items()):
            if not cols:
                del groups_dict[name]
                continue
            w = weights_map.get(name)
            if w is not None and w != 1.0:
                df_all[cols] = df_all[cols] * w

    if optimize and n_components is None:
        max_dim = df_all.shape[1]
        tmp = prince.MFA(n_components=max_dim, n_iter=n_iter)
        tmp = tmp.fit(df_all, groups=groups_dict)
        eig = getattr(tmp, "eigenvalues_", None)
        if eig is None:
            eig = (tmp.percentage_of_variance_ / 100) * max_dim
        n_components = _select_n_components(
            np.asarray(eig), threshold=variance_threshold
        )
        max_limit = min(max_dim, 10)
        n_components = min(n_components, max_limit)
        logger.info("MFA: selected %d components automatically", n_components)

    max_limit = min(df_all.shape[1], 10)
    n_components = n_components or max_limit
    mfa = prince.MFA(n_components=n_components, n_iter=n_iter)
    mfa = mfa.fit(df_all, groups=groups_dict)
    inertia_values = np.asarray(mfa.percentage_of_variance_, dtype=float) / 100
    inertia_values = (
        inertia_values / inertia_values.sum() if inertia_values.sum() > 0 else inertia_values
    )
    mfa.explained_inertia_ = inertia_values
    embeddings = mfa.row_coordinates(df_all)
    embeddings.index = df_active.index

    inertia = pd.Series(
        mfa.explained_inertia_,
        index=[f"F{i+1}" for i in range(len(mfa.explained_inertia_))],
    )

    runtime = time.perf_counter() - start
    result = {
        "model": mfa,
        "inertia": inertia,
        "embeddings": embeddings,
        "runtime_s": runtime,
    }
    result["explained_inertia"] = inertia
    result["coords"] = embeddings
    result["runtime"] = runtime
    return result


# ---------------------------------------------------------------------------
# nonlinear_methods.py
# ---------------------------------------------------------------------------
"""Non-linear dimensionality reduction utilities.

This module re-implements the UMAP, PHATE and PaCMAP wrappers that were
previously scattered across several scripts. The functions are self-contained
and do not depend on ``phase4v2.py`` or the fine-tuning scripts so that those
files can be removed without breaking the pipeline.
"""


import logging
import time
from typing import Any, Dict, Tuple

import numpy as np
import pandas as pd

# Optional dependencies are imported lazily to avoid costly import time
# (e.g. PaCMAP triggers numba compilation on import).
try:  # pragma: no cover - optional dependency may not be present
    import umap  # type: ignore
except Exception:
    umap = None

# ``phate`` and ``pacmap`` are set to ``None`` and will only be imported when
# the corresponding functions are called.  This prevents slow start-up during
# test collection when those heavy libraries are available.
phate = None  # type: ignore
pacmap = None  # type: ignore


# ---------------------------------------------------------------------------
# Helpers
# ---------------------------------------------------------------------------


def _encode_mixed(df: pd.DataFrame) -> np.ndarray:
    """Return a numeric matrix from ``df`` with scaling and one-hot encoding."""
    if not isinstance(df, pd.DataFrame):
        raise TypeError("df must be a pandas DataFrame")

    numeric_cols = df.select_dtypes(include="number").columns.tolist()
    cat_cols = df.select_dtypes(exclude="number").columns.tolist()

    if numeric_cols:
        stds = df[numeric_cols].std()
        zero_std = stds[stds == 0].index.tolist()
        if zero_std:
            logger.warning("Variables constantes exclues du scaling : %s", zero_std)
            numeric_cols = [c for c in numeric_cols if c not in zero_std]

    X_num = (
        StandardScaler().fit_transform(df[numeric_cols])
        if numeric_cols
        else np.empty((len(df), 0))
    )

    if cat_cols:
        try:
            enc = OneHotEncoder(sparse_output=False, handle_unknown="ignore")
        except TypeError:  # pragma: no cover - older scikit-learn
            enc = OneHotEncoder(handle_unknown="ignore")
        X_cat = enc.fit_transform(df[cat_cols])
    else:
        X_cat = np.empty((len(df), 0))

    if X_num.size and X_cat.size:
        X = np.hstack([X_num, X_cat])
    elif X_num.size:
        X = X_num
    else:
        X = X_cat

    # ensure no NaN values
    if np.isnan(X).any():  # pragma: no cover - should not happen
        X = np.nan_to_num(X)

    return X


# ---------------------------------------------------------------------------
# Public API
# ---------------------------------------------------------------------------


def run_umap(
    df_active: pd.DataFrame,
    n_components: int = 2,
    n_neighbors: int = 15,
    min_dist: float = 0.1,
    *,
    metric: str | None = "euclidean",
    n_jobs: int = -1,
) -> Dict[str, Any]:
    """Run UMAP on ``df_active`` and return model and embeddings.

    The mixed-type dataframe is converted to a purely numeric matrix using
    :func:`_encode_mixed` (standardising numeric columns and one-hot encoding
    categoricals) before fitting UMAP.
    """
    if umap is None:  # pragma: no cover - optional dependency may be absent
        logger.warning("UMAP is not installed; skipping")
        return {
            "model": None,
            "embeddings": pd.DataFrame(index=df_active.index),
            "params": {},
        }

    start = time.perf_counter()
    X = _encode_mixed(df_active)

    if metric is None:
        metric = "euclidean"

    reducer = umap.UMAP(
        n_components=n_components,
        n_neighbors=n_neighbors,
        min_dist=min_dist,
        metric=metric,
        n_jobs=n_jobs,
    )
    embedding = reducer.fit_transform(X)
    runtime = time.perf_counter() - start

    cols = [f"U{i + 1}" for i in range(n_components)]
    emb_df = pd.DataFrame(embedding, index=df_active.index, columns=cols)

    params = {
        "n_components": n_components,
        "n_neighbors": n_neighbors,
        "min_dist": min_dist,
        "metric": metric,
    }
    return {
        "model": reducer,
        "embeddings": emb_df,
        "params": params,
        "runtime_s": runtime,
    }


def run_phate(
    df_active: pd.DataFrame,
    n_components: int = 2,
    k: int = 15,
    a: int = 40,
    *,
    t: str | int = "auto",
    knn: int | None = None,
    decay: int | None = None,
) -> Dict[str, Any]:
    """Run PHATE on ``df_active``.

    The dataframe is encoded numerically via :func:`_encode_mixed` before
    fitting PHATE.  The ``knn`` keyword is accepted as an alias for ``k`` and
    ``decay`` can be used as an alias for ``a``. Returns an empty result if the
    library is unavailable.
    """
    global phate
    if phate is None:
        try:  # pragma: no cover - lazy optional import
            import phate as _phate  # type: ignore

            phate = _phate
        except Exception:
            logger.warning("PHATE is not installed; skipping")
            return {
                "model": None,
                "embeddings": pd.DataFrame(index=df_active.index),
                "params": {},
            }

    if knn is not None:
        if isinstance(knn, str):
            try:
                k = int(knn)
            except ValueError:  # invalid string like "auto"
                logger.warning("Invalid PHATE knn value '%s'; using default", knn)
        else:
            k = knn
    if decay is not None:
        a = decay

    start = time.perf_counter()
    X = _encode_mixed(df_active)

    op = phate.PHATE(
        n_components=n_components,
        knn=k,
        decay=a,
        t=t,
        n_jobs=-1,
        verbose=False,
    )
    embedding = op.fit_transform(X)
    runtime = time.perf_counter() - start

    cols = [f"P{i + 1}" for i in range(n_components)]
    emb_df = pd.DataFrame(embedding, index=df_active.index, columns=cols)

    params = {"n_components": n_components, "k": k, "a": a, "t": t}
    return {"model": op, "embeddings": emb_df, "params": params, "runtime_s": runtime}


def run_pacmap(
    df_active: pd.DataFrame,
    n_components: int = 2,
    n_neighbors: int = 10,
    *,
    MN_ratio: float = 0.5,
    FP_ratio: float = 2.0,
    num_iters: Tuple[int, int, int] = (10, 10, 10),
) -> Dict[str, Any]:
    """Run PaCMAP on ``df_active``.

    ``df_active`` is encoded to numeric form via :func:`_encode_mixed` prior to
    fitting. If PaCMAP is unavailable or fails, ``model`` is ``None`` and the
    returned embeddings are empty.
    """
    global pacmap
    if pacmap is None:
        try:  # pragma: no cover - lazy optional import
            import pacmap as _pacmap  # type: ignore

            pacmap = _pacmap
        except Exception:
            logger.warning("PaCMAP is not installed; skipping")
            return {
                "model": None,
                "embeddings": pd.DataFrame(index=df_active.index),
                "params": {},
            }

    start = time.perf_counter()
    X = _encode_mixed(df_active)

    try:
        params = dict(
            n_components=n_components,
            n_neighbors=n_neighbors,
            MN_ratio=MN_ratio,
            FP_ratio=FP_ratio,
            num_iters=num_iters,
            verbose=False,
            apply_pca=True,
        )
        model = pacmap.PaCMAP(**params)
        embedding = model.fit_transform(X)
    except Exception as exc:  # pragma: no cover - rare runtime error
        logger.warning("PaCMAP failed: %s", exc)
        return {
            "model": None,
            "embeddings": pd.DataFrame(index=df_active.index),
            "params": {},
        }

    runtime = time.perf_counter() - start
    cols = [f"C{i + 1}" for i in range(n_components)]
    emb_df = pd.DataFrame(embedding, index=df_active.index, columns=cols)
    params.pop("verbose")
    params.pop("apply_pca")
    return {
        "model": model,
        "embeddings": emb_df,
        "params": params,
        "runtime_s": runtime,
    }


def run_all_nonlinear(df_active: pd.DataFrame) -> Dict[str, Dict[str, Any]]:
    """Execute all non-linear methods on ``df_active`` and collect the results."""
    results: Dict[str, Dict[str, Any]] = {}

    try:
        results["umap"] = run_umap(df_active)
    except Exception as exc:  # pragma: no cover - unexpected runtime failure
        logger.warning("UMAP failed: %s", exc)
        results["umap"] = {"error": str(exc)}

    try:
        results["phate"] = run_phate(df_active)
    except Exception as exc:  # pragma: no cover - unexpected runtime failure
        logger.warning("PHATE failed: %s", exc)
        results["phate"] = {"error": str(exc)}

    if pacmap is not None:
        try:
            results["pacmap"] = run_pacmap(df_active)
        except Exception as exc:  # pragma: no cover - unexpected runtime failure
            logger.warning("PaCMAP failed: %s", exc)
            results["pacmap"] = {"error": str(exc)}

    return results


# ---------------------------------------------------------------------------
# evaluate_methods.py
# ---------------------------------------------------------------------------
"""Metrics to compare dimensionality reduction methods.
"""

from pathlib import Path
from typing import Any, Dict, Sequence, Iterable, Tuple, Optional
from joblib import Parallel, delayed

import numpy as np
import pandas as pd
from sklearn.manifold import trustworthiness
from sklearn.metrics import silhouette_score
from sklearn.cluster import KMeans, AgglomerativeClustering, DBSCAN
from sklearn.mixture import GaussianMixture


def tune_kmeans_clusters(
    X: np.ndarray, k_range: Iterable[int] = range(2, 16)
) -> Tuple[np.ndarray, int]:
    """Return K-Means labels using the best silhouette over ``k_range``."""
    best_score = -1.0
    best_labels: Optional[np.ndarray] = None
    best_k = 2
    X = np.asarray(X)
    for k in k_range:
        if k >= len(X) or k < 2:
            continue
        labels = KMeans(n_clusters=k).fit_predict(X)
        if len(np.unique(labels)) < 2:
            score = -1.0
        else:
            score = silhouette_score(X, labels)
        if score > best_score:
            best_score = score
            best_labels = labels
            best_k = k
    if best_labels is None:
        k = max(2, min(len(X), 2))
        best_labels = KMeans(n_clusters=k).fit_predict(X)
        best_k = k
    return best_labels, best_k


def tune_agglomerative_clusters(
    X: np.ndarray, k_range: Iterable[int] = range(2, 16)
) -> Tuple[np.ndarray, int]:
    """Return Agglomerative clustering labels using the best silhouette."""
    best_score = -1.0
    best_labels: Optional[np.ndarray] = None
    best_k = 2
    X = np.asarray(X)
    for k in k_range:
        if k >= len(X) or k < 2:
            continue
        labels = AgglomerativeClustering(n_clusters=k).fit_predict(X)
        if len(np.unique(labels)) < 2:
            score = -1.0
        else:
            score = silhouette_score(X, labels)
        if score > best_score:
            best_score = score
            best_labels = labels
            best_k = k
    if best_labels is None:
        k = max(2, min(len(X), 2))
        best_labels = AgglomerativeClustering(n_clusters=k).fit_predict(X)
        best_k = k
    return best_labels, best_k


def tune_dbscan_clusters(
    X: np.ndarray,
    eps_values: Iterable[float] = (0.3, 0.4, 0.5, 0.6, 0.7, 0.8),
    min_samples: int = 5,
) -> Tuple[np.ndarray, float]:
    """Return DBSCAN labels using the best silhouette over ``eps_values``."""
    best_score = -1.0
    best_labels: Optional[np.ndarray] = None
    best_eps = 0.5
    X = np.asarray(X)
    for eps in eps_values:
        labels = DBSCAN(eps=eps, min_samples=min_samples).fit_predict(X)
        n_clusters = len(set(labels)) - (1 if -1 in labels else 0)
        if n_clusters < 2:
            score = -1.0
        else:
            score = silhouette_score(X, labels)
        if score > best_score:
            best_score = score
            best_labels = labels
            best_eps = eps
    if best_labels is None:
        best_labels = DBSCAN(eps=best_eps, min_samples=min_samples).fit_predict(X)
    return best_labels, best_eps


def tune_gmm_clusters(
    X: np.ndarray, k_range: Iterable[int] = range(2, 16)
) -> Tuple[np.ndarray, int]:
    """Return Gaussian Mixture labels using the best silhouette."""
    best_score = -1.0
    best_labels: Optional[np.ndarray] = None
    best_k = 2
    X = np.asarray(X)
    for k in k_range:
        if k >= len(X) or k < 2:
            continue
        gmm = GaussianMixture(n_components=k, covariance_type="full")
        labels = gmm.fit_predict(X)
        if len(np.unique(labels)) < 2:
            score = -1.0
        else:
            score = silhouette_score(X, labels)
        if score > best_score:
            best_score = score
            best_labels = labels
            best_k = k
    if best_labels is None:
        k = max(2, min(len(X), 2))
        best_labels = GaussianMixture(n_components=k).fit_predict(X)
        best_k = k
    return best_labels, best_k


def auto_cluster_labels(
    X: np.ndarray, k_range: Iterable[int] = range(2, 11)
) -> Tuple[np.ndarray, int, str]:
    """Return automatic cluster labels using HDBSCAN when available.

    If the optional :mod:`hdbscan` package is installed and produces at least
    two distinct clusters, it is used. Otherwise the function falls back to a
    K-Means clustering with the number of clusters tuned via silhouette score
    over ``k_range``.
    """

    try:  # pragma: no cover - optional dependency
        import hdbscan  # type: ignore

        clusterer = hdbscan.HDBSCAN()
        labels = clusterer.fit_predict(X)
        if len(np.unique(labels)) > 1:
            return labels, len(np.unique(labels)), "hdbscan"
    except Exception:  # pragma: no cover - missing library
        labels = None

    km_labels, km_k = tune_kmeans_clusters(X, k_range)
    return km_labels, km_k, "kmeans"


def dunn_index(X: np.ndarray, labels: np.ndarray) -> float:
    """Compute the Dunn index of a clustering.

    Parameters
    ----------
    X:
        Coordinates of the points.
    labels:
        Cluster labels for each point.

    Returns
    -------
    float
        Dunn index (higher is better). ``NaN`` if undefined.
    """
    from scipy.spatial.distance import pdist, squareform

    if len(np.unique(labels)) < 2:
        return float("nan")

    dist = squareform(pdist(X))
    unique = np.unique(labels)

    intra_diam = []
    min_inter = np.inf

    for i, ci in enumerate(unique):
        idx_i = np.where(labels == ci)[0]
        if len(idx_i) > 1:
            intra = dist[np.ix_(idx_i, idx_i)].max()
        else:
            intra = 0.0
        intra_diam.append(intra)

        for cj in unique[i + 1 :]:
            idx_j = np.where(labels == cj)[0]
            inter = dist[np.ix_(idx_i, idx_j)].min()
            if inter < min_inter:
                min_inter = inter

    max_intra = max(intra_diam)
    if max_intra == 0:
        return float("nan")
    return float(min_inter / max_intra)


def cluster_evaluation_metrics(
    X: np.ndarray,
    method: str,
    k_range: Iterable[int] = range(2, 16),
) -> tuple[pd.DataFrame, int]:
    """Return silhouette and Dunn curves for a clustering method.

    Parameters
    ----------
    X : array-like of shape (n_samples, n_features)
        Data to cluster.
    method : {"kmeans", "agglomerative", "gmm"}
        Algorithm to evaluate.
    k_range : iterable of int, default ``range(2, 16)``
        Candidate numbers of clusters.

    Returns
    -------
    pandas.DataFrame
        Table with columns ``k``, ``silhouette`` and ``dunn_index``.
    int
        ``k`` giving the highest silhouette score.
    """

    X = np.asarray(X)
    records: list[dict[str, float]] = []
    best_k = 2
    best_score = -np.inf

    for k in k_range:
        if k >= len(X) or k < 2:
            continue
        if method == "kmeans":
            labels = KMeans(n_clusters=k).fit_predict(X)
        elif method == "agglomerative":
            labels = AgglomerativeClustering(n_clusters=k).fit_predict(X)
        elif method == "gmm":
            labels = GaussianMixture(n_components=k, covariance_type="full").fit_predict(X)
        else:
            raise ValueError(f"Unknown method '{method}'")

        if len(np.unique(labels)) < 2:
            sil = float("nan")
            dunn = float("nan")
        else:
            sil = float(silhouette_score(X, labels))
            dunn = dunn_index(X, labels)
        records.append({"k": k, "silhouette": sil, "dunn_index": dunn})
        if not np.isnan(sil) and sil > best_score:
            best_score = sil
            best_k = k

    df = pd.DataFrame.from_records(records)
    return df, best_k


def dbscan_evaluation_metrics(
    X: np.ndarray,
    eps_values: Iterable[float],
    *,
    min_samples: int = 5,
) -> tuple[pd.DataFrame, float]:
    """Return silhouette and Dunn curves for DBSCAN over ``eps_values``."""

    X = np.asarray(X)
    records: list[dict[str, float]] = []
    best_eps = None
    best_score = -np.inf

    for eps in eps_values:
        labels = DBSCAN(eps=eps, min_samples=min_samples).fit_predict(X)
        n_clusters = len(set(labels)) - (1 if -1 in labels else 0)
        if n_clusters < 2:
            sil = float("nan")
            dunn = float("nan")
        else:
            sil = float(silhouette_score(X, labels))
            dunn = dunn_index(X, labels)
        records.append({"eps": eps, "k": n_clusters, "silhouette": sil, "dunn_index": dunn})
        if not np.isnan(sil) and sil > best_score:
            best_score = sil
            best_eps = eps

    df = pd.DataFrame.from_records(records)
    if best_eps is None:
        best_eps = next(iter(eps_values), 0.5)
    return df, float(best_eps)


def plot_cluster_evaluation(df: pd.DataFrame, method: str) -> plt.Figure:
    """Plot silhouette and Dunn index curves for ``method``."""

    fig, ax1 = plt.subplots(figsize=(6, 4), dpi=200)
    ax2 = ax1.twinx()
    ax1.plot(df["k"], df["silhouette"], marker="o", color="tab:blue", label="Silhouette")
    ax2.plot(df["k"], df["dunn_index"], marker="s", color="tab:orange", label="Dunn index")
    ax1.set_xlabel("k")
    ax1.set_ylabel("Silhouette")
    ax2.set_ylabel("Dunn index")
    ax1.set_title(f"Évaluation clustering – {method.upper()}")
    lines1, labels1 = ax1.get_legend_handles_labels()
    lines2, labels2 = ax2.get_legend_handles_labels()
    ax1.legend(lines1 + lines2, labels1 + labels2, loc="best")
    fig.tight_layout()
    return fig


def plot_combined_silhouette(
    curves: Mapping[str, pd.DataFrame], optimal_k: Mapping[str, int]
) -> plt.Figure:
    """Overlay silhouette curves from several methods on one figure."""

    fig, ax = plt.subplots(figsize=(6, 4), dpi=200)
    for method, df in curves.items():
        if df.empty:
            continue
        ax.plot(df["k"], df["silhouette"], marker="o", label=method)
        k_opt = optimal_k.get(method)
        if k_opt is not None and k_opt in df["k"].values:
            val = float(df.loc[df["k"] == k_opt, "silhouette"].iloc[0])
            ax.scatter([k_opt], [val], marker="x", s=60)
    ax.set_xlabel("k")
    ax.set_ylabel("Silhouette")
    ax.set_title("Comparaison des méthodes – silhouette")
    ax.legend()
    fig.tight_layout()
    return fig


def plot_pca_stability_bars(
    metrics: Mapping[str, Mapping[str, float]]
) -> Dict[str, plt.Figure]:
    """Return bar charts summarising PCA cross-validation stability."""

    datasets = list(metrics)
    axis_corr = [metrics[d].get("pca_axis_corr_mean", float("nan")) for d in datasets]
    var_first = [metrics[d].get("pca_var_first_axis_mean", float("nan")) for d in datasets]

    fig1, ax1 = plt.subplots(figsize=(6, 4), dpi=200)
    ax1.bar(datasets, axis_corr, color="tab:blue", edgecolor="black")
    ax1.set_xlabel("Dataset")
    ax1.set_ylabel("pca_axis_corr_mean")
    ax1.set_title("Stabilité PCA – corrélation des axes")
    fig1.tight_layout()

    fig2, ax2 = plt.subplots(figsize=(6, 4), dpi=200)
    ax2.bar(datasets, var_first, color="tab:orange", edgecolor="black")
    ax2.set_xlabel("Dataset")
    ax2.set_ylabel("pca_var_first_axis_mean")
    ax2.set_title("Stabilité PCA – variance axe 1")
    fig2.tight_layout()

    return {
        "pca_axis_corr_mean": fig1,
        "pca_var_first_axis_mean": fig2,
    }


def evaluate_methods(
    results_dict: Dict[str, Dict[str, Any]],
    df_active: pd.DataFrame,
    quant_vars: Sequence[str],
    qual_vars: Sequence[str],
    *,
    k_range: Iterable[int] = range(2, 16),
) -> pd.DataFrame:
    """Compute comparison metrics for each dimensionality reduction method.

    Parameters
    ----------
    results_dict:
        Mapping of method name to a dictionary containing at least ``embeddings``
        as a DataFrame. Optionally ``inertia`` (list or Series) and
        ``runtime_s`` or ``runtime``.
    df_active:
        Original high dimensional dataframe.
    quant_vars:
        Names of quantitative variables in ``df_active``.
    qual_vars:
        Names of qualitative variables in ``df_active``.
    k_range:
        Range of ``k`` values to test when tuning the K-Means clustering.

    Returns
    -------
    pandas.DataFrame
        Metrics table indexed by method name.
    """
    rows = []
    n_features = len(quant_vars) + len(qual_vars)

    logger = logging.getLogger(__name__)

    def _process(item: tuple[str, Dict[str, Any]]) -> tuple[str, np.ndarray, str, Dict[str, Any]]:
        method, info = item

        inertias = info.get("inertia")
        if inertias is None:
            inertias = []
        if isinstance(inertias, pd.Series):
            inertias = inertias.tolist()
        inertias = list(inertias)

        if inertias and inertias[0] > 0.5:
            logger.warning(
                "Attention : l'axe F1 de %s explique %.1f%% de la variance",
                method.upper(),
                inertias[0] * 100,
            )

        contrib = info.get("contributions")
        if isinstance(contrib, pd.DataFrame) and "F1" in contrib:
            top = float(contrib["F1"].max())
            if top > 50:
                dom_var = contrib["F1"].idxmax()
                logger.warning(
                    "Attention : la variable %s domine l’axe F1 de la %s avec %.1f%% de contribution, risque de projection biaisée.",
                    dom_var,
                    method.upper(),
                    top,
                )

        kaiser = int(sum(1 for eig in np.array(inertias) * n_features if eig > 1))
        cum_inertia = float(sum(inertias) * 100) if inertias else np.nan

        X_low = info["embeddings"].values
        labels, best_k, algo = auto_cluster_labels(X_low, k_range)
        info["cluster_labels"] = labels
        info["cluster_k"] = best_k
        info["cluster_algo"] = algo
        if len(labels) <= best_k or len(set(labels)) < 2:
            sil = float("nan")
            dunn = float("nan")
        else:
            sil = float(silhouette_score(X_low, labels))
            dunn = dunn_index(X_low, labels)

        try:
            enc = OneHotEncoder(sparse_output=False, handle_unknown="ignore")
        except TypeError:  # pragma: no cover - older scikit-learn
            enc = OneHotEncoder(handle_unknown="ignore")
        X_num = StandardScaler().fit_transform(
            df_active.loc[info["embeddings"].index, quant_vars]
        )
        X_cat = (
            enc.fit_transform(df_active.loc[info["embeddings"].index, qual_vars])
            if qual_vars
            else np.empty((len(X_low), 0))
        )
        X_high = np.hstack([X_num, X_cat])
        k_nn = min(10, max(1, len(X_high) // 2))
        if k_nn >= len(X_high) / 2:
            T = float("nan")
            C = float("nan")
        else:
            T = float(trustworthiness(X_high, X_low, n_neighbors=k_nn))
            C = float(trustworthiness(X_low, X_high, n_neighbors=k_nn))

        runtime = (
            info.get("runtime_seconds") or info.get("runtime_s") or info.get("runtime")
        )

        row = {
            "method": method,
            "variance_cumulee_%": cum_inertia,
            "nb_axes_kaiser": kaiser,
            "silhouette": sil,
            "dunn_index": dunn,
            "trustworthiness": T,
            "continuity": C,
            "runtime_seconds": runtime,
            "cluster_k": best_k,
            "cluster_algo": algo,
        }
        return method, labels, row

    parallel_res = Parallel(n_jobs=-1)(delayed(_process)(it) for it in results_dict.items())
    rows = []
    for method, labels, row in parallel_res:
        results_dict[method]["cluster_labels"] = labels
        results_dict[method]["cluster_k"] = row["cluster_k"]
        results_dict[method]["cluster_algo"] = row["cluster_algo"]
        rows.append(row)
    df_metrics = pd.DataFrame(rows).set_index("method")
    return df_metrics


def plot_methods_heatmap(df_metrics: pd.DataFrame, output_path: str | Path) -> None:
    """Plot a normalized heatmap of ``df_metrics``.

    Parameters
    ----------
    df_metrics:
        DataFrame as returned by :func:`evaluate_methods`.
    output_path:
        Directory where ``methods_heatmap.png`` will be saved.
    """
    import matplotlib.pyplot as plt
    import seaborn as sns

    output = Path(output_path)
    output.mkdir(parents=True, exist_ok=True)

    df_norm = df_metrics.select_dtypes(include=[np.number]).copy()
    for col in df_norm.columns:
        if not pd.api.types.is_numeric_dtype(df_norm[col]):
            df_norm[col] = 0.0
            continue
        cmin, cmax = df_norm[col].min(), df_norm[col].max()
        if pd.isna(cmin) or cmax == cmin:
            df_norm[col] = 0.0
        else:
            df_norm[col] = (df_norm[col] - cmin) / (cmax - cmin)

    # keep the original numeric values for annotations before normalization
    annot = df_metrics[df_norm.columns].copy()
    if "variance_cumulee_%" in annot:
        annot["variance_cumulee_%"] = (
            annot["variance_cumulee_%"].round().astype("Int64")
        )
    if "nb_axes_kaiser" in annot:
        annot["nb_axes_kaiser"] = annot["nb_axes_kaiser"].astype("Int64")
    for col in annot.columns:
        if col not in {"variance_cumulee_%", "nb_axes_kaiser"} and pd.api.types.is_numeric_dtype(annot[col]):
            annot[col] = annot[col].map(lambda x: f"{x:.2f}" if pd.notna(x) else "")

    fig, ax = plt.subplots(figsize=(12, 6), dpi=200)
    sns.heatmap(
        df_norm,
        annot=annot,
        fmt="",
        cmap="coolwarm",
        vmin=0,
        vmax=1,
        ax=ax,
    )
    ax.set_title("Comparaison des méthodes")
    ax.set_xticklabels(ax.get_xticklabels(), rotation=45, ha="right")
    plt.yticks(rotation=0)
    plt.tight_layout()
    fig.savefig(output / "methods_heatmap.png", dpi=300, bbox_inches="tight")
    plt.close(fig)


# ---------------------------------------------------------------------------
# visualization.py
# ---------------------------------------------------------------------------
"""Comparative visualization utilities for dimensionality reduction results."""


import matplotlib

matplotlib.use("Agg")
import matplotlib.pyplot as plt
from pathlib import Path
from mpl_toolkits.mplot3d import Axes3D  # noqa: F401
from matplotlib.lines import Line2D
import pandas as pd
import seaborn as sns
import numpy as np
from typing import Dict, Any, List, Optional, Sequence
from sklearn.cluster import KMeans


def plot_correlation_circle(
    factor_model: Any,
    quant_vars: Sequence[str],
    output_path: str | Path,
    *,
    coords: Optional[pd.DataFrame] = None,
) -> Path:
    """Generate and save a correlation circle for ``factor_model``.

    Parameters
    ----------
    factor_model:
        Fitted model exposing ``components_`` or ``column_correlations_``.
    quant_vars:
        Names of quantitative variables to include.
    output_path:
        Destination path for the created figure.
    coords : pandas.DataFrame, optional
        Pre-computed coordinates for the variables. When provided, the
        ``factor_model`` is only used to extract the explained variance for the
        title and may lack ``components_`` or ``column_correlations_``.
    """

    if coords is not None:
        coords = coords.loc[[v for v in quant_vars if v in coords.index], ["F1", "F2"]]
    elif hasattr(factor_model, "column_correlations_"):
        coords = pd.DataFrame(
            factor_model.column_correlations_,
            columns=["F1", "F2"],
        )
        coords = coords.loc[[v for v in quant_vars if v in coords.index]]
    elif hasattr(factor_model, "components_"):
        comps = np.asarray(factor_model.components_, dtype=float)
        names = getattr(factor_model, "feature_names_in_", list(quant_vars))
        eig = getattr(factor_model, "explained_variance_", None)
        if eig is not None:
            load = comps[:2].T * np.sqrt(eig[:2])
        else:
            load = comps[:2].T
        coords = pd.DataFrame(load, index=names, columns=["F1", "F2"])
        coords = coords.loc[[v for v in quant_vars if v in coords.index]]
    elif hasattr(factor_model, "column_coordinates_"):
        tmp = pd.DataFrame(factor_model.column_coordinates_, copy=True)
        tmp.columns = ["F" + str(i + 1) for i in range(tmp.shape[1])]
        coords = tmp.loc[[v for v in quant_vars if v in tmp.index], ["F1", "F2"]]
    else:  # pragma: no cover - unexpected model type
        raise AttributeError("factor_model lacks components")

    norms = np.sqrt(np.square(coords["F1"]) + np.square(coords["F2"]))
    scale = float(norms.max()) if len(norms) else 1.0

    # Use a single reference circle centred at the origin.  The radius is fixed
    # to 1 so that the correlation circle is not cluttered with additional
    # cos² circles.
    fig, ax = plt.subplots(figsize=(6, 6), dpi=200)

    if not any(isinstance(p, plt.Circle) and np.isclose(p.radius, 1.0) for p in ax.patches):
        circle = plt.Circle((0, 0), 1.0, color="grey", fill=False, linestyle="dashed")
        ax.add_patch(circle)
    ax.axhline(0, color="grey", lw=0.5)
    ax.axvline(0, color="grey", lw=0.5)

    palette = sns.color_palette("husl", len(coords))
    handles: list[Line2D] = []
    for var, color, norm in zip(coords.index, palette, norms):
        x, y = coords.loc[var, ["F1", "F2"]]
        alpha = 0.4 + 0.6 * (norm / scale) if scale else 1.0
        ax.arrow(
            0,
            0,
            x,
            y,
            head_width=0.02 * scale,
            length_includes_head=True,
            width=0.001 * scale,
            linewidth=0.5,
            color=color,
            alpha=alpha,
        )
        handles.append(Line2D([0], [0], color=color, lw=1.0, label=str(var)))

<<<<<<< HEAD
    ax.legend(
        handles=handles,
        loc="upper right",
        bbox_to_anchor=(1.3, 1.0),
        frameon=False,
        fontsize="small",
    )
    limit = max(scale, 1.0) * 1.1
    ax.set_xlim(-limit, limit)
    ax.set_ylim(-limit, limit)
=======
    if handles:
        ax.legend(
            handles=handles,
            loc="upper right",
            bbox_to_anchor=(1.3, 1.0),
            frameon=False,
            fontsize="small",
        )
    ax.set_xlim(-scale * 1.1, scale * 1.1)
    ax.set_ylim(-scale * 1.1, scale * 1.1)
>>>>>>> 556403bb
    ax.set_xlabel("F1")
    ax.set_ylabel("F2")


    method_name = factor_model.__class__.__name__.upper()
    if hasattr(factor_model, "explained_variance_ratio_"):
        inertia = np.asarray(
            getattr(factor_model, "explained_variance_ratio_"), dtype=float
        )
    else:
        inertia = np.asarray(_get_explained_inertia(factor_model), dtype=float)
    var2 = float(np.sum(inertia[:2]) * 100) if inertia.size else 0.0
    ax.set_title(
        f"Cercle des corrélations – {method_name} (F1+F2 = {var2:.1f} % de variance)"
    )
    ax.set_aspect("equal")
    fig.tight_layout()

    output = Path(output_path)
    output.parent.mkdir(parents=True, exist_ok=True)
    fig.savefig(output, dpi=300)
    plt.close(fig)
    return output


def _choose_color_var(df: pd.DataFrame, qual_vars: List[str]) -> Optional[str]:
    """Return a qualitative variable available in ``df`` to colour scatter plots."""
    preferred = [
        "Statut production",
        "Statut commercial",
        "Type opportunité",
    ]
    for col in preferred:
        if col in df.columns:
            return col
    for col in qual_vars:
        if col in df.columns:
            return col
    return None


def plot_scatter_2d(
    emb_df: pd.DataFrame, df_active: pd.DataFrame, color_var: Optional[str], title: str
) -> plt.Figure:
    """Return a 2D scatter plot figure coloured by ``color_var``."""
    fig, ax = plt.subplots(figsize=(12, 6), dpi=200)
    if color_var is None or color_var not in df_active.columns:
        ax.scatter(
            emb_df.iloc[:, 0],
            emb_df.iloc[:, 1],
            s=10,
            alpha=0.6,
            color="tab:blue",
        )
    else:
        cats = df_active.loc[emb_df.index, color_var].astype("category")
        palette = sns.color_palette("tab10", len(cats.cat.categories))
        for cat, color in zip(cats.cat.categories, palette):
            mask = cats == cat
            ax.scatter(
                emb_df.loc[mask, emb_df.columns[0]],
                emb_df.loc[mask, emb_df.columns[1]],
                s=10,
                alpha=0.6,
                color=color,
                label=str(cat),
            )
        handles, labels = ax.get_legend_handles_labels()
        if labels:
            if str(color_var).lower().startswith("sous-"):
                ax.legend(
                    title=color_var,
                    bbox_to_anchor=(0.5, -0.15),
                    loc="upper center",
                    ncol=3,
                )
            else:
                ax.legend(title=color_var, bbox_to_anchor=(1.05, 1), loc="upper left")
    ax.set_xlabel(emb_df.columns[0])
    ax.set_ylabel(emb_df.columns[1])
    ax.set_title(title)
    fig.tight_layout()
    return fig


def plot_scatter_3d(
    emb_df: pd.DataFrame, df_active: pd.DataFrame, color_var: Optional[str], title: str
) -> plt.Figure:
    """Return a 3D scatter plot figure coloured by ``color_var``."""
    fig = plt.figure(figsize=(12, 6), dpi=200)
    ax = fig.add_subplot(111, projection="3d")
    if color_var is None or color_var not in df_active.columns:
        ax.scatter(
            emb_df.iloc[:, 0],
            emb_df.iloc[:, 1],
            emb_df.iloc[:, 2],
            s=10,
            alpha=0.6,
            color="tab:blue",
        )
    else:
        cats = df_active.loc[emb_df.index, color_var].astype("category")
        palette = sns.color_palette("tab10", len(cats.cat.categories))
        for cat, color in zip(cats.cat.categories, palette):
            mask = cats == cat
            ax.scatter(
                emb_df.loc[mask, emb_df.columns[0]],
                emb_df.loc[mask, emb_df.columns[1]],
                emb_df.loc[mask, emb_df.columns[2]],
                s=10,
                alpha=0.6,
                color=color,
                label=str(cat),
            )
        handles, labels = ax.get_legend_handles_labels()
        if labels:
            if str(color_var).lower().startswith("sous-"):
                ax.legend(
                    title=color_var,
                    bbox_to_anchor=(0.5, -0.1),
                    loc="upper center",
                    ncol=3,
                )
            else:
                ax.legend(title=color_var, bbox_to_anchor=(1.05, 1), loc="upper left")
    ax.set_xlabel(emb_df.columns[0])
    ax.set_ylabel(emb_df.columns[1])
    ax.set_zlabel(emb_df.columns[2])
    ax.set_title(title)
    ax.view_init(elev=20, azim=60)
    fig.tight_layout()
    return fig


def plot_cluster_scatter_3d(
    emb_df: pd.DataFrame, labels: np.ndarray, title: str
) -> plt.Figure:
    """Return a 3D scatter plot coloured by cluster labels."""
    fig = plt.figure(figsize=(12, 6), dpi=200)
    ax = fig.add_subplot(111, projection="3d")
    unique = np.unique(labels)
    try:
        cmap = matplotlib.colormaps.get_cmap("tab10")
    except AttributeError:  # Matplotlib < 3.6
        cmap = matplotlib.cm.get_cmap("tab10")
    n_colors = cmap.N if hasattr(cmap, "N") else len(unique)
    centroids = []
    for i, lab in enumerate(unique):
        mask = labels == lab
        ax.scatter(
            emb_df.loc[mask, emb_df.columns[0]],
            emb_df.loc[mask, emb_df.columns[1]],
            emb_df.loc[mask, emb_df.columns[2]],
            s=10,
            alpha=0.6,
            color=cmap(i % n_colors),
            label=str(lab),
        )
        centroid = emb_df.loc[mask, emb_df.columns[:3]].mean().values
        centroids.append(centroid)
    if centroids:
        centroids = np.vstack(centroids)
        ax.scatter(
            centroids[:, 0],
            centroids[:, 1],
            centroids[:, 2],
            marker="x",
            s=60,
            color="black",
            zorder=3,
        )
    handles, labels = ax.get_legend_handles_labels()
    if labels:
        ax.legend(title="cluster", bbox_to_anchor=(1.05, 1), loc="upper left")
    ax.set_xlabel(emb_df.columns[0])
    ax.set_ylabel(emb_df.columns[1])
    ax.set_zlabel(emb_df.columns[2])
    ax.set_title(title)
    ax.view_init(elev=20, azim=60)
    fig.tight_layout()
    return fig


def plot_cluster_scatter(
    emb_df: pd.DataFrame, labels: np.ndarray, title: str
) -> plt.Figure:
    """Return a 2D scatter plot coloured by cluster labels.

    Parameters
    ----------
    emb_df : pandas.DataFrame
        Embedding coordinates with at least two columns.
    labels : array-like
        Cluster labels for each observation.
    title : str
        Title of the figure.
    """
    fig, ax = plt.subplots(figsize=(12, 6), dpi=200)
    unique = np.unique(labels)
    try:
        cmap = matplotlib.colormaps.get_cmap("tab10")
    except AttributeError:  # Matplotlib < 3.6
        cmap = matplotlib.cm.get_cmap("tab10")
    n_colors = cmap.N if hasattr(cmap, "N") else len(unique)
    centroids = []
    for i, lab in enumerate(unique):
        mask = labels == lab
        ax.scatter(
            emb_df.loc[mask, emb_df.columns[0]],
            emb_df.loc[mask, emb_df.columns[1]],
            s=10,
            alpha=0.6,
            color=cmap(i % n_colors),
            label=str(lab),
        )
        centroid = emb_df.loc[mask, emb_df.columns[:2]].mean().values
        centroids.append(centroid)

    if centroids:
        centroids = np.vstack(centroids)
        ax.scatter(
            centroids[:, 0],
            centroids[:, 1],
            marker="x",
            s=60,
            color="black",
            zorder=3,
        )
    handles, labels = ax.get_legend_handles_labels()
    if labels:
        ax.legend(title="cluster", bbox_to_anchor=(1.05, 1), loc="upper left")
    ax.set_xlabel(emb_df.columns[0])
    ax.set_ylabel(emb_df.columns[1])
    ax.set_title(title)
    fig.tight_layout()
    return fig


def plot_cluster_scatter_3d(
    emb_df: pd.DataFrame, labels: np.ndarray, title: str
) -> plt.Figure:
    """Return a 3D scatter plot coloured by clusters."""
    fig = plt.figure(figsize=(12, 6), dpi=200)
    ax = fig.add_subplot(111, projection="3d")
    unique = np.unique(labels)
    try:
        cmap = matplotlib.colormaps.get_cmap("tab10")
    except AttributeError:  # pragma: no cover - older Matplotlib
        cmap = matplotlib.cm.get_cmap("tab10")
    n_colors = cmap.N if hasattr(cmap, "N") else len(unique)
    for i, lab in enumerate(unique):
        mask = labels == lab
        ax.scatter(
            emb_df.loc[mask, emb_df.columns[0]],
            emb_df.loc[mask, emb_df.columns[1]],
            emb_df.loc[mask, emb_df.columns[2]],
            s=10,
            alpha=0.6,
            color=cmap(i % n_colors),
            label=str(lab),
        )
    handles, labels = ax.get_legend_handles_labels()
    if labels:
        ax.legend(title="cluster", bbox_to_anchor=(1.05, 1), loc="upper left")
    ax.set_xlabel(emb_df.columns[0])
    ax.set_ylabel(emb_df.columns[1])
    ax.set_zlabel(emb_df.columns[2])
    ax.set_title(title)
    ax.view_init(elev=20, azim=60)
    fig.tight_layout()
    return fig


def plot_cluster_distribution(labels: np.ndarray, title: str) -> plt.Figure:
    """Return a bar chart showing the count of points per cluster."""
    unique, counts = np.unique(labels, return_counts=True)
    fig, ax = plt.subplots(figsize=(6, 4), dpi=200)
    try:
        cmap = matplotlib.colormaps.get_cmap("tab10")
    except AttributeError:  # pragma: no cover - older Matplotlib
        cmap = matplotlib.cm.get_cmap("tab10")
    n_colors = cmap.N if hasattr(cmap, "N") else len(unique)
    colors = [cmap(i % n_colors) for i in range(len(unique))]
    positions = range(len(unique))
    ax.bar(positions, counts, color=colors, edgecolor="black")
    ax.set_xticks(list(positions))
    ax.set_xticklabels([str(u) for u in unique])
    ax.set_xlabel("Cluster")
    ax.set_ylabel("Effectif")
    ax.set_title(title)
    fig.tight_layout()
    return fig


def plot_cluster_grid(
    emb_df: pd.DataFrame,
    km_labels: np.ndarray,
    ag_labels: np.ndarray,
    db_labels: np.ndarray,
    method: str,
    km_k: int,
    ag_k: int,
    db_eps: float,
) -> plt.Figure:
    """Return a 2x2 grid comparing clustering algorithms."""

    fig, axes = plt.subplots(2, 2, figsize=(12, 12), dpi=200)
    axes = axes.ravel()

    # Baseline
    axes[0].scatter(
        emb_df.iloc[:, 0],
        emb_df.iloc[:, 1],
        s=10,
        alpha=0.6,
        color="tab:blue",
    )
    axes[0].set_title(f"{method.upper()} \u2013 No Clustering")

    def _plot(ax: plt.Axes, labels: np.ndarray, title: str) -> None:
        unique = np.unique(labels)
        try:
            cmap = matplotlib.colormaps.get_cmap("tab10")
        except AttributeError:  # pragma: no cover - older Matplotlib
            cmap = matplotlib.cm.get_cmap("tab10")
        n_colors = cmap.N if hasattr(cmap, "N") else len(unique)
        for i, lab in enumerate(unique):
            mask = labels == lab
            color = "lightgray" if lab == -1 else cmap(i % n_colors)
            ax.scatter(
                emb_df.loc[mask, emb_df.columns[0]],
                emb_df.loc[mask, emb_df.columns[1]],
                s=10,
                alpha=0.6,
                color=color,
                label=str(lab),
            )
        ax.set_xlabel(emb_df.columns[0])
        ax.set_ylabel(emb_df.columns[1])
        ax.set_title(title)

    _plot(
        axes[1],
        km_labels,
        f"{method.upper()} \u2013 K-Means (k={km_k})",
    )
    _plot(
        axes[2],
        ag_labels,
        f"{method.upper()} \u2013 Agglomerative (n={ag_k})",
    )
    _plot(
        axes[3],
        db_labels,
        f"{method.upper()} \u2013 DBSCAN (ε={db_eps:g})",
    )

    for ax in axes:
        handles, labels = ax.get_legend_handles_labels()
        if labels:
            ax.legend(title="cluster", bbox_to_anchor=(1.05, 1), loc="upper left")

    fig.tight_layout()
    return fig


def cluster_segment_table(
    labels: Sequence[int] | pd.Series,
    segments: Sequence[str] | pd.Series,
) -> pd.DataFrame:
    """Return a cross-tabulation of segments per cluster."""
    if len(labels) != len(segments):
        raise ValueError("labels and segments must have same length")
    ser_labels = pd.Series(labels, name="cluster")
    ser_segments = pd.Series(segments, name="segment")
    return pd.crosstab(ser_labels, ser_segments)


def plot_cluster_segment_heatmap(
    table: pd.DataFrame, title: str
) -> plt.Figure:
    """Return a heatmap visualising ``table`` counts."""
    import seaborn as sns

    fig, ax = plt.subplots(figsize=(8, 4), dpi=200)
    sns.heatmap(table, annot=True, fmt="d", cmap="Blues", ax=ax)
    ax.set_title(title)
    ax.set_xlabel("Segment")
    ax.set_ylabel("Cluster")
    fig.tight_layout()
    return fig


def plot_plain_scatter_2d(emb_df: pd.DataFrame, title: str) -> plt.Figure:
    """Return a 2D scatter plot with all points in light gray."""
    fig, ax = plt.subplots(figsize=(12, 6), dpi=200)
    ax.scatter(
        emb_df.iloc[:, 0],
        emb_df.iloc[:, 1],
        s=10,
        alpha=0.6,
        color="lightgray",
    )
    ax.set_xlabel(emb_df.columns[0])
    ax.set_ylabel(emb_df.columns[1])
    ax.set_title(title)
    fig.tight_layout()
    return fig


def plot_plain_scatter_3d(emb_df: pd.DataFrame, title: str) -> plt.Figure:
    """Return a 3D scatter plot with all points in light gray."""
    fig = plt.figure(figsize=(12, 6), dpi=200)
    ax = fig.add_subplot(111, projection="3d")
    ax.scatter(
        emb_df.iloc[:, 0],
        emb_df.iloc[:, 1],
        emb_df.iloc[:, 2],
        s=10,
        alpha=0.6,
        color="lightgray",
    )
    ax.set_xlabel(emb_df.columns[0])
    ax.set_ylabel(emb_df.columns[1])
    ax.set_zlabel(emb_df.columns[2])
    ax.set_title(title)
    ax.view_init(elev=20, azim=60)
    fig.tight_layout()
    return fig


def generate_scatter_plots(
    emb_df: pd.DataFrame,
    dataset_name: str,
    reduction: str,
    output_dir: str | Path,
    *,
    k_range: Iterable[int] = range(2, 11),
) -> Dict[str, Path]:
    """Save 2D/3D scatter plots with and without clustering.

    The function computes optimal clusters using K-Means, Agglomerative and
    Gaussian Mixture.  Scatter plots are saved in ``output_dir`` and the output
    paths are returned in a dictionary.
    """

    output = Path(output_dir)
    output.mkdir(parents=True, exist_ok=True)
    paths: Dict[str, Path] = {}

    fig = plot_plain_scatter_2d(
        emb_df.iloc[:, :2], f"{dataset_name} – {reduction} 2D"
    )
    path = output / f"{dataset_name}_{reduction}_no_cluster_2D.png"
    fig.savefig(path, dpi=300)
    plt.close(fig)
    paths["no_cluster_2d"] = path

    if emb_df.shape[1] >= 3:
        fig = plot_plain_scatter_3d(
            emb_df.iloc[:, :3], f"{dataset_name} – {reduction} 3D"
        )
        path3d = output / f"{dataset_name}_{reduction}_no_cluster_3D.png"
        fig.savefig(path3d, dpi=300)
        plt.close(fig)
        paths["no_cluster_3d"] = path3d

    km_labels, km_k = tune_kmeans_clusters(emb_df.iloc[:, :2].values, k_range)
    ag_labels, ag_k = tune_agglomerative_clusters(emb_df.iloc[:, :2].values, k_range)
    gmm_labels, gmm_k = tune_gmm_clusters(emb_df.iloc[:, :2].values, k_range)

    for algo, labels, k in [
        ("kmeans", km_labels, km_k),
        ("agglomerative", ag_labels, ag_k),
        ("gmm", gmm_labels, gmm_k),
    ]:
        fig = plot_cluster_scatter(
            emb_df.iloc[:, :2],
            labels,
            f"{dataset_name} – {reduction} – {algo.capitalize()} (k={k})",
        )
        out_p = output / f"{dataset_name}_{reduction}_{algo}_2D.png"
        fig.savefig(out_p, dpi=300)
        plt.close(fig)
        paths[f"{algo}_2d"] = out_p

    if emb_df.shape[1] >= 3:
        for algo, labels, k in [
            ("kmeans", km_labels, km_k),
            ("agglomerative", ag_labels, ag_k),
            ("gmm", gmm_labels, gmm_k),
        ]:
            fig = plot_cluster_scatter_3d(
                emb_df.iloc[:, :3],
                labels,
                f"{dataset_name} – {reduction} – {algo.capitalize()} (k={k})",
            )
            out_p = output / f"{dataset_name}_{reduction}_{algo}_3D.png"
            fig.savefig(out_p, dpi=300)
            plt.close(fig)
            paths[f"{algo}_3d"] = out_p

    return paths


def _extract_quant_coords(coords: pd.DataFrame, quant_vars: List[str]) -> pd.DataFrame:
    """Extract F1/F2 coordinates for quantitative variables if available."""
    cols = [c for c in ["F1", "F2"] if c in coords.columns]
    if len(cols) < 2:
        # fall back to the first available columns
        extra = [c for c in coords.columns if c not in cols][: 2 - len(cols)]
        cols.extend(extra)
    if len(cols) < 2:
        return pd.DataFrame(columns=["F1", "F2"])
    subset = coords.loc[[v for v in quant_vars if v in coords.index], cols]
    subset = subset.rename(columns={cols[0]: "F1", cols[1]: "F2"})
    return subset


def _corr_from_embeddings(
    emb: pd.DataFrame, df_active: pd.DataFrame, quant_vars: List[str]
) -> pd.DataFrame:
    """Return correlations of quantitative variables with the first two dims."""
    if emb.shape[1] < 2:
        return pd.DataFrame(columns=["F1", "F2"])
    data = {}
    f1 = emb.iloc[:, 0]
    f2 = emb.iloc[:, 1]
    for var in quant_vars:
        if var in df_active.columns:
            series = df_active.loc[emb.index, var]
            data[var] = [series.corr(f1), series.corr(f2)]
    if not data:
        return pd.DataFrame(columns=["F1", "F2"])
    return pd.DataFrame(data, index=["F1", "F2"]).T


def plot_scree(
    explained_variance: Sequence[float] | pd.Series,
    method_name: str,
    output_path: str | Path,
) -> Path:
    """Generate and save a scree plot for ``method_name``.

    The function writes the image to ``output_path`` and returns that path.
    ``explained_variance`` can be a sequence of eigenvalues or variance ratios.
    """

    values = np.asarray(explained_variance, dtype=float)
    if values.max() > 1.0:
        ratios = values / values.sum()
        kaiser = 100.0 / values.sum()
    else:
        ratios = values
        kaiser = None

    axes = np.arange(1, len(ratios) + 1)
    fig, ax = plt.subplots(figsize=(12, 6), dpi=200)
    ax.bar(
        axes,
        ratios * 100,
        color=sns.color_palette("deep")[0],
        edgecolor="black",
    )
    cum = np.cumsum(ratios)
    ax.plot(axes, cum * 100, "-o", color="#C04000")

    if kaiser is not None:
        ax.axhline(kaiser, color="red", ls="--", lw=0.8, label="Kaiser")

    # The 80% cumulative inertia marker is shown as a horizontal line at 80 on
    # the percentage scale (or ``0.8`` if the axis uses fractions).  Because the
    # y-axis here is expressed in percent, the line is drawn at ``y=80``.  For
    # MFA this replaces a former vertical marker placed at the component index
    # where cumulative inertia reached 80%.
    ax.axhline(80, color="green", ls="--", lw=0.8, label="80% cumul")

    ax.set_xlabel("Composante")
    ax.set_ylabel("% Variance expliquée")
    ax.set_title(f"Éboulis des variances – {method_name}")
    ax.set_xticks(list(axes))
    handles, labels = ax.get_legend_handles_labels()
    if labels:
        ax.legend(loc="upper right")
    fig.tight_layout()

    output = Path(output_path)
    output.parent.mkdir(parents=True, exist_ok=True)
    fig.savefig(output, dpi=300)
    plt.close(fig)
    return output


def plot_famd_contributions(contrib: pd.DataFrame, n: int = 10) -> plt.Figure:
    """Return a bar plot of variable contributions to F1 and F2.

    ``contrib`` is typically obtained from ``prince.FAMD.column_contributions``
    and may have integer component labels.  The function is tolerant to the
    number of components provided and only uses the first two.  When only one
    component is present a zero-filled second component is added to avoid index
    errors.
    """

    # Normalise column names to ``F1``/``F2`` ------------------------------
    if not {"F1", "F2"}.issubset(contrib.columns):
        cols = list(contrib.columns[:2])
        rename = {}
        if cols:
            rename[cols[0]] = "F1"
        if len(cols) > 1:
            rename[cols[1]] = "F2"
        contrib = contrib.rename(columns=rename)
    if "F2" not in contrib.columns:
        contrib["F2"] = 0.0

    # Aggregate contributions by variable --------------------------------
    grouped: dict[str, pd.Series] = {}
    for idx in contrib.index:
        var = idx.split("__", 1)[0]
        grouped.setdefault(var, pd.Series(dtype=float))
        grouped[var] = grouped[var].add(
            contrib.loc[idx, ["F1", "F2"]], fill_value=0
        )
    df = pd.DataFrame(grouped).T.fillna(0)

    # Order by total contribution and keep top ``n`` ---------------------
    sort_index = df.sum(axis=1).sort_values(ascending=False).index
    df = df.loc[sort_index].iloc[:n]

    fig, ax = plt.subplots(figsize=(12, 6), dpi=200)
    df[["F1", "F2"]].plot(kind="bar", ax=ax)
    ax.set_xticklabels(ax.get_xticklabels(), rotation=45, ha="right")
    ax.set_ylabel("% Contribution")
    ax.set_title("Contributions des variables – FAMD (F1 et F2)")
    handles, labels = ax.get_legend_handles_labels()
    if labels:
        ax.legend(title="Axe")
    fig.tight_layout()
    return fig


def plot_embedding(
    coords_df: pd.DataFrame,
    color_by: Optional[Sequence[Any]] = None,
    title: str = "",
    output_path: str | Path = "",
) -> Path:
    """Generate and save a 2D scatter plot from ``coords_df``.

    Parameters
    ----------
    coords_df:
        DataFrame with two columns representing the embedding.
    color_by:
        Optional sequence of labels used to colour the points.
    title:
        Title of the figure.
    output_path:
        Destination path for the saved image.
    """

    fig, ax = plt.subplots(figsize=(12, 6), dpi=200)
    if color_by is None:
        ax.scatter(coords_df.iloc[:, 0], coords_df.iloc[:, 1], s=10, alpha=0.6)
    else:
        labels = pd.Series(list(color_by), index=coords_df.index)
        if labels.dtype.kind in {"O", "b"} or str(labels.dtype).startswith("category"):
            cats = labels.astype("category")
            palette = sns.color_palette("tab10", len(cats.cat.categories))
            for cat, color in zip(cats.cat.categories, palette):
                mask = cats == cat
                ax.scatter(
                    coords_df.loc[mask, coords_df.columns[0]],
                    coords_df.loc[mask, coords_df.columns[1]],
                    s=10,
                    alpha=0.6,
                    color=color,
                    label=str(cat),
                )
            handles, labs = ax.get_legend_handles_labels()
            if labs:
                ax.legend(
                    title=getattr(labels, "name", ""),
                    bbox_to_anchor=(1.05, 1),
                    loc="upper left",
                )
        else:
            sc = ax.scatter(
                coords_df.iloc[:, 0],
                coords_df.iloc[:, 1],
                c=labels,
                cmap="viridis",
                s=10,
                alpha=0.6,
            )
            fig.colorbar(sc, ax=ax)

    ax.set_xlabel(coords_df.columns[0])
    ax.set_ylabel(coords_df.columns[1])
    ax.set_title(title)
    fig.tight_layout()

    output = Path(output_path)
    output.parent.mkdir(parents=True, exist_ok=True)
    fig.savefig(output, dpi=300)
    plt.close(fig)
    return output


def generate_figures(
    factor_results: Dict[str, Dict[str, Any]],
    nonlin_results: Dict[str, Dict[str, Any]],
    df_active: pd.DataFrame,
    quant_vars: List[str],
    qual_vars: List[str],
    output_dir: Optional[Path] = None,
    *,
    cluster_k: int | None = None,
    segment_col: str | None = None,
) -> Dict[str, plt.Figure]:
    """Generate and optionally save comparative visualization figures.

    Parameters
    ----------
    output_dir : Path or None, optional
        Directory where figures will be saved.
    cluster_k : int or None, optional
        If ``None``, the number of clusters is tuned automatically up to a
        maximum of 10. Otherwise ``cluster_k`` is treated as the upper bound for
        the search range.
    segment_col : str or None, optional
        Name of the column in ``df_active`` containing business segments.
        When provided, a heatmap comparing clusters to segments is generated for
        each method.
    """
    color_var = None
    figures: Dict[str, plt.Figure] = {}
    out = Path(output_dir) if output_dir is not None else None
    segments = (
        df_active[segment_col]
        if segment_col is not None and segment_col in df_active.columns
        else None
    )

    def _save(fig: plt.Figure, method: str, name: str) -> None:
        if out is None:
            return
        sub = out / method.lower()
        sub.mkdir(parents=True, exist_ok=True)
        fig.savefig(sub / f"{name}.png", dpi=300)
        plt.close(fig)

    for method, res in factor_results.items():
        emb = res.get("embeddings")
        if isinstance(emb, pd.DataFrame) and emb.shape[1] >= 2:
            title = f"Projection des affaires – {method.upper()}"
            fig = plot_scatter_2d(emb.iloc[:, :2], df_active, color_var, title)
            figures[f"{method}_scatter_2d"] = fig
            _save(fig, method, f"{method}_scatter_2d")
            max_k = cluster_k if cluster_k is not None else min(15, len(emb) - 1)
            km_labels, km_k = tune_kmeans_clusters(emb.iloc[:, :2].values, range(2, max_k + 1))
            ag_labels, ag_k = tune_agglomerative_clusters(emb.iloc[:, :2].values, range(2, max_k + 1))
            db_labels, db_eps = tune_dbscan_clusters(emb.iloc[:, :2].values)

            grid_fig = plot_cluster_grid(
                emb.iloc[:, :2],
                km_labels,
                ag_labels,
                db_labels,
                method,
                km_k,
                ag_k,
                db_eps,
            )
            figures[f"{method}_cluster_comparison"] = grid_fig
            _save(grid_fig, method, f"{method}_cluster_comparison")

            labels = km_labels
            dist_fig = plot_cluster_distribution(
                labels,
                f"Répartition des segments – {method.upper()} (K-Means)",
            )
            figures[f"{method}_cluster_dist"] = dist_fig
            _save(dist_fig, method, f"{method}_cluster_dist_kmeans")
            if segments is not None:
                table = cluster_segment_table(labels, segments.loc[emb.index])
                heat = plot_cluster_segment_heatmap(
                    table,
                    f"Segments vs clusters – {method.upper()} (K-Means)",
                )
                figures[f"{method}_cluster_segments"] = heat
                _save(heat, method, f"{method}_cluster_segments_kmeans")
            if emb.shape[1] >= 3:
                fig3d = plot_scatter_3d(
                    emb.iloc[:, :3],
                    df_active,
                    color_var,
                    f"Projection 3D – {method.upper()}",
                )
                figures[f"{method}_scatter_3d"] = fig3d
                _save(fig3d, method, f"{method}_scatter_3d")
                cfig3d = plot_cluster_scatter_3d(
                    emb.iloc[:, :3],
                    km_labels,
                    f"Projection 3D – {method.upper()} (K-Means, k={km_k})",
                )
                figures[f"{method}_clusters_3d"] = cfig3d
                _save(cfig3d, method, f"{method}_clusters_kmeans_k{km_k}_3d")
        coords = res.get("loadings")
        if coords is None:
            coords = res.get("column_coords")
        if isinstance(coords, pd.DataFrame):
            qcoords = _extract_quant_coords(coords, quant_vars)
            if qcoords.empty and isinstance(emb, pd.DataFrame):
                qcoords = _corr_from_embeddings(emb, df_active, quant_vars)
        elif isinstance(emb, pd.DataFrame):
            qcoords = _corr_from_embeddings(emb, df_active, quant_vars)
        else:
            qcoords = pd.DataFrame()
        if not qcoords.empty and "model" in res:
            dest = (
                Path(output_dir) / method.lower() / f"{method}_correlation.png"
                if output_dir
                else Path(f"{method}_correlation.png")
            )
            path = plot_correlation_circle(
                res["model"], quant_vars, dest, coords=qcoords
            )
            figures[f"{method}_correlation"] = path
        inertia = res.get("inertia")
        if isinstance(inertia, pd.Series) and not inertia.empty:
            dest = (
                Path(output_dir) / method.lower() / f"{method}_scree.png"
                if output_dir
                else Path(f"{method}_scree.png")
            )
            path = plot_scree(inertia, method.upper(), dest)
            figures[f"{method}_scree"] = path
        if method == "famd":
            contrib = res.get("contributions")
            if isinstance(contrib, pd.DataFrame) and not contrib.empty:
                fig_contrib = plot_famd_contributions(contrib)
                figures[f"{method}_contributions"] = fig_contrib
                _save(fig_contrib, method, f"{method}_contributions")

    for method, res in nonlin_results.items():
        emb = res.get("embeddings")
        if isinstance(emb, pd.DataFrame) and emb.shape[1] >= 2:
            title = f"Projection des affaires – {method.upper()}"
            fig = plot_scatter_2d(emb.iloc[:, :2], df_active, color_var, title)
            figures[f"{method}_scatter_2d"] = fig
            _save(fig, method, f"{method}_scatter_2d")
            max_k = cluster_k if cluster_k is not None else min(15, len(emb) - 1)
            km_labels, km_k = tune_kmeans_clusters(emb.iloc[:, :2].values, range(2, max_k + 1))
            ag_labels, ag_k = tune_agglomerative_clusters(emb.iloc[:, :2].values, range(2, max_k + 1))
            db_labels, db_eps = tune_dbscan_clusters(emb.iloc[:, :2].values)

            grid_fig = plot_cluster_grid(
                emb.iloc[:, :2],
                km_labels,
                ag_labels,
                db_labels,
                method,
                km_k,
                ag_k,
                db_eps,
            )
            labels = km_labels
            title = (
                f"Projection {method.upper()} – coloration par clusters (K-Means, k={km_k})"
            )
            save_name = f"{method}_clusters_kmeans_k{km_k}"
            cfig = plot_cluster_scatter(emb.iloc[:, :2], labels, title)
            figures[save_name] = cfig
            _save(cfig, method, save_name)
            if segments is not None:
                table = cluster_segment_table(labels, segments.loc[emb.index])
                heat = plot_cluster_segment_heatmap(
                    table,
                    f"Segments vs clusters – {method.upper()} (K-Means)",
                )
                figures[f"{method}_cluster_segments"] = heat
                _save(heat, method, f"{method}_cluster_segments_kmeans")
            if emb.shape[1] >= 3:
                fig3d = plot_scatter_3d(
                    emb.iloc[:, :3],
                    df_active,
                    color_var,
                    f"Projection 3D – {method.upper()}",
                )
                figures[f"{method}_scatter_3d"] = fig3d
                _save(fig3d, method, f"{method}_scatter_3d")
                cfig3d = plot_cluster_scatter_3d(
                    emb.iloc[:, :3],
                    km_labels,
                    f"Projection 3D – {method.upper()} (K-Means, k={km_k})",
                )
                figures[f"{method}_clusters_3d"] = cfig3d
                _save(cfig3d, method, f"{method}_clusters_kmeans_k{km_k}_3d")

    return figures


# ---------------------------------------------------------------------------
# unsupervised_cv.py
# ---------------------------------------------------------------------------
"""Unsupervised cross-validation and temporal robustness tests."""

from typing import Sequence, Tuple, Optional, Dict

import numpy as np
import pandas as pd
from sklearn.decomposition import PCA
from sklearn.model_selection import KFold
from sklearn.preprocessing import OneHotEncoder, StandardScaler
from scipy.spatial.distance import pdist

__all__ = [
    "unsupervised_cv_and_temporal_tests",
    "cluster_evaluation_metrics",
    "dbscan_evaluation_metrics",
    "plot_cluster_evaluation",
    "plot_combined_silhouette",
    "plot_pca_stability_bars",
]


def _find_date_column(df: pd.DataFrame) -> Optional[str]:
    """Return the first column name containing 'date' (case-insensitive)."""
    for col in df.columns:
        if "date" in col.lower():
            return col
    return None


def _fit_preprocess(
    df: pd.DataFrame, quant_vars: Sequence[str], qual_vars: Sequence[str]
) -> Tuple[np.ndarray, Optional[StandardScaler], Optional[OneHotEncoder]]:
    """Scale numeric columns and one-hot encode categoricals."""
    scaler: Optional[StandardScaler] = None
    encoder: Optional[OneHotEncoder] = None

    X_num = np.empty((len(df), 0))
    if quant_vars:
        scaler = StandardScaler()
        X_num = scaler.fit_transform(df[quant_vars])

    X_cat = np.empty((len(df), 0))
    if qual_vars:
        try:
            encoder = OneHotEncoder(sparse_output=False, handle_unknown="ignore")
        except TypeError:  # pragma: no cover - older scikit-learn
            encoder = OneHotEncoder(handle_unknown="ignore")
        X_cat = encoder.fit_transform(df[qual_vars])

    if X_num.size and X_cat.size:
        X = np.hstack([X_num, X_cat])
    elif X_num.size:
        X = X_num
    else:
        X = X_cat

    return X, scaler, encoder


def _transform(
    df: pd.DataFrame,
    quant_vars: Sequence[str],
    qual_vars: Sequence[str],
    scaler: Optional[StandardScaler],
    encoder: Optional[OneHotEncoder],
) -> np.ndarray:
    """Apply preprocessing fitted on the training data."""
    X_num = np.empty((len(df), 0))
    if quant_vars and scaler is not None:
        X_num = scaler.transform(df[quant_vars])

    X_cat = np.empty((len(df), 0))
    if qual_vars and encoder is not None:
        X_cat = encoder.transform(df[qual_vars])

    if X_num.size and X_cat.size:
        return np.hstack([X_num, X_cat])
    if X_num.size:
        return X_num
    return X_cat


def _axis_similarity(a: np.ndarray, b: np.ndarray) -> float:
    """Return the mean absolute cosine similarity between corresponding axes."""
    sims = []
    for v1, v2 in zip(a, b):
        num = np.abs(np.dot(v1, v2))
        denom = np.linalg.norm(v1) * np.linalg.norm(v2) + 1e-12
        sims.append(num / denom)
    return float(np.mean(sims)) if sims else float("nan")


def _distance_discrepancy(X1: np.ndarray, X2: np.ndarray) -> float:
    """Return the relative Frobenius norm between distance matrices."""
    d1 = pdist(X1)
    d2 = pdist(X2)
    norm = np.linalg.norm(d2) + 1e-12
    return float(np.linalg.norm(d1 - d2) / norm)


def unsupervised_cv_and_temporal_tests(
    df_active: pd.DataFrame,
    quant_vars: Sequence[str],
    qual_vars: Sequence[str],
    *,
    n_splits: int = 5,
) -> Dict[str, Dict[str, float]]:
    """Assess stability of PCA/UMAP with cross-validation and temporal splits."""

    logger = logging.getLogger(__name__)

    if not isinstance(df_active, pd.DataFrame):
        raise TypeError("df_active must be a DataFrame")

    kf: Optional[KFold]
    if n_splits < 2:
        logger.warning("n_splits < 2; skipping cross-validation")
        kf = None
    else:
        kf = KFold(n_splits=n_splits, shuffle=True)

    pca_axis_scores: list[float] = []
    pca_dist_scores: list[float] = []
    pca_var_ratio: list[float] = []
    umap_dist_scores: list[float] = []

    try:
        import umap  # type: ignore
    except Exception as exc:  # pragma: no cover - optional dependency
        logger.warning("UMAP unavailable: %s", exc)
        umap = None  # type: ignore

    if kf is not None:
        def _process_split(train_idx: np.ndarray, test_idx: np.ndarray) -> tuple[float, float, float, float]:
            df_train = df_active.iloc[train_idx]
            df_test = df_active.iloc[test_idx]

            X_train, scaler, encoder = _fit_preprocess(df_train, quant_vars, qual_vars)
            X_test = _transform(df_test, quant_vars, qual_vars, scaler, encoder)

            n_comp = min(2, X_train.shape[1]) or 1
            pca_train = PCA(n_components=n_comp).fit(X_train)
            emb_proj = pca_train.transform(X_test)

            pca_test = PCA(n_components=n_comp)
            emb_test = pca_test.fit_transform(X_test)

            axis_score = _axis_similarity(pca_train.components_, pca_test.components_)
            dist_score = _distance_discrepancy(emb_proj, emb_test)
            var_ratio = float(pca_train.explained_variance_ratio_[0]) if pca_train.explained_variance_ratio_.size else float("nan")

            umap_score = float("nan")
            if umap is not None:
                reducer_train = umap.UMAP(n_components=2, n_jobs=-1)
                reducer_train.fit(X_train)
                emb_umap_proj = reducer_train.transform(X_test)
                reducer_test = umap.UMAP(n_components=2, n_jobs=-1)
                emb_umap_test = reducer_test.fit_transform(X_test)
                umap_score = _distance_discrepancy(emb_umap_proj, emb_umap_test)

            return axis_score, dist_score, var_ratio, umap_score

        results = Parallel(n_jobs=-1)(
            delayed(_process_split)(tr, te) for tr, te in kf.split(df_active)
        )
        for axis, dist, var, um in results:
            pca_axis_scores.append(axis)
            pca_dist_scores.append(dist)
            if not np.isnan(var):
                pca_var_ratio.append(var)
            if not np.isnan(um):
                umap_dist_scores.append(um)

    cv_stability = {
        "pca_axis_corr_mean": (
            float(np.nanmean(pca_axis_scores)) if pca_axis_scores else float("nan")
        ),
        "pca_axis_corr_std": (
            float(np.nanstd(pca_axis_scores)) if pca_axis_scores else float("nan")
        ),
        "pca_var_first_axis_mean": (
            float(np.nanmean(pca_var_ratio)) if pca_var_ratio else float("nan")
        ),
        "pca_var_first_axis_std": (
            float(np.nanstd(pca_var_ratio)) if pca_var_ratio else float("nan")
        ),
        "pca_distance_mse_mean": (
            float(np.mean(pca_dist_scores)) if pca_dist_scores else float("nan")
        ),
        "pca_distance_mse_std": (
            float(np.std(pca_dist_scores)) if pca_dist_scores else float("nan")
        ),
        "umap_distance_mse_mean": (
            float(np.mean(umap_dist_scores)) if umap_dist_scores else float("nan")
        ),
        "umap_distance_mse_std": (
            float(np.std(umap_dist_scores)) if umap_dist_scores else float("nan")
        ),
    }

    # Temporal robustness -------------------------------------------------
    date_col = _find_date_column(df_active)
    temporal_shift: Optional[Dict[str, float]] = None
    if date_col:
        df_sorted = df_active.sort_values(date_col)
        split_point = len(df_sorted) // 2
        df_old = df_sorted.iloc[:split_point]
        df_new = df_sorted.iloc[split_point:]

        X_old, scaler, encoder = _fit_preprocess(df_old, quant_vars, qual_vars)
        X_new = _transform(df_new, quant_vars, qual_vars, scaler, encoder)

        n_comp = min(2, X_old.shape[1]) or 1
        pca_old = PCA(n_components=n_comp).fit(X_old)
        emb_proj = pca_old.transform(X_new)

        pca_new = PCA(n_components=n_comp)
        emb_new = pca_new.fit_transform(X_new)

        axis_corr = _axis_similarity(pca_old.components_, pca_new.components_)
        dist_diff = _distance_discrepancy(emb_proj, emb_new)
        mean_shift = float(
            np.linalg.norm(
                emb_proj.mean(axis=0) - pca_old.transform(X_old).mean(axis=0)
            )
        )

        umap_dist = float("nan")
        if umap is not None:
            reducer_old = umap.UMAP(n_components=2, n_jobs=-1)
            reducer_old.fit(X_old)
            emb_proj_umap = reducer_old.transform(X_new)
            reducer_new = umap.UMAP(n_components=2, n_jobs=-1)
            emb_new_umap = reducer_new.fit_transform(X_new)
            umap_dist = _distance_discrepancy(emb_proj_umap, emb_new_umap)

        temporal_shift = {
            "pca_axis_corr": axis_corr,
            "pca_distance_mse": dist_diff,
            "pca_mean_shift": mean_shift,
            "umap_distance_mse": umap_dist,
        }

    return {"cv_stability": cv_stability, "temporal_shift": temporal_shift}


# ---------------------------------------------------------------------------
# pdf_report.py
# ---------------------------------------------------------------------------
"""Utilities to build a consolidated PDF report of phase 4 results."""


import datetime
import logging
import os
import tempfile
from contextlib import suppress
from pathlib import Path
from typing import Mapping, Union

import matplotlib

matplotlib.use("Agg")
import matplotlib.pyplot as plt
from matplotlib.backends.backend_pdf import PdfPages
import pandas as pd


def _table_to_figure(df: pd.DataFrame, title: str) -> plt.Figure:
    """Return a Matplotlib figure displaying ``df`` as a table.

    Parameters
    ----------
    df : pandas.DataFrame
        Table to render.
    title : str
        Title of the figure.
    """
    # height grows with number of rows
    fig_height = 0.4 * len(df) + 1.5
    fig, ax = plt.subplots(figsize=(8.0, fig_height), dpi=200)
    ax.axis("off")
    ax.set_title(title)

    table = ax.table(
        cellText=df.values,
        colLabels=list(df.columns),
        rowLabels=list(df.index),
        cellLoc="center",
        rowLoc="center",
        loc="center",
    )
    table.scale(1, 1.2)
    fig.tight_layout()
    return fig


def format_metrics_table(df: pd.DataFrame) -> pd.DataFrame:
    """Return ``df`` with values formatted as strings for display."""
    formatted = df.copy()
    for col in formatted.columns:
        series = formatted[col]
        if col == "variance_cumulee_%":
            formatted[col] = series.map(
                lambda x: f"{int(round(x))}" if pd.notna(x) else ""
            )
        elif col == "nb_axes_kaiser":
            formatted[col] = series.map(
                lambda x: f"{int(x)}" if pd.notna(x) else ""
            )
        elif pd.api.types.is_integer_dtype(series):
            formatted[col] = series.map(
                lambda x: f"{int(x)}" if pd.notna(x) else ""
            )
        elif pd.api.types.is_float_dtype(series):
            formatted[col] = series.map(
                lambda x: f"{x:.2f}" if pd.notna(x) else ""
            )
        else:
            formatted[col] = series.astype(str).replace("nan", "")
    return formatted


def export_report_to_pdf(
    figures: Mapping[str, Union[plt.Figure, str, Path]],
    tables: Mapping[str, Union[pd.DataFrame, str, Path]],
    output_path: str | Path,
) -> Path:
    """Create a structured PDF gathering all figures and tables from phase 4.

    The function tries to use :mod:`fpdf` for advanced layout. If ``fpdf`` is not
    available, it falls back to :class:`matplotlib.backends.backend_pdf.PdfPages`
    (used in earlier versions).

    Parameters
    ----------
    figures : mapping
        Mapping from figure name to either a Matplotlib :class:`~matplotlib.figure.Figure`
        or a path to an existing image file.
    tables : mapping
        Mapping from table name to a :class:`pandas.DataFrame` or a CSV file path.
    output_path : str or :class:`pathlib.Path`
        Destination path of the PDF file.
        Pages are added in portrait mode by default but switch to landscape when
        a table has many columns.

    Returns
    -------
    pathlib.Path
        Path to the generated PDF.
    """

    if not isinstance(output_path, (str, Path)):
        raise TypeError("output_path must be a path-like object")

    out = Path(output_path)
    out.parent.mkdir(parents=True, exist_ok=True)

    logger.info("Exporting PDF report to %s", out)

    # Ensure previous figures do not accumulate and trigger warnings
    plt.close("all")

    try:
        from fpdf import FPDF  # type: ignore

        pdf = FPDF(format="A4", unit="mm")
        pdf.set_auto_page_break(auto=True, margin=10)

        def _add_title(text: str, size: int = 14) -> None:
            pdf.set_font("Helvetica", "B", size)
            pdf.cell(0, 10, txt=text, ln=1, align="C")

        # Title page
        pdf.add_page()
        _add_title("Rapport d'analyse Phase 4 – Résultats Dimensionnels", 16)
        pdf.set_font("Helvetica", size=12)
        today = datetime.datetime.now().strftime("%Y-%m-%d")
        pdf.cell(0, 10, f"Généré le {today}", ln=1, align="C")

        # Tables first (comparatif des méthodes, etc.)
        for name, table in tables.items():
            if isinstance(table, (str, Path)):
                try:
                    table = pd.read_csv(table)
                except Exception:
                    continue
            if not isinstance(table, pd.DataFrame):
                continue
            orientation = "L" if len(table.columns) > 6 else "P"
            pdf.add_page(orientation=orientation)
            _add_title(name)
            pdf.set_font("Courier", size=8)
            table_str = table.to_string()
            for line in table_str.splitlines():
                pdf.cell(0, 4, line, ln=1)

        # Figures
        tmp_paths: list[str] = []
        for name, figure in figures.items():
            if figure is None:
                continue
            pdf.add_page()
            _add_title(name)
            if isinstance(figure, (str, Path)):
                img_path = str(figure)
            else:
                tmp = tempfile.NamedTemporaryFile(suffix=".png", delete=False)
                figure.savefig(tmp.name, dpi=200, bbox_inches="tight")
                plt.close(figure)
                img_path = tmp.name
                tmp_paths.append(tmp.name)
            pdf.image(img_path, w=180)

        pdf.output(str(out))

        for p in tmp_paths:
            with suppress(OSError):
                os.remove(p)

        plt.close("all")

    except Exception:  # pragma: no cover - fallback when FPDF not installed
        logger.info("FPDF not available, falling back to PdfPages")

        with PdfPages(out) as pdf_backend:
            fig, ax = plt.subplots(figsize=(8.27, 11.69), dpi=200)
            today = datetime.datetime.now().strftime("%Y-%m-%d")
            ax.text(
                0.5,
                0.6,
                "Rapport des analyses – Phase 4",
                fontsize=20,
                ha="center",
                va="center",
            )
            ax.text(
                0.5, 0.4, f"Généré le {today}", fontsize=12, ha="center", va="center"
            )
            ax.axis("off")
            pdf_backend.savefig(fig, dpi=300)
            plt.close(fig)

            for name, figure in figures.items():
                if figure is None:
                    continue
                if isinstance(figure, (str, Path)):
                    img = plt.imread(figure)
                    f, ax = plt.subplots()
                    ax.imshow(img)
                    ax.axis("off")
                    f.suptitle(name, fontsize=12)
                    pdf_backend.savefig(f, dpi=300)
                    plt.close(f)
                    continue
                if isinstance(fig, (str, Path)):
                    img = plt.imread(fig)
                    f, ax = plt.subplots()
                    ax.imshow(img)
                    ax.axis("off")
                    f.suptitle(name, fontsize=12)
                    pdf_backend.savefig(f, dpi=300)
                    plt.close(f)
                    continue
                try:
                    figure.suptitle(name, fontsize=12)
                    pdf_backend.savefig(figure, dpi=300)
                finally:
                    plt.close(figure)

            for name, table in tables.items():
                if isinstance(table, (str, Path)):
                    try:
                        table = pd.read_csv(table)
                    except Exception:
                        continue
                if not isinstance(table, pd.DataFrame):
                    continue
                fig = _table_to_figure(table, name)
                pdf_backend.savefig(fig, dpi=300)
                plt.close(fig)

        plt.close("all")

    return out


# ---------------------------------------------------------------------------
# best_params.py
# ---------------------------------------------------------------------------
import csv
import json
from pathlib import Path
from typing import Any, Dict


def _parse_value(value: str) -> Any:
    v = value.strip()
    if v.lower() in {"", "null"}:
        return None
    if v.lower() == "true":
        return True
    if v.lower() == "false":
        return False
    if (v.startswith('"') and v.endswith('"')) or (
        v.startswith("'") and v.endswith("'")
    ):
        return v[1:-1]
    try:
        return int(v)
    except ValueError:
        pass
    try:
        return float(v)
    except ValueError:
        pass
    try:
        return json.loads(v)
    except Exception:
        return v


def load_best_params(
    csv_path: Path | str = Path(__file__).with_name("best_params.csv"),
) -> Dict[str, Dict[str, Any]]:
    csv_path = Path(csv_path)
    params: Dict[str, Dict[str, Any]] = {}
    if not csv_path.exists():
        return params
    with open(csv_path, newline="", encoding="utf-8") as fh:
        reader = csv.DictReader(fh)
        for row in reader:
            method = row["method"].strip().upper()
            param = row["param"].strip()
            value = _parse_value(row["value"])
            params.setdefault(method, {})[param] = value
    return params


BEST_PARAMS = load_best_params()
BEST_PARAMS.pop("PCAMIX", None)<|MERGE_RESOLUTION|>--- conflicted
+++ resolved
@@ -2124,7 +2124,6 @@
         )
         handles.append(Line2D([0], [0], color=color, lw=1.0, label=str(var)))
 
-<<<<<<< HEAD
     ax.legend(
         handles=handles,
         loc="upper right",
@@ -2135,18 +2134,6 @@
     limit = max(scale, 1.0) * 1.1
     ax.set_xlim(-limit, limit)
     ax.set_ylim(-limit, limit)
-=======
-    if handles:
-        ax.legend(
-            handles=handles,
-            loc="upper right",
-            bbox_to_anchor=(1.3, 1.0),
-            frameon=False,
-            fontsize="small",
-        )
-    ax.set_xlim(-scale * 1.1, scale * 1.1)
-    ax.set_ylim(-scale * 1.1, scale * 1.1)
->>>>>>> 556403bb
     ax.set_xlabel("F1")
     ax.set_ylabel("F2")
 
