"""Aggregated helper functions for phase 4 pipeline."""

from __future__ import annotations

# ---------------------------------------------------------------------------
# dataset_loader.py
# ---------------------------------------------------------------------------
# -*- coding: utf-8 -*-
"""Utilities for loading CRM datasets.

This module contains a :func:`load_datasets` function extracted from
``phase4v3.py`` so that the old monolithic script can be removed.
The API is kept identical for backward compatibility.
"""

from pathlib import Path
from typing import Any, Dict, Mapping, Optional

import os

# limite OpenBLAS à 24 threads (ou moins)
os.environ["OPENBLAS_NUM_THREADS"] = "24"

import pandas as pd

import warnings

warnings.filterwarnings("ignore", category=RuntimeWarning)
warnings.filterwarnings("ignore", category=FutureWarning)
warnings.filterwarnings(
    "ignore",
    message="No handles with labels found to put in legend",
    module="matplotlib",
)
warnings.filterwarnings(
    "ignore",
    message="Tight layout not applied.*",
    module="matplotlib",
)
warnings.filterwarnings(
    "ignore",
    message="Workbook contains no default style",
)


def _read_dataset(path: Path) -> pd.DataFrame:
    """Read a CSV or Excel file with basic type handling."""
    if not path.exists():
        raise FileNotFoundError(path)
    if path.suffix.lower() == ".csv":
        df = pd.read_csv(path)
    else:
        df = pd.read_excel(path)
    df.columns = [str(c).strip() for c in df.columns]
    for col in df.columns:
        if "date" in col.lower():
            df[col] = pd.to_datetime(df[col], errors="coerce")
    for col in df.select_dtypes(include="object"):
        if any(k in col.lower() for k in ["montant", "recette", "budget", "total"]):
            series = df[col].astype(str).str.replace("\xa0", "", regex=False)
            series = series.str.replace(" ", "", regex=False)
            series = series.str.replace(",", ".", regex=False)
            df[col] = pd.to_numeric(series, errors="coerce")
    return df


def _load_data_dictionary(path: Optional[Path]) -> Dict[str, str]:
    """Load column rename mapping from an Excel data dictionary."""
    if path is None or not path.exists():
        return {}
    try:
        df = pd.read_excel(path)
    except Exception as exc:  # pragma: no cover - optional dependency
        logging.getLogger(__name__).warning("Could not read data dictionary: %s", exc)
        return {}
    cols = {c.lower(): c for c in df.columns}
    src = next((cols[c] for c in ["original", "colonne", "column"] if c in cols), None)
    dst = next((cols[c] for c in ["clean", "standard", "renamed"] if c in cols), None)
    if src is None or dst is None:
        return {}
    mapping = dict(zip(df[src].astype(str), df[dst].astype(str)))
    return mapping


def load_datasets(
    config: Mapping[str, Any], *, ignore_schema: bool = False
) -> Dict[str, pd.DataFrame]:
    """Load raw and processed datasets according to ``config``.

    Parameters
    ----------
    config:
        Mapping of configuration options. At minimum ``input_file`` must be
        provided.
    ignore_schema:
        If ``True`` the column comparison between the raw dataset and the other
        datasets is relaxed: missing columns are added with ``NA`` values and
        extra columns are dropped instead of raising a :class:`ValueError`.
    """
    logger = logging.getLogger(__name__)

    if not isinstance(config, Mapping):
        raise TypeError("config must be a mapping")
    if "input_file" not in config:
        raise ValueError("'input_file' missing from config")

    mapping = _load_data_dictionary(Path(config.get("data_dictionary", "")))

    def _apply_mapping(df: pd.DataFrame) -> pd.DataFrame:
        if mapping:
            df = df.rename(columns={c: mapping.get(c, c) for c in df.columns})
        return df

    datasets: Dict[str, pd.DataFrame] = {}
    raw_path = Path(config["input_file"])
    datasets["raw"] = _read_dataset(raw_path)
    logger.info(
        "Dataset brut chargé depuis %s [%d lignes, %d colonnes]",
        raw_path,
        datasets["raw"].shape[0],
        datasets["raw"].shape[1],
    )

    datasets["raw"] = _apply_mapping(datasets["raw"])

    for key, cfg_key in [
        ("cleaned_1", "input_file_cleaned_1"),
        ("phase2", "phase2_file"),
        ("cleaned_3_all", "input_file_cleaned_3_all"),
        ("cleaned_3_multi", "input_file_cleaned_3_multi"),
        ("cleaned_3_univ", "input_file_cleaned_3_univ"),
    ]:
        path_str = config.get(cfg_key)
        if not path_str:
            continue
        path = Path(path_str)
        if not path.exists():
            logger.warning("Jeu de données %s introuvable : %s", key, path)
            continue
        df = _read_dataset(path)
        datasets[key] = _apply_mapping(df)
        logger.info(
            "Jeu de données %s chargé depuis %s [%d lignes, %d colonnes]",
            key,
            path,
            df.shape[0],
            df.shape[1],
        )
    ref_cols = list(datasets["raw"].columns)
    ref_set = set(ref_cols)
    for name, df in list(datasets.items()):
        cols = set(df.columns)
        missing = ref_set - cols
        extra = cols - ref_set
        if missing or extra:
            if not ignore_schema:
                raise ValueError(
                    f"{name} columns mismatch: missing {missing or None}, extra {extra or None}"
                )
            if missing:
                for col in missing:
                    df[col] = pd.NA
            if extra:
                df = df.drop(columns=list(extra))
        # reorder columns so all datasets share the same order
        datasets[name] = df[ref_cols]
    return datasets


# ---------------------------------------------------------------------------
# data_preparation.py
# ---------------------------------------------------------------------------
"""Data preparation utilities for Phase 4.

This module provides a self-contained ``prepare_data`` function used to
clean and standardise the CRM datasets before dimensionality reduction. It
re-implements the relevant logic previously found in ``phase4v2.py`` and
the fine tuning scripts so that these legacy files can be removed.
"""


import logging

import pandas as pd
from pathlib import Path

logger = logging.getLogger(__name__)


# ---------------------------------------------------------------------------
# Public API
# ---------------------------------------------------------------------------


def prepare_data(
    df: pd.DataFrame,
    *,
    exclude_lost: bool = True,
    flagged_ids_path: str | Path | None = None,
) -> pd.DataFrame:
    """Return a cleaned and standardised copy of ``df``.

    Parameters
    ----------
    df : pd.DataFrame
        Raw or already partially cleaned CRM dataset.
    exclude_lost : bool, default ``True``
        If ``True``, rows marked as lost or cancelled opportunities are
        removed from the returned DataFrame.
    flagged_ids_path : str or Path, optional
        Optional CSV file containing an identifier column named ``Code`` to
        remove additional rows flagged as outliers during phase 3. The file is
        ignored if not found.

    Returns
    -------
    pd.DataFrame
        The cleaned DataFrame with numerical columns scaled to zero mean and
        unit variance.
    """
    if not isinstance(df, pd.DataFrame):
        raise TypeError("df must be a pandas DataFrame")

    df_clean = df.copy()

    # ------------------------------------------------------------------
    # 1) Dates: parse and drop obvious out-of-range values
    # ------------------------------------------------------------------
    date_cols = [c for c in df_clean.columns if "date" in c.lower()]
    min_date = pd.Timestamp("1990-01-01")
    max_date = pd.Timestamp("2050-12-31")
    for col in date_cols:
        df_clean[col] = pd.to_datetime(df_clean[col], errors="coerce")
        mask = df_clean[col].lt(min_date) | df_clean[col].gt(max_date)
        if mask.any():
            logger.warning("%d invalid dates replaced by NaT in '%s'", mask.sum(), col)
            df_clean.loc[mask, col] = pd.NaT

    # ------------------------------------------------------------------
    # 2) Monetary amounts: numeric conversion and negative values
    # ------------------------------------------------------------------
    amount_cols = [
        "Total recette actualisé",
        "Total recette réalisé",
        "Total recette produit",
        "Budget client estimé",
    ]
    for col in amount_cols:
        if col in df_clean.columns:
            df_clean[col] = pd.to_numeric(df_clean[col], errors="coerce")
            neg = df_clean[col] < 0
            if neg.any():
                logger.warning("%d negative values set to NaN in '%s'", neg.sum(), col)
                df_clean.loc[neg, col] = np.nan

    # ------------------------------------------------------------------
    # 3) Remove duplicate opportunity identifiers if present
    # ------------------------------------------------------------------
    if "Code" in df_clean.columns:
        before = len(df_clean)
        df_clean = df_clean.drop_duplicates(subset=["Code"])
        if len(df_clean) != before:
            logger.info("%d lignes dupliquees supprimees", before - len(df_clean))

    # ------------------------------------------------------------------
    # 4) Optional external list of outliers to exclude
    # ------------------------------------------------------------------
    flagged_file = (
        Path(flagged_ids_path)
        if flagged_ids_path is not None
        else Path(__file__).with_name("dataset_phase3_flagged.csv")
    )
    if flagged_file.is_file() and "Code" in df_clean.columns:
        try:
            flagged_df = pd.read_csv(flagged_file)
        except Exception as exc:  # pragma: no cover - unexpected I/O error
            logger.warning("Could not read %s: %s", flagged_file, exc)
        else:
            if "Code" in flagged_df.columns:
                flagged_ids = set(flagged_df["Code"])
                mask_flagged = df_clean["Code"].isin(flagged_ids)
                if mask_flagged.any():
                    logger.info(
                        "%d valeurs aberrantes supprimees via %s",
                        int(mask_flagged.sum()),
                        flagged_file.name,
                    )
                    df_clean = df_clean.loc[~mask_flagged]

    # ------------------------------------------------------------------
    # 5) Derived indicators used in later analyses
    # ------------------------------------------------------------------
    if {"Date de début actualisée", "Date de fin réelle"} <= set(df_clean.columns):
        df_clean["duree_projet_jours"] = (
            df_clean["Date de fin réelle"] - df_clean["Date de début actualisée"]
        ).dt.days
    if {"Total recette réalisé", "Budget client estimé"} <= set(df_clean.columns):
        denom = df_clean["Budget client estimé"].replace(0, np.nan)
        df_clean["taux_realisation"] = df_clean["Total recette réalisé"] / denom
        df_clean["taux_realisation"] = df_clean["taux_realisation"].replace(
            [np.inf, -np.inf], np.nan
        )
    if {"Total recette réalisé", "Charge prévisionnelle projet"} <= set(
        df_clean.columns
    ):
        df_clean["marge_estimee"] = (
            df_clean["Total recette réalisé"] - df_clean["Charge prévisionnelle projet"]
        )

    # ------------------------------------------------------------------
    # 6) Simple missing value handling
    # ------------------------------------------------------------------
    impute_cols: list[str] = [c for c in amount_cols if c in df_clean.columns]
    if "taux_realisation" in df_clean.columns:
        impute_cols.append("taux_realisation")
    for col in impute_cols:
        median = df_clean[col].median()
        df_clean[col] = df_clean[col].fillna(median)
    for col in df_clean.select_dtypes(include="object"):
        df_clean[col] = df_clean[col].fillna("Non renseigné").astype("category")

    # ------------------------------------------------------------------
    # 7) Filter multivariate outliers flagged during phase 3
    # ------------------------------------------------------------------
    if "flag_multivariate" in df_clean.columns:
        out = df_clean["flag_multivariate"].astype(bool)
        if out.any():
            logger.info(
                "%d valeurs aberrantes supprimees via flag_multivariate", int(out.sum())
            )
            df_clean = df_clean.loc[~out]

    # ------------------------------------------------------------------
    # 8) Exclude lost or cancelled opportunities if requested
    # ------------------------------------------------------------------
    if exclude_lost and "Statut commercial" in df_clean.columns:
        lost_mask = (
            df_clean["Statut commercial"]
            .astype(str)
            .str.contains("perdu|annul|aband", case=False, na=False)
        )
        if lost_mask.any():
            logger.info("%d lost opportunities removed", int(lost_mask.sum()))
            df_clean = df_clean.loc[~lost_mask]
    if exclude_lost and "Motif_non_conformité" in df_clean.columns:
        mask_nc = df_clean["Motif_non_conformité"].notna() & df_clean[
            "Motif_non_conformité"
        ].astype(str).str.strip().ne("")
        if mask_nc.any():
            logger.info("%d non conformities removed", int(mask_nc.sum()))
            df_clean = df_clean.loc[~mask_nc]

    # ------------------------------------------------------------------
    # 9) Standardise numerical columns
    # ------------------------------------------------------------------
    num_cols = df_clean.select_dtypes(include=[np.number]).columns
    num_cols = [c for c in num_cols if c != "Code"]
    if len(num_cols) > 0:
        scaler = StandardScaler()
        df_clean[num_cols] = scaler.fit_transform(df_clean[num_cols])

    return df_clean


"""Utility functions for selecting active variables for CRM analyses."""

from typing import List, Tuple

import pandas as pd


def select_variables(
    df: pd.DataFrame, min_modalite_freq: int = 5
) -> Tuple[pd.DataFrame, List[str], List[str]]:
    """Return the dataframe restricted to relevant variables.

    Parameters
    ----------
    df:
        Cleaned dataframe coming from ``prepare_data``.
    min_modalite_freq:
        Minimum frequency below which categorical levels are grouped in
        ``"Autre"``.

    Returns
    -------
    tuple
        ``(df_active, quantitative_vars, qualitative_vars)`` where
        ``df_active`` contains the scaled numeric columns and categorical
        columns cast to ``category``.
    """
    logger = logging.getLogger(__name__)

    if not isinstance(df, pd.DataFrame):
        raise TypeError("df must be a pandas DataFrame")

    df = df.copy()

    # Columns explicitly ignored based on the data dictionary / prior phases
    exclude = {
        "Code",
        "ID",
        "Id",
        "Identifiant",
        "Client",
        "Contact principal",
        "Titre",
        "Code Analytique",
        "texte",
        "commentaire",
        "Commentaires",
    }

    # Drop constant columns and those in the exclusion list
    n_unique = df.nunique(dropna=False)
    constant_cols = n_unique[n_unique <= 1].index.tolist()
    drop_cols = set(constant_cols) | {c for c in df.columns if c in exclude}

    # Remove datetime columns
    drop_cols.update([c for c in df.select_dtypes(include="datetime").columns])

    df = df.drop(columns=[c for c in drop_cols if c in df.columns])

    quantitative_vars: List[str] = []
    qualitative_vars: List[str] = []

    for col in df.columns:
        if pd.api.types.is_numeric_dtype(df[col]):
            series = pd.to_numeric(df[col], errors="coerce")
            if series.var(skipna=True) == 0 or series.isna().all():
                logger.warning("Variable quantitative '%s' exclue", col)
                continue
            df[col] = series.astype(float)
            quantitative_vars.append(col)
        else:
            series = df[col].astype("category")
            unique_ratio = series.nunique(dropna=False) / len(series)
            if unique_ratio > 0.8:
                logger.warning("Variable textuelle '%s' exclue", col)
                continue
            counts = series.value_counts(dropna=False)
            if len(series) < min_modalite_freq:
                threshold = 0  # no grouping on tiny samples
            else:
                threshold = min_modalite_freq
            rares = counts[counts < threshold].index
            if len(rares) > 0:
                logger.info(
                    "%d modalités rares dans '%s' regroupées en 'Autre'",
                    len(rares),
                    col,
                )
                if "Autre" not in series.cat.categories:
                    series = series.cat.add_categories(["Autre"])
                series = series.apply(lambda x: "Autre" if x in rares else x).astype(
                    "category"
                )
            if series.nunique(dropna=False) <= 1:
                logger.warning("Variable qualitative '%s' exclue", col)
                continue
            df[col] = series
            qualitative_vars.append(col)

    df_active = df[quantitative_vars + qualitative_vars].copy()

    if quantitative_vars:
        scaler = StandardScaler()
        df_active[quantitative_vars] = scaler.fit_transform(
            df_active[quantitative_vars]
        )

    for col in qualitative_vars:
        df_active[col] = df_active[col].astype("category")

    logger.info("DataFrame actif avec %d variables", len(df_active.columns))
    return df_active, quantitative_vars, qualitative_vars


"""Utility functions for factorial analyses (PCA, MCA, FAMD, MFA).

This module implements standalone wrappers around ``scikit-learn`` and
``prince`` to run the main factorial analysis methods used in the project.
The functions do not depend on other local modules so they can be reused
"""

# ---------------------------------------------------------------------------
# dataset_comparison.py
# ---------------------------------------------------------------------------
# -*- coding: utf-8 -*-
"""Dataset comparison utilities for CRM analyses.

This module implements a `compare_datasets_versions` function applying the
complete dimensionality reduction pipeline on multiple dataset versions. It
re-uses the standalone helper functions provided in this repository (data
preparation, variable selection, factor methods, non-linear methods and
metrics evaluation) and does **not** depend on legacy scripts such as
``phase4v2.py`` or ``fine_tune_*``.
"""


import logging
from typing import Any, Dict, List, Optional, Mapping
from pathlib import Path

import pandas as pd


# ---------------------------------------------------------------------------
# Missing value handling (copied from phase4v2.py)
# ---------------------------------------------------------------------------


def handle_missing_values(
    df: pd.DataFrame, quant_vars: List[str], qual_vars: List[str]
) -> pd.DataFrame:
    """Impute and drop remaining NA values if needed.

    Parameters
    ----------
    df : pandas.DataFrame
        DataFrame to process.
    quant_vars : list of str
        Names of quantitative variables.
    qual_vars : list of str
        Names of qualitative variables.

    Returns
    -------
    pandas.DataFrame
        DataFrame with missing values handled.
    """
    logger = logging.getLogger(__name__)
    na_count = int(df.isna().sum().sum())
    if na_count > 0:
        logger.info("Imputation des %d valeurs manquantes restantes", na_count)
        if quant_vars:
            df[quant_vars] = df[quant_vars].fillna(df[quant_vars].median())
        for col in qual_vars:
            if (
                df[col].dtype.name == "category"
                and "Non renseigné" not in df[col].cat.categories
            ):
                df[col] = df[col].cat.add_categories("Non renseigné")
            df[col] = df[col].fillna("Non renseigné").astype("category")
        remaining = int(df.isna().sum().sum())
        if remaining > 0:
            logger.warning(
                "%d NA subsistent après imputation → suppression des lignes concernées",
                remaining,
            )
            df.dropna(inplace=True)
        # After dropping rows, remove categories that may no longer be present
        for col in qual_vars:
            if df[col].dtype.name == "category":
                df[col] = df[col].cat.remove_unused_categories()
    else:
        logger.info("Aucune valeur manquante détectée après sanity_check")

    # Ensure no stray unused categories remain even if no imputation occurred
    for col in qual_vars:
        if df[col].dtype.name == "category":
            df[col] = df[col].cat.remove_unused_categories()

    if df.isna().any().any():
        logger.error("Des NA demeurent dans df après traitement")
    else:
        logger.info("DataFrame sans NA prêt pour FAMD")
    return df


# ---------------------------------------------------------------------------
# Public API
# ---------------------------------------------------------------------------


def compare_datasets_versions(
    datasets: Dict[str, pd.DataFrame],
    *,
    exclude_lost: bool = True,
    min_modalite_freq: int = 5,
    output_dir: Optional[str | Path] = None,
    exclude_lost_map: Optional[Mapping[str, bool]] = None,
) -> Dict[str, Any]:
    """Compare dimensionality reduction results between dataset versions.

    Parameters
    ----------
    datasets : dict
        Mapping of version name to raw ``DataFrame``.
    exclude_lost : bool, default ``True``
        Whether to remove lost/cancelled opportunities during preparation.
    exclude_lost_map : Mapping[str, bool], optional
        Mapping overriding ``exclude_lost`` for specific dataset versions.
    min_modalite_freq : int, default ``5``
        Frequency threshold passed to :func:`variable_selection.select_variables`.
    output_dir : str or Path, optional
        Base directory where figures will be saved. A subdirectory per dataset
        version is created when provided.

    Returns
    -------
    dict
        Dictionary with two keys:
        ``"metrics"`` containing the concatenated metrics table and
        ``"details"`` mapping each version name to its individual results
        (metrics, figures and intermediate objects).
    """
    if not isinstance(datasets, dict):
        raise TypeError("datasets must be a dictionary")

    results_by_version: Dict[str, Any] = {}
    metrics_frames: List[pd.DataFrame] = []
    base_dir = Path(output_dir) if output_dir is not None else None

    for name, df in datasets.items():
        logger.info("Processing dataset version '%s'", name)
        excl = (
            exclude_lost_map.get(name, exclude_lost)
            if exclude_lost_map
            else exclude_lost
        )
        df_prep = prepare_data(df, exclude_lost=excl)
        df_active, quant_vars, qual_vars = select_variables(
            df_prep, min_modalite_freq=min_modalite_freq
        )
        df_active = handle_missing_values(df_active, quant_vars, qual_vars)

        # Factorial methods
        factor_results: Dict[str, Any] = {}
        if quant_vars:
            factor_results["pca"] = run_pca(df_active, quant_vars, optimize=True)
        if qual_vars:
            factor_results["mca"] = run_mca(df_active, qual_vars, optimize=True)
        if quant_vars and qual_vars:
            try:
                factor_results["famd"] = run_famd(
                    df_active, quant_vars, qual_vars, optimize=True
                )
            except ValueError as exc:
                logger.warning("FAMD skipped: %s", exc)
        groups = []
        if quant_vars:
            groups.append(quant_vars)
        if qual_vars:
            groups.append(qual_vars)
        if len(groups) > 1:
            factor_results["mfa"] = run_mfa(df_active, groups, optimize=True)

        # Non-linear methods
        nonlin_results = run_all_nonlinear(df_active)

        # Metrics and figures
        cleaned_nonlin = {
            k: v
            for k, v in nonlin_results.items()
            if "embeddings" in v
            and isinstance(v["embeddings"], pd.DataFrame)
            and not v["embeddings"].empty
        }
        all_results = {**factor_results, **cleaned_nonlin}
        k_max = min(15, max(2, len(df_active) - 1))
        metrics = evaluate_methods(
            all_results,
            df_active,
            quant_vars,
            qual_vars,
            k_range=range(2, k_max + 1),
        )
        metrics["dataset_version"] = name
        try:
            fig_dir = base_dir / name if base_dir is not None else None
            figures = generate_figures(
                factor_results,
                nonlin_results,
                df_active,
                quant_vars,
                qual_vars,
                output_dir=fig_dir,
            )
        except Exception as exc:  # pragma: no cover - visualization failure
            logger.warning("Figure generation failed: %s", exc)
            figures = {}

        results_by_version[name] = {
            "metrics": metrics,
            "figures": figures,
            "factor_results": factor_results,
            "nonlinear_results": nonlin_results,
            "quant_vars": quant_vars,
            "qual_vars": qual_vars,
            "df_active": df_active,
        }
        metrics_frames.append(metrics)

    combined = (
        pd.concat(metrics_frames).reset_index().rename(columns={"index": "method"})
    )
    return {"metrics": combined, "details": results_by_version}


if __name__ == "__main__":  # pragma: no cover - manual testing helper
    import pprint

    logging.basicConfig(level=logging.INFO)
    # Example usage with dummy data
    df = pd.DataFrame(
        {
            "Code": [1, 2, 3],
            "Date de début actualisée": ["2024-01-01", "2024-01-02", "2024-01-03"],
            "Date de fin réelle": ["2024-01-05", "2024-01-06", "2024-01-07"],
            "Total recette réalisé": [1000, 2000, 1500],
            "Budget client estimé": [1100, 2100, 1600],
            "Charge prévisionnelle projet": [800, 1800, 1300],
            "Statut commercial": ["Gagné", "Perdu", "Gagné"],
            "Type opportunité": ["T1", "T2", "T1"],
        }
    )
    datasets = {"v1": df, "v2": df.drop(1)}
    out = compare_datasets_versions(datasets, output_dir=Path("figures"))
    pprint.pprint(out["metrics"].head())

# ---------------------------------------------------------------------------
# factor_methods.py
# ---------------------------------------------------------------------------
# -*- coding: utf-8 -*-
"""Utility functions for factorial analyses (PCA, MCA, FAMD, MFA).

This module implements standalone wrappers around ``scikit-learn`` and
``prince`` to run the main factorial analysis methods used in the project.
The functions do not depend on other local modules so they can be reused
independently of ``phase4v2.py`` or the fine-tuning scripts.
"""

from typing import Dict, List, Optional, Sequence, Mapping, Union

from pandas.api.types import is_object_dtype, is_categorical_dtype

import numpy as np
import pandas as pd
import prince


def _get_explained_inertia(model: object) -> List[float]:
    """Return the explained inertia ratio for a fitted model."""
    inertia = getattr(model, "explained_inertia_", None)
    if inertia is not None:
        return list(np.asarray(inertia, dtype=float))

    eigenvalues = getattr(model, "eigenvalues_", None)
    if eigenvalues is None:
        return []
    total = float(np.sum(eigenvalues))
    if total == 0:
        return []
    return list(np.asarray(eigenvalues, dtype=float) / total)


def _select_n_components(eigenvalues: np.ndarray, threshold: float = 0.8) -> int:
    """Select a number of components using Kaiser and inertia criteria."""
    ev = np.asarray(eigenvalues, dtype=float)
    if ev.sum() <= 1.0:
        ev = ev * len(ev)

    n_kaiser = max(1, int(np.sum(ev >= 1)))
    ratios = ev / ev.sum()
    cum = np.cumsum(ratios)
    n_inertia = int(np.searchsorted(cum, threshold) + 1)
    return max(n_kaiser, n_inertia)


def run_pca(
    df_active: pd.DataFrame,
    quant_vars: List[str],
    n_components: Optional[int] = None,
    *,
    optimize: bool = False,
    variance_threshold: float = 0.8,
    whiten: Optional[bool] = None,
    svd_solver: Optional[str] = None,
) -> Dict[str, object]:
    """Run a Principal Component Analysis on quantitative variables.

    Parameters
    ----------
    df_active : pandas.DataFrame
        DataFrame containing the active observations.
    quant_vars : list of str
        Names of the quantitative columns to use.
    n_components : int, optional
        Number of components to keep. If ``None`` and ``optimize`` is ``True``
        the value is determined automatically with a variance threshold.
    optimize : bool, default ``False``
        Activate automatic selection of ``n_components`` when ``n_components`` is
        not provided.
    variance_threshold : float, default ``0.8``
        Cumulative explained variance ratio threshold when ``optimize`` is true.
    whiten : bool, optional
        If provided, sets the ``whiten`` parameter of :class:`~sklearn.decomposition.PCA`.
    svd_solver : str, optional
        If provided, sets the ``svd_solver`` parameter of :class:`~sklearn.decomposition.PCA`.

    Returns
    -------
    dict
        ``{"model", "inertia", "embeddings", "loadings", "runtime_s"}``
    """
    start = time.perf_counter()
    logger = logging.getLogger(__name__)
    stds = df_active[quant_vars].std()
    zero_std = stds[stds == 0].index.tolist()
    if zero_std:
        logger.warning("Variables constantes exclues du scaling : %s", zero_std)
        quant_vars = [c for c in quant_vars if c not in zero_std]

    X = StandardScaler().fit_transform(df_active[quant_vars])
    max_dim = min(X.shape)

    if optimize and n_components is None:
        tmp = PCA(n_components=max_dim).fit(X)
        n_components = _select_n_components(
            tmp.explained_variance_, threshold=variance_threshold
        )
        logger.info("PCA: selected %d components automatically", n_components)

    n_components = n_components or max_dim
    kwargs = {}
    if whiten is not None:
        kwargs["whiten"] = whiten
    if svd_solver is not None:
        kwargs["svd_solver"] = svd_solver
    pca = PCA(n_components=n_components, **kwargs)
    emb = pca.fit_transform(X)

    inertia = pd.Series(
        pca.explained_variance_ratio_,
        index=[f"F{i+1}" for i in range(pca.n_components_)],
    )
    embeddings = pd.DataFrame(
        emb,
        index=df_active.index,
        columns=[f"F{i+1}" for i in range(pca.n_components_)],
    )
    loadings = pd.DataFrame(
        pca.components_.T,
        index=quant_vars,
        columns=[f"F{i+1}" for i in range(pca.n_components_)],
    )

    runtime = time.perf_counter() - start
    result = {
        "model": pca,
        "inertia": inertia,
        "embeddings": embeddings,
        "loadings": loadings,
        "runtime_s": runtime,
    }
    # aliases for compatibility with other naming conventions
    result["explained_variance_ratio"] = inertia
    result["coords"] = embeddings
    result["runtime"] = runtime
    return result

def pca_variable_contributions(loadings: pd.DataFrame) -> pd.DataFrame:
    """Return variable contributions (%) for each PCA axis."""
    loads_sq = loadings ** 2
    return loads_sq.div(loads_sq.sum(axis=0), axis=1) * 100


def pca_individual_contributions(embeddings: pd.DataFrame) -> pd.DataFrame:
    """Return individual cos² (%) for each PCA axis."""
    coords_sq = embeddings ** 2
    total = coords_sq.sum(axis=1)
    return coords_sq.div(total, axis=0) * 100


def famd_individual_cos2(embeddings: pd.DataFrame) -> pd.DataFrame:
    """Return cos² (%) of individuals for each FAMD axis."""
    coords_sq = embeddings ** 2
    total = coords_sq.sum(axis=1)
    return coords_sq.div(total, axis=0) * 100


def run_mca(
    df_active: pd.DataFrame,
    qual_vars: List[str],
    n_components: Optional[int] = None,
    *,
    optimize: bool = False,
    variance_threshold: float = 0.8,
    normalize: bool = True,
    n_iter: int = 3,
    max_components: int = 10,
) -> Dict[str, object]:
    """Run Multiple Correspondence Analysis on qualitative variables.

    Parameters
    ----------
    df_active : pandas.DataFrame
        Input data with qualitative variables.
    qual_vars : list of str
        Names of the qualitative columns to use.
    n_components : int, optional
        Number of dimensions to compute. If ``None`` and ``optimize`` is
        ``True`` the value is selected automatically.
    optimize : bool, default ``False``
        Activate automatic selection of ``n_components`` when not provided.
    variance_threshold : float, default ``0.8``
        Cumulative inertia threshold when ``optimize`` is enabled.
    normalize : bool, default ``True``
        If ``True`` applies the Benzecri correction (``correction='benzecri'``).
    n_iter : int, default ``3``
        Number of iterations for the underlying algorithm.
    """
    start = time.perf_counter()

    df_cat = df_active[qual_vars].astype("category")

    max_dim = sum(df_cat[c].nunique() - 1 for c in df_cat.columns)
    max_limit = min(max_dim, max_components)

    mca = prince.MCA(
        n_components=max_limit,
        n_iter=n_iter,
        correction="benzecri" if normalize else None,
    ).fit(df_cat)

    if optimize and n_components is None:
        ev = getattr(mca, "eigenvalues_", None)
        if ev is None:
            ev = np.asarray(mca.explained_inertia_) * len(mca.explained_inertia_)
        components = [i + 1 for i, v in enumerate(ev) if v > 1.0]
        if components:
            n_components = min(max(components), max_limit)
        else:
            n_components = min(len(ev), max_limit)
        logger.info("MCA: selected %d components automatically", n_components)
    else:
        n_components = n_components or max_limit

    if n_components != mca.n_components:
        mca = prince.MCA(
            n_components=n_components,
            n_iter=n_iter,
            correction="benzecri" if normalize else None,
        ).fit(df_cat)

    inertia = pd.Series(
        _get_explained_inertia(mca), index=[f"F{i+1}" for i in range(mca.n_components)]
    )
    embeddings = mca.row_coordinates(df_cat)
    embeddings.index = df_active.index
    col_coords = mca.column_coordinates(df_cat)

    runtime = time.perf_counter() - start
    result = {
        "model": mca,
        "inertia": inertia,
        "embeddings": embeddings,
        "column_coords": col_coords,
        "runtime_s": runtime,
    }
    result["explained_inertia"] = inertia
    result["coords"] = embeddings
    result["runtime"] = runtime
    return result


def run_famd(
    df_active: pd.DataFrame,
    quant_vars: List[str],
    qual_vars: List[str],
    n_components: Optional[int] = None,
    *,
    optimize: bool = False,
    variance_threshold: float = 0.8,
    n_components_rule: Optional[str] = None,
) -> Dict[str, object]:
    """Run Factor Analysis of Mixed Data (FAMD).

    Parameters
    ----------
    n_components_rule : str, optional
        Placeholder for compatibility with configuration files. Currently
        ignored.
    """
    start = time.perf_counter()
    logger = logging.getLogger(__name__)

    if n_components_rule is not None:
        logger.info(
            "FAMD n_components_rule=%s ignored (not implemented)",
            n_components_rule,
        )

    scaler = StandardScaler()
    stds = df_active[quant_vars].std()
    zero_std = stds[stds == 0].index.tolist()
    if zero_std:
        logger.warning("Variables constantes exclues du scaling : %s", zero_std)
        quant_vars = [c for c in quant_vars if c not in zero_std]
    X_quanti = (
        scaler.fit_transform(df_active[quant_vars])
        if quant_vars
        else np.empty((len(df_active), 0))
    )
    df_quanti = pd.DataFrame(X_quanti, index=df_active.index, columns=quant_vars)
    df_mix = pd.concat([df_quanti, df_active[qual_vars].astype("category")], axis=1)

    if df_mix.isnull().any().any():
        raise ValueError("Input contains NaN values")

    if optimize and n_components is None:
        max_dim = df_mix.shape[1]
        tmp = prince.FAMD(n_components=max_dim, n_iter=3).fit(df_mix)
        eig = getattr(tmp, "eigenvalues_", None)
        if eig is None:
            eig = np.asarray(_get_explained_inertia(tmp)) * max_dim
        n_components = _select_n_components(eig, threshold=variance_threshold)
        logger.info("FAMD: selected %d components automatically", n_components)

    n_components = n_components or df_mix.shape[1]
    famd = prince.FAMD(n_components=n_components, n_iter=3)
    famd = famd.fit(df_mix)

    inertia = pd.Series(
        _get_explained_inertia(famd),
        index=[f"F{i+1}" for i in range(famd.n_components)],
    )
    embeddings = famd.row_coordinates(df_mix)
    embeddings.index = df_active.index
    if hasattr(famd, "column_coordinates"):
        col_coords = famd.column_coordinates(df_mix)
    elif hasattr(famd, "column_coordinates_"):
        col_coords = famd.column_coordinates_
    else:
        col_coords = pd.DataFrame()

    if hasattr(famd, "column_contributions"):
        contrib = famd.column_contributions(df_mix)
    elif hasattr(famd, "column_contributions_"):
        contrib = famd.column_contributions_
    else:
        contrib = (col_coords**2).div((col_coords**2).sum(axis=0), axis=1) * 100

    runtime = time.perf_counter() - start
    result = {
        "model": famd,
        "inertia": inertia,
        "embeddings": embeddings,
        "column_coords": col_coords,
        "contributions": contrib,
        "runtime_s": runtime,
    }
    result["explained_inertia"] = inertia
    result["coords"] = embeddings
    result["runtime"] = runtime
    return result


def run_mfa(
    df_active: pd.DataFrame,
    groups: Union[Mapping[str, Sequence[str]], Sequence[Sequence[str]]] | None = None,
    n_components: Optional[int] = None,
    *,
    segment_col: Optional[str] = None,
    optimize: bool = False,
    variance_threshold: float = 0.8,
    normalize: bool = True,
    weights: Optional[Union[Mapping[str, float], Sequence[float]]] = None,
    n_iter: int = 3,
) -> Dict[str, object]:
    """Run Multiple Factor Analysis.

    The ``groups`` argument defines the variable blocks used by MFA. Each
    element of ``groups`` must be a list of column names present in
    ``df_active``. When invoking :func:`run_pipeline`, these groups can be
    provided in the configuration file under ``mfa: {groups: ...}``.
    ``weights`` allows adjusting the relative importance of each group by
    multiplying its (optionally normalised) columns by the specified factor.
    """
    start = time.perf_counter()

    if segment_col:
        df_active = df_active.copy()
        df_active["__segment__"] = df_active[segment_col]
        groups = [[c for c in df_active.columns if c != "__segment__"], ["__segment__"]]

    if groups is None:
        groups = [df_active.columns.tolist()]

    if isinstance(groups, Mapping):
        group_names = list(groups.keys())
        group_list = list(groups.values())
    else:
        group_list = list(groups)
        group_names = [f"G{i}" for i in range(1, len(group_list) + 1)]

    # one-hot encode qualitative variables that appear in groups
    qual_cols = []
    for group in group_list:
        for col in group:
            if col in df_active.columns and (
                is_object_dtype(df_active[col]) or is_categorical_dtype(df_active[col])
            ):
                qual_cols.append(col)
    # remove duplicates while preserving order
    seen = set()
    qual_cols = [c for c in qual_cols if not (c in seen or seen.add(c))]
    if qual_cols:
        enc = OneHotEncoder(sparse_output=False, handle_unknown="ignore")
        encoded = enc.fit_transform(df_active[qual_cols])
        df_dummies = pd.DataFrame(
            encoded, index=df_active.index, columns=enc.get_feature_names_out(qual_cols)
        )
    else:
        df_dummies = pd.DataFrame(index=df_active.index)

    df_num = df_active.drop(columns=qual_cols)
    df_all = pd.concat([df_num, df_dummies], axis=1)

    groups_dict: Dict[str, List[str]] = {}
    used_cols: List[str] = []
    for name, g in zip(group_names, group_list):
        cols: List[str] = []
        for v in g:
            if v in df_all.columns:
                cols.append(v)
            else:
                # qualitative variables have been expanded
                cols.extend([c for c in df_all.columns if c.startswith(f"{v}_")])
        if cols:
            groups_dict[name] = cols
            used_cols.extend(cols)

    remaining = [c for c in df_all.columns if c not in used_cols]
    if remaining:
        groups_dict[f"G{len(groups_dict)+1}"] = remaining
        used_cols.extend(remaining)
    df_all = df_all[used_cols]

    weights_map: Dict[str, float] = {}
    if weights is not None:
        if isinstance(weights, Mapping):
            weights_map = {str(k): float(v) for k, v in weights.items()}
        else:
            weight_list = list(weights)
            if len(weight_list) != len(group_names):
                logger.warning(
                    "MFA weights length mismatch: expected %d, got %d",
                    len(group_names),
                    len(weight_list),
                )
            for name, w in zip(group_names, weight_list):
                weights_map[name] = float(w)

    if normalize:
        scaler = StandardScaler()
        for name, cols in list(groups_dict.items()):
            if not cols:
                continue
            stds = df_all[cols].std()
            zero_std = stds[stds == 0].index.tolist()
            if zero_std:
                logger.warning("Variables constantes exclues du scaling : %s", zero_std)
                cols = [c for c in cols if c not in zero_std]
                df_all.drop(columns=zero_std, inplace=True)
            if not cols:
                del groups_dict[name]
                continue
            df_all[cols] = scaler.fit_transform(df_all[cols])
            groups_dict[name] = cols
            w = weights_map.get(name)
            if w is not None and w != 1.0:
                df_all[cols] = df_all[cols] * w
    else:
        for name, cols in list(groups_dict.items()):
            if not cols:
                del groups_dict[name]
                continue
            w = weights_map.get(name)
            if w is not None and w != 1.0:
                df_all[cols] = df_all[cols] * w

    if optimize and n_components is None:
        max_dim = df_all.shape[1]
        tmp = prince.MFA(n_components=max_dim, n_iter=n_iter)
        tmp = tmp.fit(df_all, groups=groups_dict)
        eig = getattr(tmp, "eigenvalues_", None)
        if eig is None:
            eig = (tmp.percentage_of_variance_ / 100) * max_dim
        n_components = _select_n_components(
            np.asarray(eig), threshold=variance_threshold
        )
        max_limit = min(max_dim, 10)
        n_components = min(n_components, max_limit)
        logger.info("MFA: selected %d components automatically", n_components)

    max_limit = min(df_all.shape[1], 10)
    n_components = n_components or max_limit
    mfa = prince.MFA(n_components=n_components, n_iter=n_iter)
    mfa = mfa.fit(df_all, groups=groups_dict)
    inertia_values = np.asarray(mfa.percentage_of_variance_, dtype=float) / 100
    inertia_values = (
        inertia_values / inertia_values.sum()
        if inertia_values.sum() > 0
        else inertia_values
    )
    mfa.explained_inertia_ = inertia_values
    embeddings = mfa.row_coordinates(df_all)
    embeddings.index = df_active.index

    inertia = pd.Series(
        mfa.explained_inertia_,
        index=[f"F{i+1}" for i in range(len(mfa.explained_inertia_))],
    )

    runtime = time.perf_counter() - start
    result = {
        "model": mfa,
        "inertia": inertia,
        "embeddings": embeddings,
        "runtime_s": runtime,
    }
    result["explained_inertia"] = inertia
    result["coords"] = embeddings
    result["runtime"] = runtime
    return result


# ---------------------------------------------------------------------------
# nonlinear_methods.py
# ---------------------------------------------------------------------------
"""Non-linear dimensionality reduction utilities.

This module re-implements the UMAP, PHATE and PaCMAP wrappers that were
previously scattered across several scripts. The functions are self-contained
and do not depend on ``phase4v2.py`` or the fine-tuning scripts so that those
files can be removed without breaking the pipeline.
"""

import time
from typing import Any, Dict, Tuple

import numpy as np
import pandas as pd

# Optional dependencies are imported lazily to avoid costly import time
# (e.g. PaCMAP triggers numba compilation on import).
try:  # pragma: no cover - optional dependency may not be present
    import umap  # type: ignore
except Exception:
    umap = None

from sklearn.manifold import TSNE

# ``phate`` and ``pacmap`` are set to ``None`` and will only be imported when
# the corresponding functions are called.  This prevents slow start-up during
# test collection when those heavy libraries are available.
phate = None  # type: ignore
pacmap = None  # type: ignore


# ---------------------------------------------------------------------------
# Helpers
# ---------------------------------------------------------------------------


def _encode_mixed(df: pd.DataFrame) -> np.ndarray:
    """Return a numeric matrix from ``df`` with scaling and one-hot encoding."""
    if not isinstance(df, pd.DataFrame):
        raise TypeError("df must be a pandas DataFrame")

    numeric_cols = df.select_dtypes(include="number").columns.tolist()
    cat_cols = df.select_dtypes(exclude="number").columns.tolist()

    if numeric_cols:
        stds = df[numeric_cols].std()
        zero_std = stds[stds == 0].index.tolist()
        if zero_std:
            logger.warning("Variables constantes exclues du scaling : %s", zero_std)
            numeric_cols = [c for c in numeric_cols if c not in zero_std]

    X_num = (
        StandardScaler().fit_transform(df[numeric_cols])
        if numeric_cols
        else np.empty((len(df), 0))
    )

    if cat_cols:
        try:
            enc = OneHotEncoder(sparse_output=False, handle_unknown="ignore")
        except TypeError:  # pragma: no cover - older scikit-learn
            enc = OneHotEncoder(handle_unknown="ignore")
        X_cat = enc.fit_transform(df[cat_cols])
    else:
        X_cat = np.empty((len(df), 0))

    if X_num.size and X_cat.size:
        X = np.hstack([X_num, X_cat])
    elif X_num.size:
        X = X_num
    else:
        X = X_cat

    # ensure no NaN values
    if np.isnan(X).any():  # pragma: no cover - should not happen
        X = np.nan_to_num(X)

    return X


# ---------------------------------------------------------------------------
# Public API
# ---------------------------------------------------------------------------


def run_umap(
    df_active: pd.DataFrame,
    n_components: int = 2,
    n_neighbors: int = 15,
    min_dist: float = 0.1,
    *,
    metric: str | None = "euclidean",
    n_jobs: int = -1,
) -> Dict[str, Any]:
    """Run UMAP on ``df_active`` and return model and embeddings.

    The mixed-type dataframe is converted to a purely numeric matrix using
    :func:`_encode_mixed` (standardising numeric columns and one-hot encoding
    categoricals) before fitting UMAP.
    """
    if umap is None:  # pragma: no cover - optional dependency may be absent
        logger.warning("UMAP is not installed; skipping")
        return {
            "model": None,
            "embeddings": pd.DataFrame(index=df_active.index),
            "params": {},
        }

    start = time.perf_counter()
    X = _encode_mixed(df_active)

    if metric is None:
        metric = "euclidean"

    reducer = umap.UMAP(
        n_components=n_components,
        n_neighbors=n_neighbors,
        min_dist=min_dist,
        metric=metric,
        n_jobs=n_jobs,
    )
    embedding = reducer.fit_transform(X)
    runtime = time.perf_counter() - start

    cols = [f"U{i + 1}" for i in range(n_components)]
    emb_df = pd.DataFrame(embedding, index=df_active.index, columns=cols)

    params = {
        "n_components": n_components,
        "n_neighbors": n_neighbors,
        "min_dist": min_dist,
        "metric": metric,
    }
    return {
        "model": reducer,
        "embeddings": emb_df,
        "params": params,
        "runtime_s": runtime,
    }


def run_phate(
    df_active: pd.DataFrame,
    n_components: int = 2,
    k: int = 15,
    a: int = 40,
    *,
    t: str | int = "auto",
    knn: int | None = None,
    decay: int | None = None,
) -> Dict[str, Any]:
    """Run PHATE on ``df_active``.

    The dataframe is encoded numerically via :func:`_encode_mixed` before
    fitting PHATE.  The ``knn`` keyword is accepted as an alias for ``k`` and
    ``decay`` can be used as an alias for ``a``. Returns an empty result if the
    library is unavailable.
    """
    global phate
    if phate is None:
        try:  # pragma: no cover - lazy optional import
            import phate as _phate  # type: ignore

            phate = _phate
        except Exception:
            logger.warning("PHATE is not installed; skipping")
            return {
                "model": None,
                "embeddings": pd.DataFrame(index=df_active.index),
                "params": {},
            }

    if knn is not None:
        if isinstance(knn, str):
            try:
                k = int(knn)
            except ValueError:  # invalid string like "auto"
                logger.warning("Invalid PHATE knn value '%s'; using default", knn)
        else:
            k = knn
    if decay is not None:
        a = decay

    start = time.perf_counter()
    X = _encode_mixed(df_active)

    op = phate.PHATE(
        n_components=n_components,
        knn=k,
        decay=a,
        t=t,
        n_jobs=-1,
        verbose=False,
    )
    embedding = op.fit_transform(X)
    runtime = time.perf_counter() - start

    cols = [f"P{i + 1}" for i in range(n_components)]
    emb_df = pd.DataFrame(embedding, index=df_active.index, columns=cols)

    params = {"n_components": n_components, "k": k, "a": a, "t": t}
    return {"model": op, "embeddings": emb_df, "params": params, "runtime_s": runtime}


def run_pacmap(
    df_active: pd.DataFrame,
    n_components: int = 2,
    n_neighbors: int = 10,
    *,
    MN_ratio: float = 0.5,
    FP_ratio: float = 2.0,
    num_iters: Tuple[int, int, int] = (10, 10, 10),
) -> Dict[str, Any]:
    """Run PaCMAP on ``df_active``.

    ``df_active`` is encoded to numeric form via :func:`_encode_mixed` prior to
    fitting. If PaCMAP is unavailable or fails, ``model`` is ``None`` and the
    returned embeddings are empty.
    """
    global pacmap
    if pacmap is None:
        try:  # pragma: no cover - lazy optional import
            import pacmap as _pacmap  # type: ignore

            pacmap = _pacmap
        except Exception:
            logger.warning("PaCMAP is not installed; skipping")
            return {
                "model": None,
                "embeddings": pd.DataFrame(index=df_active.index),
                "params": {},
            }

    start = time.perf_counter()
    X = _encode_mixed(df_active)

    try:
        params = dict(
            n_components=n_components,
            n_neighbors=n_neighbors,
            MN_ratio=MN_ratio,
            FP_ratio=FP_ratio,
            num_iters=num_iters,
            verbose=False,
            apply_pca=True,
        )
        model = pacmap.PaCMAP(**params)
        embedding = model.fit_transform(X)
    except Exception as exc:  # pragma: no cover - rare runtime error
        logger.warning("PaCMAP failed: %s", exc)
        return {
            "model": None,
            "embeddings": pd.DataFrame(index=df_active.index),
            "params": {},
        }

    runtime = time.perf_counter() - start
    cols = [f"C{i + 1}" for i in range(n_components)]
    emb_df = pd.DataFrame(embedding, index=df_active.index, columns=cols)
    params.pop("verbose")
    params.pop("apply_pca")
    return {
        "model": model,
        "embeddings": emb_df,
        "params": params,
        "runtime_s": runtime,
    }


def run_tsne(
    df_active: pd.DataFrame,
    n_components: int = 2,
    perplexity: float = 30.0,
    learning_rate: float = 200.0,
    *,
    metric: str = "euclidean",
    n_iter: int = 1000,
) -> Dict[str, Any]:
    """Run t-SNE on ``df_active`` and return embeddings."""

    start = time.perf_counter()
    X = _encode_mixed(df_active)

    # perplexity must be < n_samples
    perplexity = min(perplexity, max(1.0, len(df_active) - 1))

    tsne = TSNE(
        n_components=n_components,
        perplexity=perplexity,
        learning_rate=learning_rate,
        metric=metric,
        n_iter=n_iter,
        init="pca",
    )
    embedding = tsne.fit_transform(X)
    runtime = time.perf_counter() - start

    cols = [f"T{i + 1}" for i in range(n_components)]
    emb_df = pd.DataFrame(embedding, index=df_active.index, columns=cols)

    params = {
        "n_components": n_components,
        "perplexity": perplexity,
        "learning_rate": learning_rate,
        "metric": metric,
        "n_iter": n_iter,
    }
    return {"model": tsne, "embeddings": emb_df, "params": params, "runtime_s": runtime}


def run_all_nonlinear(df_active: pd.DataFrame) -> Dict[str, Dict[str, Any]]:
    """Execute all non-linear methods on ``df_active`` and collect the results."""
    results: Dict[str, Dict[str, Any]] = {}

    try:
        results["umap"] = run_umap(df_active)
    except Exception as exc:  # pragma: no cover - unexpected runtime failure
        logger.warning("UMAP failed: %s", exc)
        results["umap"] = {"error": str(exc)}

    try:
        results["phate"] = run_phate(df_active)
    except Exception as exc:  # pragma: no cover - unexpected runtime failure
        logger.warning("PHATE failed: %s", exc)
        results["phate"] = {"error": str(exc)}

    try:
        results["tsne"] = run_tsne(df_active)
    except Exception as exc:  # pragma: no cover - unexpected runtime failure
        logger.warning("t-SNE failed: %s", exc)
        results["tsne"] = {"error": str(exc)}

    if pacmap is not None:
        try:
            results["pacmap"] = run_pacmap(df_active)
        except Exception as exc:  # pragma: no cover - unexpected runtime failure
            logger.warning("PaCMAP failed: %s", exc)
            results["pacmap"] = {"error": str(exc)}

    return results


# ---------------------------------------------------------------------------
# evaluate_methods.py
# ---------------------------------------------------------------------------
"""Metrics to compare dimensionality reduction methods.
"""

from pathlib import Path
from typing import Any, Dict, Sequence, Iterable, Tuple
from joblib import Parallel, delayed

import numpy as np
import pandas as pd
from sklearn.manifold import trustworthiness
from sklearn.metrics import silhouette_score, silhouette_samples
from sklearn.cluster import AgglomerativeClustering, DBSCAN, SpectralClustering
from sklearn.mixture import GaussianMixture
from sklearn.metrics import calinski_harabasz_score, davies_bouldin_score


def spectral_cluster_labels(
    X: np.ndarray, n_clusters: int, *, n_neighbors: int = 10
) -> np.ndarray:
    """Return Spectral Clustering labels using nearest neighbors affinity."""

    return SpectralClustering(
        n_clusters=n_clusters,
        assign_labels="kmeans",
        affinity="nearest_neighbors",
        n_neighbors=min(n_neighbors, len(X) - 1),
    ).fit_predict(X)


def silhouette_score_safe(X: np.ndarray, labels: np.ndarray) -> float:
    """Return silhouette score or ``-1`` if it cannot be computed."""

    if len(np.unique(labels)) < 2:
        return -1.0
    try:
        return float(silhouette_score(X, labels))
    except Exception:
        return -1.0


def silhouette_samples_safe(
    X: np.ndarray,
    labels: np.ndarray,
    *,
    sample_size: int | None = None,
    random_state: int | None = None,
) -> np.ndarray:
    """Return silhouette samples for ``labels`` with optional subsampling."""

    if len(np.unique(labels)) < 2:
        n = sample_size if sample_size is not None else len(X)
        return np.full(n, np.nan)
    try:
        scores = silhouette_samples(X, labels)
        if sample_size is not None and sample_size < len(scores):
            rng = np.random.default_rng(random_state)
            idx = rng.choice(len(scores), size=sample_size, replace=False)
            scores = scores[idx]
        return scores
    except Exception:
        n = sample_size if sample_size is not None else len(X)
        return np.full(n, np.nan)


def dunn_index(
    X: np.ndarray,
    labels: np.ndarray,
    *,
    sample_size: int | None = None,
) -> float:
    """Compute the Dunn index of a clustering."""

    from scipy.spatial.distance import pdist, squareform

    if len(np.unique(labels)) < 2:
        return float("nan")

    if sample_size is not None and sample_size < len(X):
        rng = np.random.default_rng()
        idx = rng.choice(len(X), size=sample_size, replace=False)
        X = X[idx]
        labels = labels[idx]

    dist = squareform(pdist(X))
    unique = np.unique(labels)

    intra_diam = []
    min_inter = np.inf

    for i, ci in enumerate(unique):
        idx_i = np.where(labels == ci)[0]
        intra = dist[np.ix_(idx_i, idx_i)].max() if len(idx_i) > 1 else 0.0
        intra_diam.append(intra)
        for cj in unique[i + 1 :]:
            idx_j = np.where(labels == cj)[0]
            inter = dist[np.ix_(idx_i, idx_j)].min()
            if inter < min_inter:
                min_inter = inter

    max_intra = max(intra_diam)
    if max_intra == 0:
        return float("nan")
    return float(min_inter / max_intra)


def tune_kmeans_clusters(
    X: np.ndarray, k_range: Iterable[int] = range(2, 16)
) -> Tuple[np.ndarray, int]:
    """Return K-Means labels using the best silhouette over ``k_range``."""
    best_score = -1.0
    best_labels: Optional[np.ndarray] = None
    best_k = 2
    X = np.asarray(X)
    for k in k_range:
        if k >= len(X) or k < 2:
            continue
        labels = KMeans(n_clusters=k).fit_predict(X)
        if len(np.unique(labels)) < 2:
            score = -1.0
        else:
            score = silhouette_score_safe(X, labels)
        if score > best_score:
            best_score = score
            best_labels = labels
            best_k = k
    if best_labels is None:
        k = max(2, min(len(X), 2))
        best_labels = KMeans(n_clusters=k).fit_predict(X)
        best_k = k
    return best_labels, best_k


def tune_agglomerative_clusters(
    X: np.ndarray, k_range: Iterable[int] = range(2, 16)
) -> Tuple[np.ndarray, int]:
    """Return Agglomerative clustering labels using the best silhouette."""
    best_score = -1.0
    best_labels: Optional[np.ndarray] = None
    best_k = 2
    X = np.asarray(X)
    for k in k_range:
        if k >= len(X) or k < 2:
            continue
        labels = AgglomerativeClustering(n_clusters=k).fit_predict(X)
        if len(np.unique(labels)) < 2:
            score = -1.0
        else:
            score = silhouette_score_safe(X, labels)
        if score > best_score:
            best_score = score
            best_labels = labels
            best_k = k
    if best_labels is None:
        k = max(2, min(len(X), 2))
        best_labels = AgglomerativeClustering(n_clusters=k).fit_predict(X)
        best_k = k
    return best_labels, best_k


def tune_dbscan_clusters(
    X: np.ndarray,
    eps_values: Iterable[float] = (0.3, 0.4, 0.5, 0.6, 0.7, 0.8),
    min_samples: int = 5,
) -> Tuple[np.ndarray, float]:
    """Return DBSCAN labels using the best silhouette over ``eps_values``."""
    best_score = -1.0
    best_labels: Optional[np.ndarray] = None
    best_eps = 0.5
    X = np.asarray(X)
    for eps in eps_values:
        labels = DBSCAN(eps=eps, min_samples=min_samples).fit_predict(X)
        n_clusters = len(set(labels)) - (1 if -1 in labels else 0)
        if n_clusters < 2:
            score = -1.0
        else:
            score = silhouette_score_safe(X, labels)
        if score > best_score:
            best_score = score
            best_labels = labels
            best_eps = eps
    if best_labels is None:
        best_labels = DBSCAN(eps=best_eps, min_samples=min_samples).fit_predict(X)
    return best_labels, best_eps


def tune_gmm_clusters(
    X: np.ndarray, k_range: Iterable[int] = range(2, 16)
) -> Tuple[np.ndarray, int]:
    """Return Gaussian Mixture labels using the best silhouette."""
    best_score = -1.0
    best_labels: Optional[np.ndarray] = None
    best_k = 2
    X = np.asarray(X)
    for k in k_range:
        if k >= len(X) or k < 2:
            continue
        gmm = GaussianMixture(n_components=k, covariance_type="full")
        labels = gmm.fit_predict(X)
        if len(np.unique(labels)) < 2:
            score = -1.0
        else:
            score = silhouette_score_safe(X, labels)
        if score > best_score:
            best_score = score
            best_labels = labels
            best_k = k
    if best_labels is None:
        k = max(2, min(len(X), 2))
        best_labels = GaussianMixture(n_components=k).fit_predict(X)
        best_k = k
    return best_labels, best_k


def tune_spectral_clusters(
    X: np.ndarray, k_range: Iterable[int] = range(2, 16)
) -> Tuple[np.ndarray, int]:
    """Return Spectral clustering labels using the best silhouette."""
    best_score = -1.0
    best_labels: Optional[np.ndarray] = None
    best_k = 2
    X = np.asarray(X)
    for k in k_range:
        if k >= len(X) or k < 2:
            continue
        labels = spectral_cluster_labels(X, k)
        if len(np.unique(labels)) < 2:
            score = -1.0
        else:
            score = silhouette_score(X, labels)
        if score > best_score:
            best_score = score
            best_labels = labels
            best_k = k
    if best_labels is None:
        k = max(2, min(len(X), 2))
        best_labels = spectral_cluster_labels(X, k)
        best_k = k
    return best_labels, best_k


def auto_cluster_labels(
    X: np.ndarray, k_range: Iterable[int] = range(2, 11)
) -> Tuple[np.ndarray, int, str]:
    """Return automatic cluster labels using K-Means clustering."""

    labels, best_k = tune_kmeans_clusters(X, k_range)
    return labels, best_k, "kmeans"



def cluster_evaluation_metrics(
    X: np.ndarray,
    method: str,
    k_range: Iterable[int] = range(2, 16),
) -> tuple[pd.DataFrame, int]:
    """Return silhouette and Dunn curves for a clustering method.

    Parameters
    ----------
    X : array-like of shape (n_samples, n_features)
        Data to cluster.
    method : {"kmeans", "agglomerative", "gmm", "spectral"}
        Algorithm to evaluate.
    k_range : iterable of int, default ``range(2, 16)``
        Candidate numbers of clusters.

    Returns
    -------
    pandas.DataFrame
        Table with columns ``k``, ``silhouette``, ``dunn_index``,
        ``calinski_harabasz`` and ``inv_davies_bouldin``.
    int
        ``k`` giving the highest silhouette score.
    """

    X = np.asarray(X)
    n_samples = len(X)

    def _eval(k: int) -> tuple[int, float, float, float, float, float, float]:
        if k >= n_samples or k < 2:
            return (
                k,
                float("nan"),
                float("nan"),
                float("nan"),
                float("nan"),
                float("nan"),
                float("nan"),
            )
        if method == "kmeans":
            labels = KMeans(n_clusters=k).fit_predict(X)
        elif method == "agglomerative":
            labels = AgglomerativeClustering(n_clusters=k).fit_predict(X)
        elif method == "gmm":
            labels = GaussianMixture(
                n_components=k, covariance_type="full"
            ).fit_predict(X)
        elif method == "spectral":
            labels = spectral_cluster_labels(X, k)
        else:
            raise ValueError(f"Unknown method '{method}'")

        if len(np.unique(labels)) < 2:
            return (
                k,
                float("nan"),
                float("nan"),
                float("nan"),
                float("nan"),
                float("nan"),
                float("nan"),
            )

        samples = silhouette_samples_safe(X, labels, sample_size=1000)
        sil_mean = float(samples.mean())
        sil_err = 1.96 * samples.std(ddof=1) / np.sqrt(len(samples))
        dunn = dunn_index(X, labels, sample_size=1000)
        ch = calinski_harabasz_score(X, labels)
        db = davies_bouldin_score(X, labels)
        inv_db = 1.0 / db if db > 0 else float("nan")
        return (
            k,
            sil_mean,
            sil_mean - sil_err,
            sil_mean + sil_err,
            dunn,
            ch,
            inv_db,
        )

    with Parallel(n_jobs=-1) as parallel:
        results = parallel(delayed(_eval)(k) for k in k_range)

    records: list[dict[str, float]] = []
    best_k = None

    for k, mean, lower, upper, dunn, ch, inv_db in results:
        records.append(
            {
                "k": k,
                "silhouette": mean,
                "silhouette_lower": lower,
                "silhouette_upper": upper,
                "dunn_index": dunn,
                "calinski_harabasz": ch,
                "inv_davies_bouldin": inv_db,
            }
        )
        if np.isnan(mean):
            continue

    df = pd.DataFrame.from_records(records)
    if df["silhouette"].notna().any():
        best_k = int(df.loc[df["silhouette"].idxmax(), "k"])
    else:
        best_k = int(df["k"].iloc[0])
    return df.sort_values("k"), best_k


def optimize_clusters(
    method: str,
    X: np.ndarray,
    k_range: Iterable[int] = range(2, 16),
) -> tuple[np.ndarray, int, pd.DataFrame]:
    """Return labels and evaluation curves for ``method``.

    Parameters
    ----------
    method : {"kmeans", "agglomerative", "gmm", "spectral"}
        Clustering algorithm to use.
    X : array-like of shape (n_samples, n_features)
        Input data to cluster.
    k_range : iterable of int, default ``range(2, 16)``
        Candidate numbers of clusters to evaluate.

    Returns
    -------
    labels : ndarray of shape (n_samples,)
        Cluster labels obtained with the optimal ``k``.
    int
        Value of ``k`` giving the best silhouette score.
    pandas.DataFrame
        Evaluation table as returned by :func:`cluster_evaluation_metrics`.
    """

    curves, best_k = cluster_evaluation_metrics(X, method, k_range)

    if method == "kmeans":
        labels = KMeans(n_clusters=best_k).fit_predict(X)
    elif method == "agglomerative":
        labels = AgglomerativeClustering(n_clusters=best_k).fit_predict(X)
    elif method == "gmm":
        labels = GaussianMixture(
            n_components=best_k, covariance_type="full"
        ).fit_predict(X)
    elif method == "spectral":
        labels = spectral_cluster_labels(X, best_k)
    else:  # pragma: no cover - defensive
        raise ValueError(f"Unknown method '{method}'")

    return labels, best_k, curves


def dbscan_evaluation_metrics(
    X: np.ndarray,
    eps_values: Iterable[float],
    *,
    min_samples: int = 5,
) -> tuple[pd.DataFrame, float]:
    """Return silhouette and Dunn curves for DBSCAN over ``eps_values``."""

    X = np.asarray(X)
    n_samples = len(X)

    def _eval(eps: float) -> tuple[float, float, float, float, float, int]:
        labels = DBSCAN(eps=eps, min_samples=min_samples).fit_predict(X)
        n_clusters = len(set(labels)) - (1 if -1 in labels else 0)
        if n_clusters < 2:
            return (
                eps,
                float("nan"),
                float("nan"),
                float("nan"),
                float("nan"),
                n_clusters,
            )
        samples = silhouette_samples_safe(X, labels, sample_size=1000)
        sil_mean = float(samples.mean())
        sil_err = 1.96 * samples.std(ddof=1) / np.sqrt(len(samples))
        dunn = dunn_index(X, labels, sample_size=1000)
        return eps, sil_mean, sil_mean - sil_err, sil_mean + sil_err, dunn, n_clusters

    with Parallel(n_jobs=-1) as parallel:
        results = parallel(delayed(_eval)(e) for e in eps_values)

    records: list[dict[str, float]] = []
    best_eps = None
    highest_upper = -np.inf

    for eps, mean, lower, upper, dunn, n_clusters in results:
        records.append(
            {
                "eps": eps,
                "k": n_clusters,
                "silhouette": mean,
                "silhouette_lower": lower,
                "silhouette_upper": upper,
                "dunn_index": dunn,
            }
        )
        if np.isnan(mean):
            continue
        if best_eps is None and mean > highest_upper:
            best_eps = eps
        highest_upper = max(highest_upper, upper)

    df = pd.DataFrame.from_records(records)
    if best_eps is None:
        best_eps = (
            float(df.loc[df["silhouette"].idxmax(), "eps"])
            if not df.empty
            else next(iter(eps_values), 0.5)
        )
    return df.sort_values("eps"), float(best_eps)


def plot_cluster_evaluation(
    df: pd.DataFrame, method: str, k_opt: int | None = None
) -> plt.Figure:
    """Plot clustering metrics for ``method`` as normalized bar plots.

    Parameters
    ----------
    df : pandas.DataFrame
        Table returned by :func:`cluster_evaluation_metrics` or an equivalent
        function. The table must contain at least the columns ``silhouette``
        and ``dunn_index`` as well as one column specifying the evaluated
        parameter (typically ``k`` or ``min_cluster_size``).
    method : str
        Name of the clustering algorithm.
    k_opt : int or None, optional
        Value of ``k`` considered optimal. When provided and when a ``k``
        column exists in ``df``, it is highlighted on the silhouette curve.
    """

    # Determine which column to use on the x-axis
    if "k" in df.columns:
        xcol = "k"
        xlabel = "k"
    elif "min_cluster_size" in df.columns:
        xcol = "min_cluster_size"
        xlabel = "min_cluster_size"
    elif "eps" in df.columns:
        xcol = "eps"
        xlabel = "eps"
    else:  # fallback to the first column
        xcol = df.columns[0]
        xlabel = xcol

    fig, ax = plt.subplots(figsize=(6, 4), dpi=200)

    metrics = [
        "silhouette",
        "dunn_index",
        "calinski_harabasz",
        "inv_davies_bouldin",
    ]
    norm = {}
    for m in metrics:
        col = df[m]
        cmin, cmax = col.min(), col.max()
        if np.isnan(cmin) or cmax == cmin:
            norm[m] = np.full(len(col), np.nan)
        else:
            norm[m] = (col - cmin) / (cmax - cmin)
    import seaborn as sns

    width = 0.2
    offsets = np.linspace(-1.5 * width, 1.5 * width, len(metrics))
    colors = sns.color_palette("deep", len(metrics))
    for off, m, c in zip(offsets, metrics, colors):
        ax.bar(df[xcol] + off, norm[m], width=width, label=m, color=c)

    # No vertical line to mark the optimal number of clusters; simply show the
    # bars for the available k values.

    ax.set_xlabel(xlabel)
    ax.set_ylabel("Normalized score")
    ax.set_title(f"Évaluation clustering – {method.upper()}")
    ax.set_ylim(0, 1)
    if metrics:
        ax.legend()
    fig.tight_layout()
    return fig



def plot_cluster_metrics_grid(
    curves: Mapping[str, pd.DataFrame], optimal: Mapping[str, int]
) -> plt.Figure:
    """Return a figure with normalized metrics for each clustering method."""
    fig, axes = plt.subplots(2, 2, figsize=(12, 6), dpi=200)
    methods = ["kmeans", "agglomerative", "gmm", "spectral"]
    for ax, method in zip(axes.ravel(), methods):
        df = curves.get(method)
        if df is None or df.empty:
            ax.axis("off")
            continue
        xcol = "k" if "k" in df.columns else "min_cluster_size"
        metrics = [
            "silhouette",
            "dunn_index",
            "calinski_harabasz",
            "inv_davies_bouldin",
        ]
        norm = {}
        for m in metrics:
            col = df[m]
            cmin, cmax = col.min(), col.max()
            if np.isnan(cmin) or cmax == cmin:
                norm[m] = np.full(len(col), np.nan)
            else:
                norm[m] = (col - cmin) / (cmax - cmin)
        import seaborn as sns

        width = 0.2
        offsets = np.linspace(-1.5 * width, 1.5 * width, len(metrics))
        colors = sns.color_palette("deep", len(metrics))
        for off, m, c in zip(offsets, metrics, colors):
            ax.bar(df[xcol] + off, norm[m], width=width, label=m, color=c)
        k_opt = optimal.get(method)
        # The optimal k is not highlighted with a dashed line in this barplot.
        ax.set_title(method)
        ax.set_ylabel("Normalized score")
        ax.set_ylim(0, 1)
        if metrics:
            ax.legend(fontsize="x-small")

    for ax in axes.ravel()[len(methods):]:
        ax.axis("off")

    fig.tight_layout()
    return fig


def plot_combined_silhouette(
    curves: Mapping[str, pd.DataFrame], optimal_k: Mapping[str, int]
) -> plt.Figure:
    """Overlay silhouette curves from several methods on one figure."""

    fig, ax = plt.subplots(figsize=(6, 4), dpi=200)
    for method, df in curves.items():
        if df.empty:
            continue
        df = df.sort_values("k")
        ax.plot(df["k"], df["silhouette"], marker="o", label=method)
        # interval shading removed
        k_opt = optimal_k.get(method)
        if k_opt is not None and k_opt in df["k"].values:
            val = float(df.loc[df["k"] == k_opt, "silhouette"].iloc[0])
            ax.scatter([k_opt], [val], marker="x", s=60)
    ax.set_xlabel("k")
    ax.set_ylabel("Silhouette")
    ax.set_title("Comparaison des méthodes – silhouette")
    handles, labels = ax.get_legend_handles_labels()
    if labels:
        ax.legend()
    fig.tight_layout()
    return fig


def plot_analysis_summary(
    correlation: Path | plt.Figure | None,
    scree: Path | plt.Figure | None,
    silhouette: Path | plt.Figure | None,
    contributions: Path | plt.Figure | None = None,
) -> plt.Figure:
    """Combine analysis figures into a single 2x2 layout."""

    def _to_image(src: Path | plt.Figure | None) -> np.ndarray | None:
        if src is None:
            return None
        if isinstance(src, (str, Path)):
            return plt.imread(str(src))
        buf = io.BytesIO()
        src.savefig(buf, format="png", dpi=200)
        buf.seek(0)
        img = plt.imread(buf)
        buf.close()
        return img

    imgs = [contributions, correlation, scree, silhouette]
    imgs = [_to_image(i) for i in imgs]

    fig, axes = plt.subplots(2, 2, figsize=(11, 8.5), dpi=200)
    for ax, img in zip(axes.ravel(), imgs):
        if img is None:
            ax.axis("off")
            continue
        ax.imshow(img)
        ax.axis("off")
    fig.tight_layout()
    return fig


def plot_pca_stability_bars(
    metrics: Mapping[str, Mapping[str, float]],
) -> Dict[str, plt.Figure]:
    """Return bar charts summarising PCA cross-validation stability."""

    datasets = list(metrics)
    axis_corr = [metrics[d].get("pca_axis_corr_mean", float("nan")) for d in datasets]
    var_first = [
        metrics[d].get("pca_var_first_axis_mean", float("nan")) for d in datasets
    ]

    fig1, ax1 = plt.subplots(figsize=(6, 4), dpi=200)
    ax1.bar(datasets, axis_corr, color="tab:blue", edgecolor="black")
    ax1.set_xlabel("Dataset")
    ax1.set_ylabel("pca_axis_corr_mean")
    ax1.set_title("Stabilité PCA – corrélation des axes")
    fig1.tight_layout()

    fig2, ax2 = plt.subplots(figsize=(6, 4), dpi=200)
    ax2.bar(datasets, var_first, color="tab:orange", edgecolor="black")
    ax2.set_xlabel("Dataset")
    ax2.set_ylabel("pca_var_first_axis_mean")
    ax2.set_title("Stabilité PCA – variance axe 1")
    fig2.tight_layout()

    return {
        "pca_axis_corr_mean": fig1,
        "pca_var_first_axis_mean": fig2,
    }


def evaluate_methods(
    results_dict: Dict[str, Dict[str, Any]],
    df_active: pd.DataFrame,
    quant_vars: Sequence[str],
    qual_vars: Sequence[str],
    *,
    k_range: Iterable[int] = range(2, 16),
) -> pd.DataFrame:
    """Compute comparison metrics for each dimensionality reduction method.

    Parameters
    ----------
    results_dict:
        Mapping of method name to a dictionary containing at least ``embeddings``
        as a DataFrame. Optionally ``inertia`` (list or Series) and
        ``runtime_s`` or ``runtime``.
    df_active:
        Original high dimensional dataframe.
    quant_vars:
        Names of quantitative variables in ``df_active``.
    qual_vars:
        Names of qualitative variables in ``df_active``.
    k_range:
        Range of ``k`` values to test when tuning the K-Means clustering.

    Returns
    -------
    pandas.DataFrame
        Metrics table indexed by method name.
    """
    rows = []
    n_features = len(quant_vars) + len(qual_vars)

    logger = logging.getLogger(__name__)

    def _process(
        item: tuple[str, Dict[str, Any]],
    ) -> tuple[str, np.ndarray, str, Dict[str, Any]]:
        method, info = item

        inertias = info.get("inertia")
        if inertias is None:
            inertias = []
        if isinstance(inertias, pd.Series):
            inertias = inertias.tolist()
        inertias = list(inertias)

        if inertias and inertias[0] > 0.5:
            logger.warning(
                "Attention : l'axe F1 de %s explique %.1f%% de la variance",
                method.upper(),
                inertias[0] * 100,
            )

        contrib = info.get("contributions")
        if isinstance(contrib, pd.DataFrame) and "F1" in contrib:
            top = float(contrib["F1"].max())
            if top > 50:
                dom_var = contrib["F1"].idxmax()
                logger.warning(
                    "Attention : la variable %s domine l’axe F1 de la %s avec %.1f%% de contribution, risque de projection biaisée.",
                    dom_var,
                    method.upper(),
                    top,
                )

        kaiser = int(sum(1 for eig in np.array(inertias) * n_features if eig > 1))
        cum_inertia = float(sum(inertias) * 100) if inertias else np.nan

        emb = info.get("embeddings")
        if not isinstance(emb, pd.DataFrame) or emb.empty:
            logger.warning("%s missing embeddings for evaluation", method)
            row = {
                "method": method,
                "variance_cumulee_%": float("nan"),
                "nb_axes_kaiser": float("nan"),
                "silhouette": float("nan"),
                "dunn_index": float("nan"),
                "trustworthiness": float("nan"),
                "continuity": float("nan"),
                "runtime_seconds": info.get("runtime_seconds")
                or info.get("runtime_s")
                or info.get("runtime"),
                "cluster_k": float("nan"),
                "cluster_algo": "",
            }
            return method, np.array([]), row

        X_low = emb.values
        labels, best_k, algo = auto_cluster_labels(X_low, k_range)
        info["cluster_labels"] = labels
        info["cluster_k"] = best_k
        info["cluster_algo"] = algo
        if len(labels) <= best_k or len(set(labels)) < 2:
            sil = float("nan")
            dunn = float("nan")
            ch = float("nan")
            inv_db = float("nan")
        else:
            sil = float(silhouette_score(X_low, labels))
            dunn = dunn_index(X_low, labels, sample_size=1000)
            ch = float(calinski_harabasz_score(X_low, labels))
            db = davies_bouldin_score(X_low, labels)
            inv_db = 1.0 / db if db > 0 else float("nan")

        try:
            enc = OneHotEncoder(sparse_output=False, handle_unknown="ignore")
        except TypeError:  # pragma: no cover - older scikit-learn
            enc = OneHotEncoder(handle_unknown="ignore")
        X_num = StandardScaler().fit_transform(
            df_active.loc[info["embeddings"].index, quant_vars]
        )
        X_cat = (
            enc.fit_transform(df_active.loc[info["embeddings"].index, qual_vars])
            if qual_vars
            else np.empty((len(X_low), 0))
        )
        X_high = np.hstack([X_num, X_cat])
        k_nn = min(10, max(1, len(X_high) // 2))
        if k_nn >= len(X_high) / 2:
            T = float("nan")
            C = float("nan")
        else:
            T = float(trustworthiness(X_high, X_low, n_neighbors=k_nn))
            C = float(trustworthiness(X_low, X_high, n_neighbors=k_nn))

        runtime = (
            info.get("runtime_seconds") or info.get("runtime_s") or info.get("runtime")
        )

        row = {
            "method": method,
            "variance_cumulee_%": cum_inertia,
            "nb_axes_kaiser": kaiser,
            "silhouette": sil,
            "dunn_index": dunn,
            "calinski_harabasz": ch,
            "inv_davies_bouldin": inv_db,
            "trustworthiness": T,
            "continuity": C,
            "runtime_seconds": runtime,
            "cluster_k": best_k,
            "cluster_algo": algo,
        }
        return method, labels, row

    with Parallel(n_jobs=-1) as parallel:
        parallel_res = parallel(delayed(_process)(it) for it in results_dict.items())

    rows = []
    for method, labels, row in parallel_res:
        results_dict[method]["cluster_labels"] = labels
        results_dict[method]["cluster_k"] = row["cluster_k"]
        results_dict[method]["cluster_algo"] = row["cluster_algo"]
        rows.append(row)
    df_metrics = pd.DataFrame(rows).set_index("method")
    return df_metrics


def plot_methods_heatmap(df_metrics: pd.DataFrame, output_path: str | Path) -> None:
    """Plot a normalized heatmap of ``df_metrics``.

    Parameters
    ----------
    df_metrics:
        DataFrame as returned by :func:`evaluate_methods`.
    output_path:
        Directory where ``methods_heatmap.png`` will be saved.
    """
    import matplotlib.pyplot as plt
    import seaborn as sns

    output = Path(output_path)
    output.mkdir(parents=True, exist_ok=True)

    df_norm = df_metrics.select_dtypes(include=[np.number]).copy()
    for col in df_norm.columns:
        if not pd.api.types.is_numeric_dtype(df_norm[col]):
            df_norm[col] = 0.0
            continue
        cmin, cmax = df_norm[col].min(), df_norm[col].max()
        if pd.isna(cmin) or cmax == cmin:
            df_norm[col] = 0.0
        else:
            df_norm[col] = (df_norm[col] - cmin) / (cmax - cmin)

    # keep the original numeric values for annotations before normalization
    annot = df_metrics[df_norm.columns].copy()

    def _format_numbers(series: pd.Series) -> pd.Series:
        if pd.api.types.is_integer_dtype(series) or (
            pd.api.types.is_numeric_dtype(series)
            and np.allclose(series.dropna() % 1, 0)
        ):
            return series.astype("Int64")
        return series.map(lambda x: f"{x:.2f}" if pd.notna(x) else "")

    for col in annot.columns:
        if col in {"variance_cumulee_%", "nb_axes_kaiser"}:
            annot[col] = annot[col].round().astype("Int64")
        elif pd.api.types.is_numeric_dtype(annot[col]):
            annot[col] = _format_numbers(annot[col])

    fig, ax = plt.subplots(figsize=(12, 6), dpi=200)
    sns.heatmap(
        df_norm,
        annot=annot,
        fmt="",
        cmap="coolwarm",
        vmin=0,
        vmax=1,
        ax=ax,
        cbar=False,
    )
    ax.set_title("Comparaison des méthodes")
    ax.set_xticklabels(ax.get_xticklabels(), rotation=45, ha="right")
    plt.yticks(rotation=0)
    plt.tight_layout()
    fig.savefig(output / "methods_heatmap.png", dpi=300, bbox_inches="tight")
    plt.close(fig)


def plot_general_heatmap(df_metrics: pd.DataFrame, output_path: str | Path) -> None:
    """Plot a heatmap comparing all datasets and methods."""
    import matplotlib.pyplot as plt
    import seaborn as sns

    output = Path(output_path)
    output.mkdir(parents=True, exist_ok=True)

    if "dataset" not in df_metrics.columns:
        raise ValueError("df_metrics must contain a 'dataset' column")

    df = df_metrics.copy()
    df["row"] = df["dataset"] + " – " + df["method"].str.upper()
    df = df.set_index("row")
    df_numeric = df.select_dtypes(include=[np.number])

    norm = df_numeric.copy()
    for col in norm.columns:
        cmin, cmax = norm[col].min(), norm[col].max()
        if pd.isna(cmin) or cmax == cmin:
            norm[col] = 0.0
        else:
            norm[col] = (norm[col] - cmin) / (cmax - cmin)

    annot = df_numeric.copy()

    def _format_numbers(series: pd.Series) -> pd.Series:
        if pd.api.types.is_integer_dtype(series) or (
            pd.api.types.is_numeric_dtype(series)
            and np.allclose(series.dropna() % 1, 0)
        ):
            return series.astype("Int64")
        return series.map(lambda x: f"{x:.2f}" if pd.notna(x) else "")

    for col in annot.columns:
        if col in {"variance_cumulee_%", "nb_axes_kaiser"}:
            annot[col] = annot[col].round().astype("Int64")
        else:
            annot[col] = _format_numbers(annot[col])

    fig, ax = plt.subplots(figsize=(12, 8), dpi=200)
    sns.heatmap(
        norm, annot=annot, fmt="", cmap="coolwarm", vmin=0, vmax=1, ax=ax, cbar=False
    )
    ax.set_title("Synthèse globale des métriques")
    ax.set_xticklabels(ax.get_xticklabels(), rotation=45, ha="right")
    ax.set_ylabel("Dataset – Méthode")
    plt.yticks(rotation=0)
    plt.tight_layout()
    fig.savefig(output / "general_heatmap.png", dpi=300, bbox_inches="tight")
    plt.close(fig)


# ---------------------------------------------------------------------------
# visualization.py
# ---------------------------------------------------------------------------
"""Comparative visualization utilities for dimensionality reduction results."""


import matplotlib

matplotlib.use("Agg")
import matplotlib.pyplot as plt
from pathlib import Path
from mpl_toolkits.mplot3d import Axes3D  # noqa: F401
from matplotlib.lines import Line2D
from matplotlib.patches import Ellipse
import pandas as pd
import seaborn as sns
import numpy as np
import io
from typing import Dict, Any, List, Optional, Sequence
from sklearn.cluster import KMeans


def plot_correlation_circle(
    factor_model: Any,
    quant_vars: Sequence[str],
    output_path: str | Path,
    *,
    coords: Optional[pd.DataFrame] = None,
) -> Path:
    """Generate and save a correlation circle for ``factor_model``.

    Parameters
    ----------
    factor_model:
        Fitted model exposing ``components_`` or ``column_correlations_``.
    quant_vars:
        Names of quantitative variables to include.
    output_path:
        Destination path for the created figure.
    coords : pandas.DataFrame, optional
        Pre-computed coordinates for the variables. When provided, the
        ``factor_model`` is only used to extract the explained variance for the
        title and may lack ``components_`` or ``column_correlations_``.
    """

    if coords is not None:
        coords = coords.loc[[v for v in quant_vars if v in coords.index], ["F1", "F2"]]
    elif hasattr(factor_model, "column_correlations_"):
        coords = pd.DataFrame(
            factor_model.column_correlations_,
            columns=["F1", "F2"],
        )
        coords = coords.loc[[v for v in quant_vars if v in coords.index]]
    elif hasattr(factor_model, "components_"):
        comps = np.asarray(factor_model.components_, dtype=float)
        names = getattr(factor_model, "feature_names_in_", list(quant_vars))
        eig = getattr(factor_model, "explained_variance_", None)
        if eig is not None:
            load = comps[:2].T * np.sqrt(eig[:2])
        else:
            load = comps[:2].T
        coords = pd.DataFrame(load, index=names, columns=["F1", "F2"])
        coords = coords.loc[[v for v in quant_vars if v in coords.index]]
    elif hasattr(factor_model, "column_coordinates_"):
        tmp = pd.DataFrame(factor_model.column_coordinates_, copy=True)
        tmp.columns = ["F" + str(i + 1) for i in range(tmp.shape[1])]
        coords = tmp.loc[[v for v in quant_vars if v in tmp.index], ["F1", "F2"]]
    else:  # pragma: no cover - unexpected model type
        raise AttributeError("factor_model lacks components")

    norms = np.sqrt(np.square(coords["F1"]) + np.square(coords["F2"]))

    # ------------------------------------------------------------------
    # Draw the correlation circle with a fixed unit radius as customary
    # for PCA correlation plots.
    # ------------------------------------------------------------------
    fig, ax = plt.subplots(figsize=(12, 6), dpi=200)

    if not any(isinstance(p, plt.Circle) and np.isclose(p.radius, 1.0) for p in ax.patches):
        circle = plt.Circle((0, 0), 1.0, color="grey", fill=False, linestyle="dashed")
        ax.add_patch(circle)
    ax.axhline(0, color="grey", lw=0.5)
    ax.axvline(0, color="grey", lw=0.5)

    palette = sns.color_palette("deep", len(coords))
    handles: list[Line2D] = []
    for var, color, norm in zip(coords.index, palette, norms):
        x, y = coords.loc[var, ["F1", "F2"]]
        alpha = 0.3 + 0.7 * norm
        ax.arrow(
            0,
            0,
            x,
            y,
            head_width=0.02,
            length_includes_head=True,
            width=0.002,
            linewidth=0.8,
            color=color,
            alpha=alpha,
        )
        ax.text(x * 1.05, y * 1.05, str(var), ha="center", va="center", fontsize="small")
        handles.append(Line2D([0], [0], color=color, lw=1.0, label=str(var)))

    ax.legend(
        handles=handles,
        bbox_to_anchor=(1.05, 1.0),
        loc="upper left",
        frameon=False,
        fontsize="small",
    )
    ax.set_xlim(-1.1, 1.1)
    ax.set_ylim(-1.1, 1.1)
    method_name = factor_model.__class__.__name__.upper()
    if hasattr(factor_model, "explained_variance_ratio_"):
        inertia = np.asarray(
            getattr(factor_model, "explained_variance_ratio_"), dtype=float
        )
    else:
        inertia = np.asarray(_get_explained_inertia(factor_model), dtype=float)
    ax.set_xlabel(f"Dim1 ({inertia[0] * 100:.1f} %)")
    if inertia.size > 1:
        ax.set_ylabel(f"Dim2 ({inertia[1] * 100:.1f} %)")
    else:
        ax.set_ylabel("Dim2")

    var2 = float(np.sum(inertia[:2]) * 100) if inertia.size else 0.0
    ax.set_title(
        f"ACP – Cercle des corrélations (Axes 1-2)\n{method_name} – F1+F2 = {var2:.1f} % de variance"
    )
    ax.set_aspect("equal")
    fig.tight_layout()

    output = Path(output_path)
    output.parent.mkdir(parents=True, exist_ok=True)
    fig.savefig(output, dpi=300, bbox_inches="tight")
    plt.close(fig)
    return output


def export_pca_contributions(
    pca: Any,
    variables: Sequence[str],
    output_path: str | Path,
) -> Path:
    """Save contributions and cos² of ``variables`` to the first two axes.

    Parameters
    ----------
    pca : fitted PCA object
        Model exposing ``components_`` and ``explained_variance_``.
    variables : sequence of str
        Names of variables matching the PCA input order.
    output_path : str or Path
        Destination CSV path.
    """

    comps = np.asarray(pca.components_[:2], dtype=float).T
    eig = np.asarray(pca.explained_variance_[:2], dtype=float)
    loadings = comps * np.sqrt(eig)
    sq = loadings**2
    contrib = sq / sq.sum(axis=0)

    contrib_df = pd.DataFrame(contrib * 100, columns=["contrib_dim1", "contrib_dim2"], index=variables)
    cos2_df = pd.DataFrame(sq, columns=["cos2_dim1", "cos2_dim2"], index=variables)
    df = pd.concat([contrib_df, cos2_df], axis=1)
    df = df.loc[variables]
    df = df.sort_values("contrib_dim1", ascending=False)

    output = Path(output_path)
    output.parent.mkdir(parents=True, exist_ok=True)
    df.to_csv(output)
    return output


def _choose_color_var(df: pd.DataFrame, qual_vars: List[str]) -> Optional[str]:
    """Return a qualitative variable available in ``df`` to colour scatter plots."""
    preferred = [
        "Statut production",
        "Statut commercial",
        "Type opportunité",
    ]
    for col in preferred:
        if col in df.columns:
            return col
    for col in qual_vars:
        if col in df.columns:
            return col
    return None


def plot_scatter_2d(
    emb_df: pd.DataFrame, df_active: pd.DataFrame, color_var: Optional[str], title: str
) -> plt.Figure:
    """Return a 2D scatter plot figure coloured by ``color_var``."""
    fig, ax = plt.subplots(figsize=(12, 6), dpi=200)
    if color_var is None or color_var not in df_active.columns:
        ax.scatter(
            emb_df.iloc[:, 0],
            emb_df.iloc[:, 1],
            s=10,
            alpha=0.6,
            color="tab:blue",
        )
    else:
        cats = df_active.loc[emb_df.index, color_var].astype("category")
        palette = sns.color_palette("tab10", len(cats.cat.categories))
        for cat, color in zip(cats.cat.categories, palette):
            mask = cats == cat
            ax.scatter(
                emb_df.loc[mask, emb_df.columns[0]],
                emb_df.loc[mask, emb_df.columns[1]],
                s=10,
                alpha=0.6,
                color=color,
                label=str(cat),
            )
        handles, labels = ax.get_legend_handles_labels()
        if labels and not str(color_var).lower().startswith("cluster"):
            if str(color_var).lower().startswith("sous-"):
                ax.legend(
                    title=color_var,
                    bbox_to_anchor=(0.5, -0.15),
                    loc="upper center",
                    ncol=3,
                )
            else:
                ax.legend(title=color_var, bbox_to_anchor=(1.05, 1), loc="upper left")
    ax.set_xlabel(emb_df.columns[0])
    ax.set_ylabel(emb_df.columns[1])
    ax.set_title(title)
    fig.tight_layout()
    return fig


def plot_scatter_3d(
    emb_df: pd.DataFrame, df_active: pd.DataFrame, color_var: Optional[str], title: str
) -> plt.Figure:
    """Return a 3D scatter plot figure coloured by ``color_var``."""
    fig = plt.figure(figsize=(12, 6), dpi=200)
    ax = fig.add_subplot(111, projection="3d")
    if color_var is None or color_var not in df_active.columns:
        ax.scatter(
            emb_df.iloc[:, 0],
            emb_df.iloc[:, 1],
            emb_df.iloc[:, 2],
            s=10,
            alpha=0.6,
            color="tab:blue",
        )
    else:
        cats = df_active.loc[emb_df.index, color_var].astype("category")
        palette = sns.color_palette("tab10", len(cats.cat.categories))
        for cat, color in zip(cats.cat.categories, palette):
            mask = cats == cat
            ax.scatter(
                emb_df.loc[mask, emb_df.columns[0]],
                emb_df.loc[mask, emb_df.columns[1]],
                emb_df.loc[mask, emb_df.columns[2]],
                s=10,
                alpha=0.6,
                color=color,
                label=str(cat),
            )
        handles, labels = ax.get_legend_handles_labels()
        if labels and not str(color_var).lower().startswith("cluster"):
            if str(color_var).lower().startswith("sous-"):
                ax.legend(
                    title=color_var,
                    bbox_to_anchor=(0.5, -0.1),
                    loc="upper center",
                    ncol=3,
                )
            else:
                ax.legend(title=color_var, bbox_to_anchor=(1.05, 1), loc="upper left")
    ax.set_xlabel(emb_df.columns[0])
    ax.set_ylabel(emb_df.columns[1])
    ax.set_zlabel(emb_df.columns[2])
    ax.set_title(title)
    ax.view_init(elev=20, azim=60)
    fig.tight_layout()
    return fig


def plot_cluster_scatter_3d(
    emb_df: pd.DataFrame, labels: np.ndarray, title: str
) -> plt.Figure:
    """Return a 3D scatter plot coloured by cluster labels."""
    fig = plt.figure(figsize=(12, 6), dpi=200)
    ax = fig.add_subplot(111, projection="3d")
    unique = np.unique(labels)
    try:
        cmap = matplotlib.colormaps.get_cmap("tab10")
    except AttributeError:  # Matplotlib < 3.6
        cmap = matplotlib.cm.get_cmap("tab10")
    n_colors = cmap.N if hasattr(cmap, "N") else len(unique)
    centroids = []
    for i, lab in enumerate(unique):
        mask = labels == lab
        ax.scatter(
            emb_df.loc[mask, emb_df.columns[0]],
            emb_df.loc[mask, emb_df.columns[1]],
            emb_df.loc[mask, emb_df.columns[2]],
            s=10,
            alpha=0.6,
            color=cmap(i % n_colors),
            label=str(lab),
        )
        centroid = emb_df.loc[mask, emb_df.columns[:3]].mean().values
        centroids.append(centroid)
    if centroids:
        centroids = np.vstack(centroids)
        ax.scatter(
            centroids[:, 0],
            centroids[:, 1],
            centroids[:, 2],
            marker="x",
            s=60,
            color="black",
            zorder=3,
        )
    # omit cluster legend to keep only variable legends in final report
    # handles, labels = ax.get_legend_handles_labels()
    # if labels:
    #     ax.legend(title="cluster", bbox_to_anchor=(1.05, 1), loc="upper left")
    ax.set_xlabel(emb_df.columns[0])
    ax.set_ylabel(emb_df.columns[1])
    ax.set_zlabel(emb_df.columns[2])
    ax.set_title(title)
    ax.view_init(elev=20, azim=60)
    fig.tight_layout()
    return fig


def plot_cluster_scatter(
    emb_df: pd.DataFrame, labels: np.ndarray, title: str
) -> plt.Figure:
    """Return a 2D scatter plot coloured by cluster labels.

    Parameters
    ----------
    emb_df : pandas.DataFrame
        Embedding coordinates with at least two columns.
    labels : array-like
        Cluster labels for each observation.
    title : str
        Title of the figure.
    """
    fig, ax = plt.subplots(figsize=(12, 6), dpi=200)
    unique = np.unique(labels)
    try:
        cmap = matplotlib.colormaps.get_cmap("tab10")
    except AttributeError:  # Matplotlib < 3.6
        cmap = matplotlib.cm.get_cmap("tab10")
    n_colors = cmap.N if hasattr(cmap, "N") else len(unique)
    centroids = []
    for i, lab in enumerate(unique):
        mask = labels == lab
        ax.scatter(
            emb_df.loc[mask, emb_df.columns[0]],
            emb_df.loc[mask, emb_df.columns[1]],
            s=10,
            alpha=0.6,
            color=cmap(i % n_colors),
            label=str(lab),
        )
        centroid = emb_df.loc[mask, emb_df.columns[:2]].mean().values
        centroids.append(centroid)

    if centroids:
        centroids = np.vstack(centroids)
        ax.scatter(
            centroids[:, 0],
            centroids[:, 1],
            marker="x",
            s=60,
            color="black",
            zorder=3,
        )
    # omit cluster legend to keep only variable legends in final report
    # handles, labels = ax.get_legend_handles_labels()
    # if labels:
    #     ax.legend(title="cluster", bbox_to_anchor=(1.05, 1), loc="upper left")
    ax.set_xlabel(emb_df.columns[0])
    ax.set_ylabel(emb_df.columns[1])
    ax.set_title(title)
    fig.tight_layout()
    return fig




def plot_cluster_grid(
    emb_df: pd.DataFrame,
    km_labels: np.ndarray,
    ag_labels: np.ndarray,
    gmm_labels: np.ndarray,
    spec_labels: np.ndarray,
    method: str,
    km_k: int,
    ag_k: int,
    gmm_k: int,
    spec_k: int,
) -> plt.Figure:
    """Return a 2x2 grid comparing clustering algorithms."""

    fig, axes = plt.subplots(2, 2, figsize=(12, 12), dpi=200)
    axes = axes.ravel()

    def _plot(ax: plt.Axes, labels: np.ndarray, title: str) -> None:
        unique = np.unique(labels)
        try:
            cmap = matplotlib.colormaps.get_cmap("tab10")
        except AttributeError:  # pragma: no cover - older Matplotlib
            cmap = matplotlib.cm.get_cmap("tab10")
        n_colors = cmap.N if hasattr(cmap, "N") else len(unique)
        for i, lab in enumerate(unique):
            mask = labels == lab
            color = "lightgray" if lab == -1 else cmap(i % n_colors)
            ax.scatter(
                emb_df.loc[mask, emb_df.columns[0]],
                emb_df.loc[mask, emb_df.columns[1]],
                s=10,
                alpha=0.6,
                color=color,
                label=str(lab),
            )
        ax.set_xlabel(emb_df.columns[0])
        ax.set_ylabel(emb_df.columns[1])
        ax.set_title(title)

    _plot(
        axes[0],
        km_labels,
        f"{method.upper()} \u2013 K-Means (k={km_k})",
    )
    _plot(
        axes[1],
        ag_labels,
        f"{method.upper()} \u2013 Agglomerative (n={ag_k})",
    )
    _plot(
        axes[2],
        gmm_labels,
        f"{method.upper()} \u2013 Gaussian Mixture (k={gmm_k})",
    )
    _plot(
        axes[3],
        spec_labels,
        f"{method.upper()} \u2013 Spectral (k={spec_k})",
    )

    # omit cluster legends on the grid plots
    # for ax in axes:
    #     handles, labels = ax.get_legend_handles_labels()
    #     if labels:
    #         ax.legend(title="cluster", bbox_to_anchor=(1.05, 1), loc="upper left")

    fig.tight_layout()
    return fig


def plot_clusters_by_k(
    emb_df: pd.DataFrame,
    algorithm: str,
    k_values: Sequence[int],
    method: str,
) -> plt.Figure:
    """Return a grid of scatter plots for ``algorithm`` at each ``k``."""
    if not k_values:
        raise ValueError("k_values must not be empty")

    valid_k = [k for k in k_values if isinstance(k, (int, np.integer)) and k >= 2]
    n = len(valid_k)
    cols = min(3, n)
    rows = int(np.ceil(n / cols))
    fig, axes = plt.subplots(rows, cols, figsize=(4 * cols, 4 * rows), dpi=200)
    axes = np.array(axes).reshape(-1)

    def _fit_predict(k: int) -> np.ndarray:
        if algorithm == "kmeans":
            return KMeans(n_clusters=k).fit_predict(emb_df.values)
        if algorithm == "agglomerative":
            return AgglomerativeClustering(n_clusters=k).fit_predict(emb_df.values)
        if algorithm in {"gaussian", "gmm"}:
            return GaussianMixture(n_components=k, covariance_type="full").fit_predict(
                emb_df.values
            )
        if algorithm == "spectral":
            return spectral_cluster_labels(emb_df.values, k)
        raise ValueError(f"Unknown algorithm '{algorithm}'")

    for ax, k in zip(axes, valid_k):
        labels = _fit_predict(k)
        unique = np.unique(labels)
        try:
            cmap = matplotlib.colormaps.get_cmap("tab10")
        except AttributeError:  # pragma: no cover - older Matplotlib
            cmap = matplotlib.cm.get_cmap("tab10")
        n_colors = cmap.N if hasattr(cmap, "N") else len(unique)
        for i, lab in enumerate(unique):
            mask = labels == lab
            color = "lightgray" if lab == -1 else cmap(i % n_colors)
            ax.scatter(
                emb_df.loc[mask, emb_df.columns[0]],
                emb_df.loc[mask, emb_df.columns[1]],
                s=10,
                alpha=0.6,
                color=color,
            )
        ax.set_xlabel(emb_df.columns[0])
        ax.set_ylabel(emb_df.columns[1])
        ax.set_title(f"k={k}")

    for ax in axes[n:]:
        ax.axis("off")

    fig.suptitle(f"{method.upper()} – {algorithm.capitalize()} clustering", fontsize=12)
    fig.tight_layout()
    return fig


def cluster_segment_table(
    labels: Sequence[int] | pd.Series,
    segments: Sequence[str] | pd.Series,
) -> pd.DataFrame:
    """Return a cross-tabulation of segments per cluster."""
    if len(labels) != len(segments):
        raise ValueError("labels and segments must have same length")
    ser_labels = pd.Series(labels, name="cluster")
    ser_segments = pd.Series(segments, name="segment")
    return pd.crosstab(ser_labels, ser_segments)


def plot_cluster_segment_heatmap(table: pd.DataFrame, title: str) -> plt.Figure:
    """Return a heatmap visualising ``table`` counts."""
    import seaborn as sns

    fig, ax = plt.subplots(figsize=(8, 4), dpi=200)
    sns.heatmap(table, annot=True, fmt="d", cmap="Blues", ax=ax)
    ax.set_title(title)
    ax.set_xlabel("Segment")
    ax.set_ylabel("Cluster")
    fig.tight_layout()
    return fig


<<<<<<< HEAD
def plot_silhouette_diagram(
    X: np.ndarray | pd.DataFrame,
    labels: Sequence[int] | np.ndarray,
    output_path: str | Path,
) -> Path:
    """Save a silhouette diagram for ``labels`` computed on ``X``.

    Each cluster is represented by a horizontal bar showing individual
    silhouette scores sorted from largest to smallest.  A dashed line marks
    the overall mean silhouette.
    """

    scores = silhouette_samples_safe(np.asarray(X), np.asarray(labels))
    mean_score = float(np.nanmean(scores))

    unique = [lab for lab in sorted(set(labels)) if lab != -1]
    colors = sns.color_palette("deep", len(unique))

    fig, ax = plt.subplots(figsize=(6, 4), dpi=200)

    y_lower = 0
    for lab, color in zip(unique, colors):
        vals = scores[np.asarray(labels) == lab]
        vals = np.sort(vals)
        n = len(vals)
        ax.barh(
            np.arange(y_lower, y_lower + n),
            vals,
            color=color,
            edgecolor="none",
            height=1.0,
        )
        ax.text(-0.02, y_lower + n / 2, str(lab), va="center", ha="right")
        y_lower += n

    ax.axvline(mean_score, color="k", linestyle="--")
    ax.set_yticks([])
    ax.set_xlabel("Silhouette")
    ax.set_title("Diagramme de silhouette")
    fig.tight_layout()

    output = Path(output_path)
    output.parent.mkdir(parents=True, exist_ok=True)
=======
def plot_famd_cos2_heatmap(cos2: pd.DataFrame, title: str, output_path: str | Path) -> Path:
    """Save a heatmap of FAMD cos² per individual and axis."""
    import seaborn as sns

    output = Path(output_path)
    output.parent.mkdir(parents=True, exist_ok=True)
    fig, ax = plt.subplots(figsize=(12, 6), dpi=200)
    sns.heatmap(cos2, cmap="coolwarm", ax=ax)
    ax.set_title(title)
    ax.set_xlabel("Axe")
    ax.set_ylabel("Individu")
    fig.tight_layout()
>>>>>>> 9e3b3219
    fig.savefig(output, dpi=300)
    plt.close(fig)
    return output


def segment_profile_table(
    df: pd.DataFrame,
    segment_col: str,
    variables: Sequence[str] | None = None,
) -> pd.DataFrame:
    """Return a table of mean values per segment for ``variables``."""
    if segment_col not in df.columns:
        raise KeyError(segment_col)
    if variables is None:
        variables = [
            c for c in df.select_dtypes(include="number").columns if c != segment_col
        ]
    if not variables:
        return pd.DataFrame(index=df[segment_col].unique())
    table = df.groupby(segment_col)[list(variables)].mean()
    return table


def plot_segment_profile_bars(profile: pd.DataFrame, title: str) -> plt.Figure:
    """Return a grouped bar chart from ``profile`` table."""
    fig, ax = plt.subplots(figsize=(8, 4), dpi=200)
    profile.T.plot(kind="bar", ax=ax)
    ax.set_xlabel("Variable")
    ax.set_ylabel("Mean value")
    ax.set_title(title)
    ax.legend(title="Segment")
    fig.tight_layout()
    return fig


def segment_image_figures(
    image_dir: Path, segments: Sequence[str]
) -> Dict[str, plt.Figure]:
    """Return a figure per segment image with counts in the title."""
    counts = pd.Series(segments).value_counts()
    total = len(segments)
    figures: Dict[str, plt.Figure] = {}
    for path in sorted(Path(image_dir).glob("*.png")):
        if not path.is_file():
            continue
        seg_name = path.stem.replace("_", " ")
        n = int(counts.get(seg_name, 0))
        pct = (n / total * 100) if total else 0.0
        img = plt.imread(path)
        fig, ax = plt.subplots(dpi=200)
        ax.imshow(img)
        ax.axis("off")
        ax.set_title(f"{seg_name}: {n} obs ({pct:.0f}%)")
        fig.tight_layout()
        figures[seg_name] = fig
    return figures


def generate_scatter_plots(
    emb: pd.DataFrame, dataset: str, method: str, out_dir: Path
) -> Dict[str, Path]:
    """Generate baseline and clustered scatter plots for ``emb``.

    The function saves four PNG files in ``out_dir`` named ``no_cluster_2d``,
    ``kmeans_2d``, ``agglomerative_2d`` and ``gmm_2d``.  It returns a mapping
    from those keys to the created file paths.
    """

    out_dir = Path(out_dir)
    out_dir.mkdir(parents=True, exist_ok=True)
    result: Dict[str, Path] = {}

    title = f"{dataset} – {method.upper()}"
    fig = plot_scatter_2d(emb.iloc[:, :2], emb, None, title)
    path = out_dir / "no_cluster_2d.png"
    fig.savefig(path, dpi=300)
    plt.close(fig)
    result["no_cluster_2d"] = path

    labels, k = tune_kmeans_clusters(
        emb.iloc[:, :2].values, range(2, min(15, len(emb)))
    )
    fig = plot_cluster_scatter(emb.iloc[:, :2], labels, f"{title} – KMeans (k={k})")
    path = out_dir / "kmeans_2d.png"
    fig.savefig(path, dpi=300)
    plt.close(fig)
    result["kmeans_2d"] = path

    labels, k = tune_agglomerative_clusters(
        emb.iloc[:, :2].values, range(2, min(15, len(emb)))
    )
    fig = plot_cluster_scatter(
        emb.iloc[:, :2], labels, f"{title} – Agglomerative (k={k})"
    )
    path = out_dir / "agglomerative_2d.png"
    fig.savefig(path, dpi=300)
    plt.close(fig)
    result["agglomerative_2d"] = path

    labels, k = tune_gmm_clusters(emb.iloc[:, :2].values, range(2, min(15, len(emb))))
    fig = plot_cluster_scatter(emb.iloc[:, :2], labels, f"{title} – GMM (k={k})")
    path = out_dir / "gmm_2d.png"
    fig.savefig(path, dpi=300)
    plt.close(fig)
    result["gmm_2d"] = path

    return result


def _extract_quant_coords(coords: pd.DataFrame, quant_vars: List[str]) -> pd.DataFrame:
    """Extract F1/F2 coordinates for quantitative variables if available."""
    cols = [c for c in ["F1", "F2"] if c in coords.columns]
    if len(cols) < 2:
        # fall back to the first available columns
        extra = [c for c in coords.columns if c not in cols][: 2 - len(cols)]
        cols.extend(extra)
    if len(cols) < 2:
        return pd.DataFrame(columns=["F1", "F2"])
    subset = coords.loc[[v for v in quant_vars if v in coords.index], cols]
    subset = subset.rename(columns={cols[0]: "F1", cols[1]: "F2"})
    return subset


def _corr_from_embeddings(
    emb: pd.DataFrame, df_active: pd.DataFrame, quant_vars: List[str]
) -> pd.DataFrame:
    """Return correlations of quantitative variables with the first two dims."""
    if emb.shape[1] < 2:
        return pd.DataFrame(columns=["F1", "F2"])
    data = {}
    f1 = emb.iloc[:, 0]
    f2 = emb.iloc[:, 1]
    for var in quant_vars:
        if var in df_active.columns:
            series = df_active.loc[emb.index, var]
            data[var] = [series.corr(f1), series.corr(f2)]
    if not data:
        return pd.DataFrame(columns=["F1", "F2"])
    return pd.DataFrame(data, index=["F1", "F2"]).T


def plot_scree(
    explained_variance: Sequence[float] | pd.Series,
    method_name: str,
    output_path: str | Path,
) -> Path:
    """Generate and save a scree plot for ``method_name``.

    The function writes the image to ``output_path`` and returns that path.
    ``explained_variance`` can be a sequence of eigenvalues or variance ratios.
    """

    values = np.asarray(explained_variance, dtype=float)
    if values.max() > 1.0:
        ratios = values / values.sum()
        kaiser = 100.0 / values.sum()
    else:
        ratios = values
        kaiser = None

    axes = np.arange(1, len(ratios) + 1)
    fig, ax = plt.subplots(figsize=(12, 6), dpi=200)
    ax.bar(
        axes,
        ratios * 100,
        color=sns.color_palette("deep")[0],
        edgecolor="black",
    )
    cum = np.cumsum(ratios)
    ax.plot(axes, cum * 100, "-o", color="#C04000")

    if kaiser is not None:
        ax.axhline(kaiser, color="red", ls="--", lw=0.8, label="Kaiser")

    # The 80% cumulative inertia marker is shown as a horizontal line at 80 on
    # the percentage scale (or ``0.8`` if the axis uses fractions).  Because the
    # y-axis here is expressed in percent, the line is drawn at ``y=80``.  For
    # MFA this replaces a former vertical marker placed at the component index
    # where cumulative inertia reached 80%.
    ax.axhline(80, color="green", ls="--", lw=0.8, label="80% cumul")

    ax.set_xlabel("Composante")
    ax.set_ylabel("% Variance expliquée")
    ax.set_title(f"Éboulis des variances – {method_name}")
    ax.set_xticks(list(axes))
    handles, labels = ax.get_legend_handles_labels()
    if labels:
        ax.legend(loc="upper right")
    fig.tight_layout()

    output = Path(output_path)
    output.parent.mkdir(parents=True, exist_ok=True)
    fig.savefig(output, dpi=300)
    plt.close(fig)
    return output


def plot_pca_individuals(
    pca_res: Mapping[str, Any],
    groups: Sequence[Any] | None = None,
    *,
    output_path: str | Path = "pca_individus.png",
    csv_path: str | Path | None = None,
) -> Path:
    """Plot PCA individuals on axes 1-2 with optional group colouring.

    Parameters
    ----------
    pca_res:
        Result dictionary returned by :func:`run_pca` containing
        ``"embeddings"`` and ``"inertia"``.
    groups:
        Optional labels used to colour the points and draw ellipses.
    output_path:
        Destination PNG file.
    csv_path:
        Optional path to save the coordinates as CSV.
    """

    emb = pca_res.get("embeddings")
    inertia = pca_res.get("inertia")
    if not isinstance(emb, pd.DataFrame) or emb.empty:
        raise ValueError("PCA result must contain non-empty 'embeddings'")

    coords = emb.iloc[:, :2].copy()
    var = (inertia.iloc[:2] * 100).round(1) if isinstance(inertia, pd.Series) else [np.nan, np.nan]

    fig, ax = plt.subplots(figsize=(12, 6), dpi=200)
    if groups is None:
        ax.scatter(coords.iloc[:, 0], coords.iloc[:, 1], s=10, alpha=0.6, color="tab:blue")
    else:
        labels = pd.Series(groups, index=coords.index, name=getattr(groups, "name", "group"))
        cats = labels.astype("category")
        palette = sns.color_palette("deep", len(cats.cat.categories))
        for color, cat in zip(palette, cats.cat.categories):
            mask = cats == cat
            ax.scatter(
                coords.loc[mask, coords.columns[0]],
                coords.loc[mask, coords.columns[1]],
                s=10,
                alpha=0.6,
                color=color,
                label=str(cat),
            )
            sub = coords.loc[mask].values
            if sub.shape[0] > 2:
                cov = np.cov(sub, rowvar=False)
                if np.all(np.isfinite(cov)):
                    vals, vecs = np.linalg.eigh(cov)
                    order = vals.argsort()[::-1]
                    vals, vecs = vals[order], vecs[:, order]
                    angle = np.degrees(np.arctan2(*vecs[:, 0][::-1]))
                    chi2_val = 5.991  # 95% for 2 dof
                    width, height = 2 * np.sqrt(vals * chi2_val)
                    ell = Ellipse(
                        xy=sub.mean(axis=0),
                        width=width,
                        height=height,
                        angle=angle,
                        edgecolor=color,
                        facecolor="none",
                        lw=1.5,
                    )
                    ax.add_patch(ell)
    if groups is not None:
        ax.legend(title=labels.name, bbox_to_anchor=(1.05, 1), loc="upper left")

    ax.set_xlabel(
        f"Dim1 ({var[0]:.1f}%)" if not np.isnan(var[0]) else "Dim1"
    )
    ax.set_ylabel(
        f"Dim2 ({var[1]:.1f}%)" if not np.isnan(var[1]) else "Dim2"
    )
    ax.set_title("ACP – Projection des individus (Axes 1-2)")
    fig.tight_layout()

    output = Path(output_path)
    output.parent.mkdir(parents=True, exist_ok=True)
    fig.savefig(output, dpi=300)
    plt.close(fig)

    if csv_path is not None:
        coords.to_csv(csv_path)

    return output


def plot_famd_contributions(contrib: pd.DataFrame, n: int = 10) -> plt.Figure:
    """Return a bar plot of variable contributions to F1 and F2.

    ``contrib`` is typically obtained from ``prince.FAMD.column_contributions``
    and may have integer component labels.  The function is tolerant to the
    number of components provided and only uses the first two.  When only one
    component is present a zero-filled second component is added to avoid index
    errors.
    """

    # Normalise column names to ``F1``/``F2`` ------------------------------
    if not {"F1", "F2"}.issubset(contrib.columns):
        cols = list(contrib.columns[:2])
        rename = {}
        if cols:
            rename[cols[0]] = "F1"
        if len(cols) > 1:
            rename[cols[1]] = "F2"
        contrib = contrib.rename(columns=rename)
    if "F2" not in contrib.columns:
        contrib["F2"] = 0.0

    # Aggregate contributions by variable --------------------------------
    grouped: dict[str, pd.Series] = {}
    for idx in contrib.index:
        var = idx.split("__", 1)[0]
        grouped.setdefault(var, pd.Series(dtype=float))
        grouped[var] = grouped[var].add(contrib.loc[idx, ["F1", "F2"]], fill_value=0)
    df = pd.DataFrame(grouped).T.fillna(0)

    # Order by total contribution and keep top ``n`` ---------------------
    sort_index = df.sum(axis=1).sort_values(ascending=False).index
    df = df.loc[sort_index].iloc[:n]

    fig, ax = plt.subplots(figsize=(12, 6), dpi=200)
    df[["F1", "F2"]].plot(kind="bar", ax=ax)
    ax.set_xticklabels(ax.get_xticklabels(), rotation=45, ha="right")
    ax.set_ylabel("% Contribution")
    ax.set_title("Contributions des variables – FAMD (F1 et F2)")
    handles, labels = ax.get_legend_handles_labels()
    if labels:
        ax.legend(title="Axe")
    fig.tight_layout()
    return fig


def plot_embedding(
    coords_df: pd.DataFrame,
    color_by: Optional[Sequence[Any]] = None,
    title: str = "",
    output_path: str | Path = "",
) -> Path:
    """Generate and save a 2D scatter plot from ``coords_df``.

    Parameters
    ----------
    coords_df:
        DataFrame with two columns representing the embedding.
    color_by:
        Optional sequence of labels used to colour the points.
    title:
        Title of the figure.
    output_path:
        Destination path for the saved image.
    """

    fig, ax = plt.subplots(figsize=(12, 6), dpi=200)
    if color_by is None:
        ax.scatter(coords_df.iloc[:, 0], coords_df.iloc[:, 1], s=10, alpha=0.6)
    else:
        labels = pd.Series(list(color_by), index=coords_df.index)
        if labels.dtype.kind in {"O", "b"} or str(labels.dtype).startswith("category"):
            cats = labels.astype("category")
            palette = sns.color_palette("tab10", len(cats.cat.categories))
            for cat, color in zip(cats.cat.categories, palette):
                mask = cats == cat
                ax.scatter(
                    coords_df.loc[mask, coords_df.columns[0]],
                    coords_df.loc[mask, coords_df.columns[1]],
                    s=10,
                    alpha=0.6,
                    color=color,
                    label=str(cat),
                )
            handles, labs = ax.get_legend_handles_labels()
            if labs:
                ax.legend(
                    title=getattr(labels, "name", ""),
                    bbox_to_anchor=(1.05, 1),
                    loc="upper left",
                )
        else:
            sc = ax.scatter(
                coords_df.iloc[:, 0],
                coords_df.iloc[:, 1],
                c=labels,
                cmap="viridis",
                s=10,
                alpha=0.6,
            )
            fig.colorbar(sc, ax=ax)

    ax.set_xlabel(coords_df.columns[0])
    ax.set_ylabel(coords_df.columns[1])
    ax.set_title(title)
    fig.tight_layout()

    output = Path(output_path)
    output.parent.mkdir(parents=True, exist_ok=True)
    fig.savefig(output, dpi=300)
    plt.close(fig)
    return output


def _factor_method_figures(
    method: str,
    res: Dict[str, Any],
    df_active: pd.DataFrame,
    quant_vars: List[str],
    qual_vars: List[str],
    out: Optional[Path],
    cluster_k: int | None,
    cluster_lists: Mapping[str, Sequence[int]] | None,
    segments: Optional[pd.Series],
    color_var: Optional[str],
) -> Dict[str, plt.Figure]:
    figures: Dict[str, plt.Figure] = {}

    def _save(fig: plt.Figure, name: str) -> Optional[Path]:
        if out is None:
            return None
        sub = out / method.lower()
        sub.mkdir(parents=True, exist_ok=True)
        path = sub / f"{name}.png"
        fig.savefig(path, dpi=300)
        plt.close(fig)
        return path

    emb = res.get("embeddings")
    if isinstance(emb, pd.DataFrame) and emb.shape[1] >= 2:
        title = f"Projection des affaires – {method.upper()}"
        fig = plot_scatter_2d(emb.iloc[:, :2], df_active, color_var, title)
        figures[f"{method}_scatter_2d"] = fig
        _save(fig, f"{method}_scatter_2d")
        max_k = min(15, len(emb) - 1)
        k_range = range(2, max_k + 1)
        if cluster_k is not None:
            km_curve, _ = cluster_evaluation_metrics(
                emb.iloc[:, :2].values, "kmeans", k_range
            )
            ag_curve, _ = cluster_evaluation_metrics(
                emb.iloc[:, :2].values, "agglomerative", k_range
            )
            gmm_curve, _ = cluster_evaluation_metrics(
                emb.iloc[:, :2].values, "gmm", k_range
            )
            spec_curve, _ = cluster_evaluation_metrics(
                emb.iloc[:, :2].values, "spectral", k_range
            )
            km_labels = KMeans(n_clusters=cluster_k).fit_predict(emb.iloc[:, :2].values)
            ag_labels = AgglomerativeClustering(n_clusters=cluster_k).fit_predict(
                emb.iloc[:, :2].values
            )
            gmm_labels = GaussianMixture(n_components=cluster_k, covariance_type="full").fit_predict(
                emb.iloc[:, :2].values
            )
            spec_labels = spectral_cluster_labels(emb.iloc[:, :2].values, cluster_k)
            km_k = ag_k = gmm_k = cluster_k
            spec_k = cluster_k
        else:
            km_labels, km_k, km_curve = optimize_clusters(
                "kmeans", emb.iloc[:, :2].values, k_range
            )
            ag_labels, ag_k, ag_curve = optimize_clusters(
                "agglomerative", emb.iloc[:, :2].values, k_range
            )
            gmm_labels, gmm_k, gmm_curve = optimize_clusters(
                "gmm", emb.iloc[:, :2].values, k_range
            )
            spec_labels, spec_k, spec_curve = optimize_clusters(
                "spectral", emb.iloc[:, :2].values, k_range
            )

        grid_fig = plot_cluster_grid(
            emb.iloc[:, :2],
            km_labels,
            ag_labels,
            gmm_labels,
            spec_labels,
            method,
            km_k,
            ag_k,
            gmm_k,
            spec_k,
        )
        figures[f"{method}_cluster_grid"] = grid_fig
        _save(grid_fig, f"{method}_cluster_grid")

        cl_map = cluster_lists or {}
        for algo, best_k in [
            ("kmeans", km_k),
            ("agglomerative", ag_k),
            ("gmm", gmm_k),
            ("spectral", spec_k),
        ]:
            ks = cl_map.get(algo)
            if ks is None or len(ks) == 0:
                ks = [best_k]
            figk = plot_clusters_by_k(emb.iloc[:, :2], algo, ks, method)
            figures[f"{method}_{algo}_kgrid"] = figk
            _save(figk, f"{method}_{algo}_kgrid")

        labels = km_labels

        km_eval = plot_cluster_evaluation(km_curve, "kmeans", km_k)
        ag_eval = plot_cluster_evaluation(ag_curve, "agglomerative", ag_k)
        gmm_eval = plot_cluster_evaluation(gmm_curve, "gmm", gmm_k)
        spec_eval = plot_cluster_evaluation(spec_curve, "spectral", spec_k)
        figures[f"{method}_kmeans_silhouette"] = km_eval
        figures[f"{method}_agglomerative_silhouette"] = ag_eval
        figures[f"{method}_gmm_silhouette"] = gmm_eval
        figures[f"{method}_spectral_silhouette"] = spec_eval

        metrics_fig = plot_cluster_metrics_grid(
            {
                "kmeans": km_curve,
                "agglomerative": ag_curve,
                "gmm": gmm_curve,
                "spectral": spec_curve,
            },
            {
                "kmeans": km_k,
                "agglomerative": ag_k,
                "gmm": gmm_k,
                "spectral": spec_k,
            },
        )
        summary_fig = plot_analysis_summary(None, None, metrics_fig)
        figures[f"{method}_analysis_summary"] = summary_fig
        _save(summary_fig, f"{method}_analysis_summary")
        _save(km_eval, f"{method}_kmeans_silhouette")
        _save(ag_eval, f"{method}_agglomerative_silhouette")
        _save(gmm_eval, f"{method}_gmm_silhouette")
        _save(spec_eval, f"{method}_spectral_silhouette")
        _save(spec_eval, f"{method}_spectral_silhouette")

        labels = km_labels
        if segments is not None:
            table = cluster_segment_table(labels, segments.loc[emb.index])
            heat = plot_cluster_segment_heatmap(
                table,
                f"Segments vs clusters – {method.upper()} (K-Means)",
            )
            figures[f"{method}_cluster_segments"] = heat
            _save(heat, f"{method}_cluster_segments_kmeans")
        if emb.shape[1] >= 3:
            fig3d = plot_scatter_3d(
                emb.iloc[:, :3],
                df_active,
                color_var,
                f"Projection 3D – {method.upper()}",
            )
            figures[f"{method}_scatter_3d"] = fig3d
            _save(fig3d, f"{method}_scatter_3d")
            cfig3d = plot_cluster_scatter_3d(
                emb.iloc[:, :3],
                km_labels,
                f"Projection 3D – {method.upper()} (K-Means, k={km_k})",
            )
            figures[f"{method}_clusters_3d"] = cfig3d
            _save(cfig3d, f"{method}_clusters_kmeans_k{km_k}_3d")

    coords = res.get("loadings")
    if coords is None:
        coords = res.get("column_coords")
    if isinstance(coords, pd.DataFrame):
        qcoords = _extract_quant_coords(coords, quant_vars)
        if qcoords.empty and isinstance(emb, pd.DataFrame):
            qcoords = _corr_from_embeddings(emb, df_active, quant_vars)
    elif isinstance(emb, pd.DataFrame):
        qcoords = _corr_from_embeddings(emb, df_active, quant_vars)
    else:
        qcoords = pd.DataFrame()
    if not qcoords.empty and "model" in res:
        dest = (
            out / method.lower() / f"{method}_correlation.png"
            if out
            else Path(f"{method}_correlation.png")
        )
        corr_path = plot_correlation_circle(
            res["model"], quant_vars, dest, coords=qcoords
        )
        figures[f"{method}_correlation"] = corr_path
    inertia = res.get("inertia")
    if isinstance(inertia, pd.Series) and not inertia.empty:
        dest = (
            out / method.lower() / f"{method}_scree.png"
            if out
            else Path(f"{method}_scree.png")
        )
        scree_path = plot_scree(inertia, method.upper(), dest)
        figures[f"{method}_scree"] = scree_path
    contrib_fig = None
    if method == "famd":
        contrib = res.get("contributions")
        if isinstance(contrib, pd.DataFrame) and not contrib.empty:
            contrib_fig = plot_famd_contributions(contrib)
            figures[f"{method}_contributions"] = contrib_fig

    # Combined analysis summary page ------------------------------------
    summary_fig = plot_analysis_summary(
        corr_path if "corr_path" in locals() else None,
        scree_path if "scree_path" in locals() else None,
        metrics_fig,
        contrib_fig,
    )
    figures[f"{method}_analysis_summary"] = summary_fig
    _save(summary_fig, f"{method}_analysis_summary")

    _save(km_eval, f"{method}_kmeans_silhouette")
    _save(gmm_eval, f"{method}_gmm_silhouette")

    # Save individual contribution figure if available -------------------
    if contrib_fig is not None:
        _save(contrib_fig, f"{method}_contributions")

    return figures


def _nonlin_method_figures(
    method: str,
    res: Dict[str, Any],
    df_active: pd.DataFrame,
    out: Optional[Path],
    cluster_k: int | None,
    cluster_lists: Mapping[str, Sequence[int]] | None,
    segments: Optional[pd.Series],
    color_var: Optional[str],
) -> Dict[str, plt.Figure]:
    figures: Dict[str, plt.Figure] = {}

    def _save(fig: plt.Figure, name: str) -> Optional[Path]:
        if out is None:
            return None
        sub = out / method.lower()
        sub.mkdir(parents=True, exist_ok=True)
        path = sub / f"{name}.png"
        fig.savefig(path, dpi=300)
        plt.close(fig)
        return path

    emb = res.get("embeddings")
    if isinstance(emb, pd.DataFrame) and emb.shape[1] >= 2:
        title = f"Projection des affaires – {method.upper()}"
        fig = plot_scatter_2d(emb.iloc[:, :2], df_active, color_var, title)
        figures[f"{method}_scatter_2d"] = fig
        _save(fig, f"{method}_scatter_2d")
        max_k = min(15, len(emb) - 1)
        k_range = range(2, max_k + 1)
        if cluster_k is not None:
            km_curve, _ = cluster_evaluation_metrics(
                emb.iloc[:, :2].values, "kmeans", k_range
            )
            ag_curve, _ = cluster_evaluation_metrics(
                emb.iloc[:, :2].values, "agglomerative", k_range
            )
            gmm_curve, _ = cluster_evaluation_metrics(
                emb.iloc[:, :2].values, "gmm", k_range
            )
            spec_curve, _ = cluster_evaluation_metrics(
                emb.iloc[:, :2].values, "spectral", k_range
            )
            km_labels = KMeans(n_clusters=cluster_k).fit_predict(emb.iloc[:, :2].values)
            ag_labels = AgglomerativeClustering(n_clusters=cluster_k).fit_predict(
                emb.iloc[:, :2].values
            )
            gmm_labels = GaussianMixture(n_components=cluster_k, covariance_type="full").fit_predict(
                emb.iloc[:, :2].values
            )
            spec_labels = spectral_cluster_labels(emb.iloc[:, :2].values, cluster_k)
            km_k = ag_k = gmm_k = cluster_k
            spec_k = cluster_k
        else:
            km_labels, km_k, km_curve = optimize_clusters(
                "kmeans", emb.iloc[:, :2].values, k_range
            )
            ag_labels, ag_k, ag_curve = optimize_clusters(
                "agglomerative", emb.iloc[:, :2].values, k_range
            )
            gmm_labels, gmm_k, gmm_curve = optimize_clusters(
                "gmm", emb.iloc[:, :2].values, k_range
            )
            spec_labels, spec_k, spec_curve = optimize_clusters(
                "spectral", emb.iloc[:, :2].values, k_range
            )

        grid_fig = plot_cluster_grid(
            emb.iloc[:, :2],
            km_labels,
            ag_labels,
            gmm_labels,
            spec_labels,
            method,
            km_k,
            ag_k,
            gmm_k,
            spec_k,
        )
        figures[f"{method}_cluster_grid"] = grid_fig
        _save(grid_fig, f"{method}_cluster_grid")

        cl_map = cluster_lists or {}
        for algo, best_k in [
            ("kmeans", km_k),
            ("agglomerative", ag_k),
            ("gmm", gmm_k),
            ("spectral", spec_k),
        ]:
            ks = cl_map.get(algo)
            if ks is None or len(ks) == 0:
                ks = [best_k]
            figk = plot_clusters_by_k(emb.iloc[:, :2], algo, ks, method)
            figures[f"{method}_{algo}_kgrid"] = figk
            _save(figk, f"{method}_{algo}_kgrid")

        labels = km_labels

        km_eval = plot_cluster_evaluation(km_curve, "kmeans", km_k)
        ag_eval = plot_cluster_evaluation(ag_curve, "agglomerative", ag_k)
        gmm_eval = plot_cluster_evaluation(gmm_curve, "gmm", gmm_k)
        spec_eval = plot_cluster_evaluation(spec_curve, "spectral", spec_k)
        figures[f"{method}_kmeans_silhouette"] = km_eval
        figures[f"{method}_agglomerative_silhouette"] = ag_eval
        figures[f"{method}_gmm_silhouette"] = gmm_eval
        figures[f"{method}_spectral_silhouette"] = spec_eval

        metrics_fig = plot_cluster_metrics_grid(
            {
                "kmeans": km_curve,
                "agglomerative": ag_curve,
                "gmm": gmm_curve,
                "spectral": spec_curve,
            },
            {
                "kmeans": km_k,
                "agglomerative": ag_k,
                "gmm": gmm_k,
                "spectral": spec_k,
            },
        )

        summary_fig = plot_analysis_summary(None, None, metrics_fig)
        figures[f"{method}_analysis_summary"] = summary_fig
        _save(summary_fig, f"{method}_analysis_summary")
        _save(km_eval, f"{method}_kmeans_silhouette")
        _save(ag_eval, f"{method}_agglomerative_silhouette")
        _save(gmm_eval, f"{method}_gmm_silhouette")
        if segments is not None:
            table = cluster_segment_table(labels, segments.loc[emb.index])
            heat = plot_cluster_segment_heatmap(
                table,
                f"Segments vs clusters – {method.upper()} (K-Means)",
            )
            figures[f"{method}_cluster_segments"] = heat
            _save(heat, f"{method}_cluster_segments_kmeans")
        if emb.shape[1] >= 3:
            fig3d = plot_scatter_3d(
                emb.iloc[:, :3],
                df_active,
                color_var,
                f"Projection 3D – {method.upper()}",
            )
            figures[f"{method}_scatter_3d"] = fig3d
            _save(fig3d, f"{method}_scatter_3d")
            cfig3d = plot_cluster_scatter_3d(
                emb.iloc[:, :3],
                km_labels,
                f"Projection 3D – {method.upper()} (K-Means, k={km_k})",
            )
            figures[f"{method}_clusters_3d"] = cfig3d
            _save(cfig3d, f"{method}_clusters_kmeans_k{km_k}_3d")

    return figures


def generate_figures(
    factor_results: Dict[str, Dict[str, Any]],
    nonlin_results: Dict[str, Dict[str, Any]],
    df_active: pd.DataFrame,
    quant_vars: List[str],
    qual_vars: List[str],
    output_dir: Optional[Path] = None,
    *,
    cluster_k: int | Mapping[str, int] | None = None,
    cluster_lists: Mapping[str, Mapping[str, Sequence[int]]] | None = None,
    segment_col: str | None = None,
    n_jobs: Optional[int] = None,
    backend: str = "loky",
) -> Dict[str, plt.Figure]:
    """Generate and optionally save comparative visualization figures.

    Parameters
    ----------
    output_dir : Path or None, optional
        Directory where figures will be saved.
    cluster_k : int or Mapping[str, int] or None, optional
        When a mapping is provided, it specifies the number of clusters to use
        for each method. If an integer is given, it applies to all methods. When
        ``None``, the number of clusters is tuned automatically up to a maximum
        of 10.
    cluster_lists : mapping, optional
        Mapping from method name to a mapping of clustering algorithm to the
        list of ``k`` values for which cluster scatter plots should be
        generated. When an algorithm has no list, the optimal ``k`` is used.
    segment_col : str or None, optional
        Name of the column in ``df_active`` containing business segments.
        When provided, a heatmap comparing clusters to segments is generated for
        each method.
    n_jobs : int or None, optional
        Number of parallel workers to use. Defaults to all available cores.
    backend : str, optional
        Joblib backend used for parallelisation. Defaults to ``"loky"`` which
        launches separate processes.
    """
    color_var = None
    figures: Dict[str, plt.Figure] = {}
    out = Path(output_dir) if output_dir is not None else None
    segments = (
        df_active[segment_col]
        if segment_col is not None and segment_col in df_active.columns
        else None
    )

    tasks = []
    for method, res in factor_results.items():
        ck = cluster_k.get(method) if isinstance(cluster_k, Mapping) else cluster_k
        tasks.append(
            delayed(_factor_method_figures)(
                method,
                res,
                df_active,
                quant_vars,
                qual_vars,
                out,
                ck,
                cluster_lists.get(method) if isinstance(cluster_lists, Mapping) else None,
                segments,
                color_var,
            )
        )

    for method, res in nonlin_results.items():
        ck = cluster_k.get(method) if isinstance(cluster_k, Mapping) else cluster_k
        tasks.append(
            delayed(_nonlin_method_figures)(
                method,
                res,
                df_active,
                out,
                ck,
                cluster_lists.get(method) if isinstance(cluster_lists, Mapping) else None,
                segments,
                color_var,
            )
        )

    n_jobs = n_jobs if n_jobs is not None else -1
    with Parallel(n_jobs=n_jobs, backend=backend) as parallel:
        for res_dict in parallel(tasks):
            figures.update(res_dict)

    return figures


# ---------------------------------------------------------------------------
# unsupervised_cv.py
# ---------------------------------------------------------------------------
"""Unsupervised cross-validation and temporal robustness tests."""

from typing import Sequence, Tuple, Optional, Dict

import numpy as np
import pandas as pd
from sklearn.decomposition import PCA
from sklearn.model_selection import KFold
from sklearn.preprocessing import OneHotEncoder, StandardScaler
from scipy.spatial.distance import pdist

__all__ = [
    "unsupervised_cv_and_temporal_tests",
    "cluster_evaluation_metrics",
    "optimize_clusters",
    "dbscan_evaluation_metrics",
    "plot_cluster_evaluation",
    "plot_combined_silhouette",
    "plot_silhouette_diagram",
    "plot_pca_stability_bars",
    "plot_pca_individuals",
]


def _find_date_column(df: pd.DataFrame) -> Optional[str]:
    """Return the first column name containing 'date' (case-insensitive)."""
    for col in df.columns:
        if "date" in col.lower():
            return col
    return None


def _fit_preprocess(
    df: pd.DataFrame, quant_vars: Sequence[str], qual_vars: Sequence[str]
) -> Tuple[np.ndarray, Optional[StandardScaler], Optional[OneHotEncoder]]:
    """Scale numeric columns and one-hot encode categoricals."""
    scaler: Optional[StandardScaler] = None
    encoder: Optional[OneHotEncoder] = None

    X_num = np.empty((len(df), 0))
    if quant_vars:
        scaler = StandardScaler()
        X_num = scaler.fit_transform(df[quant_vars])

    X_cat = np.empty((len(df), 0))
    if qual_vars:
        try:
            encoder = OneHotEncoder(sparse_output=False, handle_unknown="ignore")
        except TypeError:  # pragma: no cover - older scikit-learn
            encoder = OneHotEncoder(handle_unknown="ignore")
        X_cat = encoder.fit_transform(df[qual_vars])

    if X_num.size and X_cat.size:
        X = np.hstack([X_num, X_cat])
    elif X_num.size:
        X = X_num
    else:
        X = X_cat

    return X, scaler, encoder


def _transform(
    df: pd.DataFrame,
    quant_vars: Sequence[str],
    qual_vars: Sequence[str],
    scaler: Optional[StandardScaler],
    encoder: Optional[OneHotEncoder],
) -> np.ndarray:
    """Apply preprocessing fitted on the training data."""
    X_num = np.empty((len(df), 0))
    if quant_vars and scaler is not None:
        X_num = scaler.transform(df[quant_vars])

    X_cat = np.empty((len(df), 0))
    if qual_vars and encoder is not None:
        X_cat = encoder.transform(df[qual_vars])

    if X_num.size and X_cat.size:
        return np.hstack([X_num, X_cat])
    if X_num.size:
        return X_num
    return X_cat


def _axis_similarity(a: np.ndarray, b: np.ndarray) -> float:
    """Return the mean absolute cosine similarity between corresponding axes."""
    sims = []
    for v1, v2 in zip(a, b):
        num = np.abs(np.dot(v1, v2))
        denom = np.linalg.norm(v1) * np.linalg.norm(v2) + 1e-12
        sims.append(num / denom)
    return float(np.mean(sims)) if sims else float("nan")


def _distance_discrepancy(X1: np.ndarray, X2: np.ndarray) -> float:
    """Return the relative Frobenius norm between distance matrices."""
    d1 = pdist(X1)
    d2 = pdist(X2)
    norm = np.linalg.norm(d2) + 1e-12
    return float(np.linalg.norm(d1 - d2) / norm)


def unsupervised_cv_and_temporal_tests(
    df_active: pd.DataFrame,
    quant_vars: Sequence[str],
    qual_vars: Sequence[str],
    *,
    n_splits: int = 5,
) -> Dict[str, Dict[str, float]]:
    """Assess stability of PCA/UMAP with cross-validation and temporal splits."""

    logger = logging.getLogger(__name__)

    if not isinstance(df_active, pd.DataFrame):
        raise TypeError("df_active must be a DataFrame")

    kf: Optional[KFold]
    if n_splits < 2:
        logger.warning("n_splits < 2; skipping cross-validation")
        kf = None
    else:
        kf = KFold(n_splits=n_splits, shuffle=True)

    pca_axis_scores: list[float] = []
    pca_dist_scores: list[float] = []
    pca_var_ratio: list[float] = []
    umap_dist_scores: list[float] = []

    try:
        import umap  # type: ignore
    except Exception as exc:  # pragma: no cover - optional dependency
        logger.warning("UMAP unavailable: %s", exc)
        umap = None  # type: ignore

    if kf is not None:

        def _process_split(
            train_idx: np.ndarray, test_idx: np.ndarray
        ) -> tuple[float, float, float, float]:
            df_train = df_active.iloc[train_idx]
            df_test = df_active.iloc[test_idx]

            X_train, scaler, encoder = _fit_preprocess(df_train, quant_vars, qual_vars)
            X_test = _transform(df_test, quant_vars, qual_vars, scaler, encoder)

            n_comp = min(2, X_train.shape[1]) or 1
            pca_train = PCA(n_components=n_comp).fit(X_train)
            emb_proj = pca_train.transform(X_test)

            pca_test = PCA(n_components=n_comp)
            emb_test = pca_test.fit_transform(X_test)

            axis_score = _axis_similarity(pca_train.components_, pca_test.components_)
            dist_score = _distance_discrepancy(emb_proj, emb_test)
            var_ratio = (
                float(pca_train.explained_variance_ratio_[0])
                if pca_train.explained_variance_ratio_.size
                else float("nan")
            )

            umap_score = float("nan")
            if umap is not None:
                reducer_train = umap.UMAP(n_components=2, n_jobs=-1)
                reducer_train.fit(X_train)
                emb_umap_proj = reducer_train.transform(X_test)
                reducer_test = umap.UMAP(n_components=2, n_jobs=-1)
                emb_umap_test = reducer_test.fit_transform(X_test)
                umap_score = _distance_discrepancy(emb_umap_proj, emb_umap_test)

            return axis_score, dist_score, var_ratio, umap_score

        with Parallel(n_jobs=-1) as parallel:
            results = parallel(
                delayed(_process_split)(tr, te) for tr, te in kf.split(df_active)
            )
        for axis, dist, var, um in results:
            pca_axis_scores.append(axis)
            pca_dist_scores.append(dist)
            if not np.isnan(var):
                pca_var_ratio.append(var)
            if not np.isnan(um):
                umap_dist_scores.append(um)

    cv_stability = {
        "pca_axis_corr_mean": (
            float(np.nanmean(pca_axis_scores)) if pca_axis_scores else float("nan")
        ),
        "pca_axis_corr_std": (
            float(np.nanstd(pca_axis_scores)) if pca_axis_scores else float("nan")
        ),
        "pca_var_first_axis_mean": (
            float(np.nanmean(pca_var_ratio)) if pca_var_ratio else float("nan")
        ),
        "pca_var_first_axis_std": (
            float(np.nanstd(pca_var_ratio)) if pca_var_ratio else float("nan")
        ),
        "pca_distance_mse_mean": (
            float(np.mean(pca_dist_scores)) if pca_dist_scores else float("nan")
        ),
        "pca_distance_mse_std": (
            float(np.std(pca_dist_scores)) if pca_dist_scores else float("nan")
        ),
        "umap_distance_mse_mean": (
            float(np.mean(umap_dist_scores)) if umap_dist_scores else float("nan")
        ),
        "umap_distance_mse_std": (
            float(np.std(umap_dist_scores)) if umap_dist_scores else float("nan")
        ),
    }

    # Temporal robustness -------------------------------------------------
    date_col = _find_date_column(df_active)
    temporal_shift: Optional[Dict[str, float]] = None
    if date_col:
        df_sorted = df_active.sort_values(date_col)
        split_point = len(df_sorted) // 2
        df_old = df_sorted.iloc[:split_point]
        df_new = df_sorted.iloc[split_point:]

        X_old, scaler, encoder = _fit_preprocess(df_old, quant_vars, qual_vars)
        X_new = _transform(df_new, quant_vars, qual_vars, scaler, encoder)

        n_comp = min(2, X_old.shape[1]) or 1
        pca_old = PCA(n_components=n_comp).fit(X_old)
        emb_proj = pca_old.transform(X_new)

        pca_new = PCA(n_components=n_comp)
        emb_new = pca_new.fit_transform(X_new)

        axis_corr = _axis_similarity(pca_old.components_, pca_new.components_)
        dist_diff = _distance_discrepancy(emb_proj, emb_new)
        mean_shift = float(
            np.linalg.norm(
                emb_proj.mean(axis=0) - pca_old.transform(X_old).mean(axis=0)
            )
        )

        umap_dist = float("nan")
        if umap is not None:
            reducer_old = umap.UMAP(n_components=2, n_jobs=-1)
            reducer_old.fit(X_old)
            emb_proj_umap = reducer_old.transform(X_new)
            reducer_new = umap.UMAP(n_components=2, n_jobs=-1)
            emb_new_umap = reducer_new.fit_transform(X_new)
            umap_dist = _distance_discrepancy(emb_proj_umap, emb_new_umap)

        temporal_shift = {
            "pca_axis_corr": axis_corr,
            "pca_distance_mse": dist_diff,
            "pca_mean_shift": mean_shift,
            "umap_distance_mse": umap_dist,
        }

    return {"cv_stability": cv_stability, "temporal_shift": temporal_shift}


# ---------------------------------------------------------------------------
# pdf_report.py
# ---------------------------------------------------------------------------
"""Utilities to build a consolidated PDF report of phase 4 results."""


import datetime
import logging
import os
import tempfile
from contextlib import suppress
from pathlib import Path
from typing import Mapping, Union

import matplotlib

matplotlib.use("Agg")
import matplotlib.pyplot as plt
from matplotlib.backends.backend_pdf import PdfPages
import pandas as pd


def _table_to_figure(df: pd.DataFrame, title: str) -> plt.Figure:
    """Return a Matplotlib figure displaying ``df`` as a table.

    Parameters
    ----------
    df : pandas.DataFrame
        Table to render.
    title : str
        Title of the figure.
    """
    # height grows with number of rows
    fig_height = 0.4 * len(df) + 1.5
    fig_height = min(fig_height, 8.27)
    fig, ax = plt.subplots(figsize=(11.69, fig_height), dpi=200)
    ax.axis("off")
    ax.set_title(title)

    table = ax.table(
        cellText=df.values,
        colLabels=list(df.columns),
        rowLabels=list(df.index),
        cellLoc="center",
        rowLoc="center",
        loc="center",
    )
    table.scale(1, 1.2)
    fig.tight_layout()
    return fig


def format_metrics_table(df: pd.DataFrame) -> pd.DataFrame:
    """Return ``df`` with values formatted as strings for display."""
    formatted = df.copy()
    for col in formatted.columns:
        series = formatted[col]
        if col == "variance_cumulee_%":
            formatted[col] = series.map(
                lambda x: f"{int(round(x))}" if pd.notna(x) else ""
            )
        elif col == "nb_axes_kaiser":
            formatted[col] = series.map(lambda x: f"{int(x)}" if pd.notna(x) else "")
        elif pd.api.types.is_integer_dtype(series):
            formatted[col] = series.map(lambda x: f"{int(x)}" if pd.notna(x) else "")
        elif pd.api.types.is_float_dtype(series):
            formatted[col] = series.map(lambda x: f"{x:.2f}" if pd.notna(x) else "")
        else:
            formatted[col] = series.astype(str).replace("nan", "")
    return formatted


def export_report_to_pdf(
    figures: Mapping[str, Union[plt.Figure, str, Path]],
    tables: Mapping[str, Union[pd.DataFrame, str, Path]],
    output_path: str | Path,
) -> Path | None:
    """Create a structured PDF gathering all figures from phase 4.

    Tables are no longer inserted into the final report. The ``tables``
    argument is accepted for backward compatibility but ignored.

    The function tries to use :mod:`fpdf` for advanced layout. If ``fpdf`` is not
    available, it falls back to :class:`matplotlib.backends.backend_pdf.PdfPages`
    (used in earlier versions).

    Parameters
    ----------
    figures : mapping
        Mapping from figure name to either a Matplotlib :class:`~matplotlib.figure.Figure`
        or a path to an existing image file.
    tables : mapping
        Mapping from table name to a :class:`pandas.DataFrame` or a CSV file path.
    output_path : str or :class:`pathlib.Path`
        Destination path of the PDF file.

    Returns
    -------
    pathlib.Path
        Path to the generated PDF.
    """

    if not isinstance(output_path, (str, Path)):
        raise TypeError("output_path must be a path-like object")

    out = Path(output_path)
    out.parent.mkdir(parents=True, exist_ok=True)

    logger.info("Exporting PDF report to %s", out)

    plt.close("all")

    METHODS = {
        "pca",
        "mca",
        "famd",
        "mfa",
        "umap",
        "pacmap",
        "phate",
        "tsne",
        "trimap",
    }

    def _to_image(src: Path | plt.Figure | None) -> np.ndarray | None:
        if src is None:
            return None
        if isinstance(src, (str, Path)):
            return plt.imread(str(src))
        buf = io.BytesIO()
        src.savefig(buf, format="png", dpi=200)
        buf.seek(0)
        img = plt.imread(buf)
        buf.close()
        return img

    def _combine_scatter(fig2d: Path | plt.Figure | None, fig3d: Path | plt.Figure | None) -> plt.Figure | None:
        img2d = _to_image(fig2d)
        img3d = _to_image(fig3d)
        if img2d is None and img3d is None:
            return None
        if img2d is not None and img3d is not None:
            fig, axes = plt.subplots(1, 2, figsize=(11, 8.5), dpi=200)
            axes[0].imshow(img2d)
            axes[0].axis("off")
            axes[1].imshow(img3d)
            axes[1].axis("off")
        else:
            fig, ax = plt.subplots(figsize=(11, 8.5), dpi=200)
            img = img2d if img2d is not None else img3d
            ax.imshow(img)
            ax.axis("off")
        fig.tight_layout()
        return fig

    def _fig_to_path(fig: plt.Figure | Path | str | None, tmp_list: list[str]) -> str | None:
        if fig is None:
            return None
        if isinstance(fig, (str, Path)):
            return str(fig)
        tmp = tempfile.NamedTemporaryFile(suffix=".png", delete=False)
        fig.savefig(tmp.name, dpi=200, bbox_inches="tight")
        plt.close(fig)
        tmp_list.append(tmp.name)
        return tmp.name

    grouped: dict[str, dict[str, dict[str, Union[plt.Figure, Path, str]]]] = {}
    used_keys: set[str] = set()

    for key, fig in figures.items():
        parts = key.split("_")
        dataset = "main"
        method = None
        idx = 0
        for i, part in enumerate(parts):
            if part.lower() in METHODS:
                method = part.lower()
                dataset = "_".join(parts[:i]) or "main"
                idx = i + 1
                break
        if method is None:
            continue
        fig_type = "_".join(parts[idx:])
        grouped.setdefault(dataset, {}).setdefault(method, {})[fig_type] = fig
        used_keys.add(key)

    remaining = {k: v for k, v in figures.items() if k not in used_keys}
    segment_figs = {
        k: v for k, v in remaining.items() if "segment_summary_2" in k
    }
    for k in segment_figs:
        del remaining[k]

    try:
        from fpdf import FPDF  # type: ignore

        pdf = FPDF(orientation="L", format="A4", unit="mm")
        pdf.set_auto_page_break(auto=True, margin=10)

        def _add_title(text: str, size: int = 14) -> None:
            pdf.set_font("Helvetica", "B", size)
            pdf.cell(0, 10, txt=text, ln=1, align="C")

        pdf.add_page()
        _add_title("Rapport d'analyse Phase 4 – Résultats Dimensionnels", 16)
        pdf.set_font("Helvetica", size=12)
        today = datetime.datetime.now().strftime("%Y-%m-%d")
        pdf.cell(0, 10, f"Généré le {today}", ln=1, align="C")


        # Tables were previously inserted here, but they are now skipped to
        # keep the report focused on the figures and heatmaps.

        tmp_paths: list[str] = []

        for dataset in sorted(grouped):
            for method in sorted(grouped[dataset]):
                items = grouped[dataset][method]
                pages = [
                    (
                        _combine_scatter(items.get("scatter_2d"), items.get("scatter_3d")),
                        "Nuages de points bruts",
                    )
                ]
                for algo in ["kmeans", "agglomerative", "gmm", "spectral"]:
                    key = f"{algo}_kgrid"
                    if key in items:
                        pages.append((items[key], f"Clusters {algo}"))
                pages += [
                    (items.get("cluster_grid"), "Nuages clusterisés"),
                    (items.get("analysis_summary"), "Analyse détaillée"),
                ]
                for fig, label in pages:
                    img = _fig_to_path(fig, tmp_paths)
                    if img:
                        pdf.add_page()
                        _add_title(f"{dataset} – {method.upper()} – {label}")
                        pdf.image(img, w=180)

        for name, fig in segment_figs.items():
            img = _fig_to_path(fig, tmp_paths)
            if img:
                pdf.add_page()
                ds = name.rsplit("_segment_summary_2", 1)[0]
                _add_title(f"% NA par segment – {ds}")
                pdf.image(img, w=180)

        for name, fig in remaining.items():
            img = _fig_to_path(fig, tmp_paths)
            if img:
                pdf.add_page()
                _add_title(name)
                pdf.image(img, w=180)

        pdf.output(str(out))

        for p in tmp_paths:
            with suppress(OSError):
                os.remove(p)

        plt.close("all")

    except Exception:  # pragma: no cover - fallback when FPDF not installed
        logger.info("FPDF not available, falling back to PdfPages")

        with PdfPages(out) as pdf_backend:
            fig, ax = plt.subplots(figsize=(11.69, 8.27), dpi=200)
            today = datetime.datetime.now().strftime("%Y-%m-%d")
            ax.text(0.5, 0.6, "Rapport des analyses – Phase 4", fontsize=20, ha="center", va="center")
            ax.text(0.5, 0.4, f"Généré le {today}", fontsize=12, ha="center", va="center")
            ax.axis("off")
            pdf_backend.savefig(fig, dpi=300)
            plt.close(fig)

            def _save_page(title: str, fig: plt.Figure | Path | str | None) -> None:
                if fig is None:
                    return
                if isinstance(fig, (str, Path)):
                    img = plt.imread(fig)
                    f, ax = plt.subplots()
                    ax.imshow(img)
                    ax.axis("off")
                    f.suptitle(title, fontsize=12)
                    pdf_backend.savefig(f, dpi=300)
                    plt.close(f)
                else:
                    fig.suptitle(title, fontsize=12)
                    pdf_backend.savefig(fig, dpi=300)
                    plt.close(fig)

            for dataset in sorted(grouped):
                for method in sorted(grouped[dataset]):
                    items = grouped[dataset][method]
                    pages = [
                        (
                            _combine_scatter(items.get("scatter_2d"), items.get("scatter_3d")),
                            "Nuages de points bruts",
                        )
                    ]
                    for algo in ["kmeans", "agglomerative", "gmm", "spectral"]:
                        key = f"{algo}_kgrid"
                        if key in items:
                            pages.append((items[key], f"Clusters {algo}"))
                    pages += [
                        (items.get("cluster_grid"), "Nuages clusterisés"),
                        (items.get("analysis_summary"), "Analyse détaillée"),
                    ]
                    for fig, label in pages:
                        _save_page(f"{dataset} – {method.upper()} – {label}", fig)

            for name, fig in segment_figs.items():
                ds = name.rsplit("_segment_summary_2", 1)[0]
                _save_page(f"% NA par segment – {ds}", fig)

            for name, fig in remaining.items():
                _save_page(name, fig)


            # Tables were previously appended to the fallback PDF here. This
            # step is skipped to avoid including redundant tables in the final
            # report.

        plt.close("all")

    return out


# ---------------------------------------------------------------------------
# best_params.py
# ---------------------------------------------------------------------------
import csv
import json
from pathlib import Path
from typing import Any, Dict


def _parse_value(value: str) -> Any:
    v = value.strip()
    if v.lower() in {"", "null"}:
        return None
    if v.lower() == "true":
        return True
    if v.lower() == "false":
        return False
    if (v.startswith('"') and v.endswith('"')) or (
        v.startswith("'") and v.endswith("'")
    ):
        return v[1:-1]
    try:
        return int(v)
    except ValueError:
        pass
    try:
        return float(v)
    except ValueError:
        pass
    try:
        return json.loads(v)
    except Exception:
        return v


def load_best_params(
    csv_path: Path | str = Path(__file__).with_name("best_params.csv"),
) -> Dict[str, Dict[str, Any]]:
    csv_path = Path(csv_path)
    params: Dict[str, Dict[str, Any]] = {}
    if not csv_path.exists():
        return params
    with open(csv_path, newline="", encoding="utf-8") as fh:
        reader = csv.DictReader(fh)
        for row in reader:
            method = row["method"].strip().upper()
            param = row["param"].strip()
            value = _parse_value(row["value"])
            params.setdefault(method, {})[param] = value
    return params


BEST_PARAMS = load_best_params()
BEST_PARAMS.pop("PCAMIX", None)<|MERGE_RESOLUTION|>--- conflicted
+++ resolved
@@ -3072,7 +3072,6 @@
     return fig
 
 
-<<<<<<< HEAD
 def plot_silhouette_diagram(
     X: np.ndarray | pd.DataFrame,
     labels: Sequence[int] | np.ndarray,
@@ -3116,20 +3115,6 @@
 
     output = Path(output_path)
     output.parent.mkdir(parents=True, exist_ok=True)
-=======
-def plot_famd_cos2_heatmap(cos2: pd.DataFrame, title: str, output_path: str | Path) -> Path:
-    """Save a heatmap of FAMD cos² per individual and axis."""
-    import seaborn as sns
-
-    output = Path(output_path)
-    output.parent.mkdir(parents=True, exist_ok=True)
-    fig, ax = plt.subplots(figsize=(12, 6), dpi=200)
-    sns.heatmap(cos2, cmap="coolwarm", ax=ax)
-    ax.set_title(title)
-    ax.set_xlabel("Axe")
-    ax.set_ylabel("Individu")
-    fig.tight_layout()
->>>>>>> 9e3b3219
     fig.savefig(output, dpi=300)
     plt.close(fig)
     return output
