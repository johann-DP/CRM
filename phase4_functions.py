"""Aggregated helper functions for phase 4 pipeline."""

from __future__ import annotations

# ---------------------------------------------------------------------------
# dataset_loader.py
# ---------------------------------------------------------------------------
# -*- coding: utf-8 -*-
"""Utilities for loading CRM datasets.

This module contains a :func:`load_datasets` function extracted from
``phase4v3.py`` so that the old monolithic script can be removed.
The API is kept identical for backward compatibility.
"""

from pathlib import Path
from typing import Any, Dict, Mapping, Optional

import os

# limite OpenBLAS à 24 threads (ou moins)
os.environ["OPENBLAS_NUM_THREADS"] = "24"

import pandas as pd

import warnings

warnings.filterwarnings("ignore", category=RuntimeWarning)
warnings.filterwarnings("ignore", category=FutureWarning)
warnings.filterwarnings(
    "ignore",
    message="No handles with labels found to put in legend",
    module="matplotlib",
)
warnings.filterwarnings(
    "ignore",
    message="Tight layout not applied.*",
    module="matplotlib",
)
warnings.filterwarnings(
    "ignore",
    message="Workbook contains no default style",
)


def _read_dataset(path: Path) -> pd.DataFrame:
    """Read a CSV or Excel file with basic type handling."""
    if not path.exists():
        raise FileNotFoundError(path)
    if path.suffix.lower() == ".csv":
        df = pd.read_csv(path)
    else:
        df = pd.read_excel(path)
    df.columns = [str(c).strip() for c in df.columns]
    for col in df.columns:
        if "date" in col.lower():
            df[col] = pd.to_datetime(df[col], errors="coerce")
    for col in df.select_dtypes(include="object"):
        if any(k in col.lower() for k in ["montant", "recette", "budget", "total"]):
            series = df[col].astype(str).str.replace("\xa0", "", regex=False)
            series = series.str.replace(" ", "", regex=False)
            series = series.str.replace(",", ".", regex=False)
            df[col] = pd.to_numeric(series, errors="coerce")
    return df


def _load_data_dictionary(path: Optional[Path]) -> Dict[str, str]:
    """Load column rename mapping from an Excel data dictionary."""
    if path is None or not path.exists():
        return {}
    try:
        df = pd.read_excel(path)
    except Exception as exc:  # pragma: no cover - optional dependency
        logging.getLogger(__name__).warning("Could not read data dictionary: %s", exc)
        return {}
    cols = {c.lower(): c for c in df.columns}
    src = next((cols[c] for c in ["original", "colonne", "column"] if c in cols), None)
    dst = next((cols[c] for c in ["clean", "standard", "renamed"] if c in cols), None)
    if src is None or dst is None:
        return {}
    mapping = dict(zip(df[src].astype(str), df[dst].astype(str)))
    return mapping


def load_datasets(
    config: Mapping[str, Any], *, ignore_schema: bool = False
) -> Dict[str, pd.DataFrame]:
    """Load raw and processed datasets according to ``config``.

    Parameters
    ----------
    config:
        Mapping of configuration options. At minimum ``input_file`` must be
        provided.
    ignore_schema:
        If ``True`` the column comparison between the raw dataset and the other
        datasets is relaxed: missing columns are added with ``NA`` values and
        extra columns are dropped instead of raising a :class:`ValueError`.
    """
    logger = logging.getLogger(__name__)

    if not isinstance(config, Mapping):
        raise TypeError("config must be a mapping")
    if "input_file" not in config:
        raise ValueError("'input_file' missing from config")

    mapping = _load_data_dictionary(Path(config.get("data_dictionary", "")))

    def _apply_mapping(df: pd.DataFrame) -> pd.DataFrame:
        if mapping:
            df = df.rename(columns={c: mapping.get(c, c) for c in df.columns})
        return df

    datasets: Dict[str, pd.DataFrame] = {}
    raw_path = Path(config["input_file"])
    datasets["raw"] = _read_dataset(raw_path)
    logger.info(
        "Dataset brut chargé depuis %s [%d lignes, %d colonnes]",
        raw_path,
        datasets["raw"].shape[0],
        datasets["raw"].shape[1],
    )

    datasets["raw"] = _apply_mapping(datasets["raw"])

    for key, cfg_key in [
        ("cleaned_1", "input_file_cleaned_1"),
        ("phase2", "phase2_file"),
        ("cleaned_3_all", "input_file_cleaned_3_all"),
        ("cleaned_3_multi", "input_file_cleaned_3_multi"),
        ("cleaned_3_univ", "input_file_cleaned_3_univ"),
    ]:
        path_str = config.get(cfg_key)
        if not path_str:
            continue
        path = Path(path_str)
        if not path.exists():
            logger.warning("Jeu de données %s introuvable : %s", key, path)
            continue
        df = _read_dataset(path)
        datasets[key] = _apply_mapping(df)
        logger.info(
            "Jeu de données %s chargé depuis %s [%d lignes, %d colonnes]",
            key,
            path,
            df.shape[0],
            df.shape[1],
        )
    ref_cols = list(datasets["raw"].columns)
    ref_set = set(ref_cols)
    for name, df in list(datasets.items()):
        cols = set(df.columns)
        missing = ref_set - cols
        extra = cols - ref_set
        if missing or extra:
            if not ignore_schema:
                raise ValueError(
                    f"{name} columns mismatch: missing {missing or None}, extra {extra or None}"
                )
            if missing:
                for col in missing:
                    df[col] = pd.NA
            if extra:
                df = df.drop(columns=list(extra))
        # reorder columns so all datasets share the same order
        datasets[name] = df[ref_cols]
    return datasets


# ---------------------------------------------------------------------------
# data_preparation.py
# ---------------------------------------------------------------------------
"""Data preparation utilities for Phase 4.

This module provides a self-contained ``prepare_data`` function used to
clean and standardise the CRM datasets before dimensionality reduction. It
re-implements the relevant logic previously found in ``phase4v2.py`` and
the fine tuning scripts so that these legacy files can be removed.
"""


import logging

import pandas as pd
from pathlib import Path

logger = logging.getLogger(__name__)


# ---------------------------------------------------------------------------
# Public API
# ---------------------------------------------------------------------------


def prepare_data(
    df: pd.DataFrame,
    *,
    exclude_lost: bool = True,
    flagged_ids_path: str | Path | None = None,
) -> pd.DataFrame:
    """Return a cleaned and standardised copy of ``df``.

    Parameters
    ----------
    df : pd.DataFrame
        Raw or already partially cleaned CRM dataset.
    exclude_lost : bool, default ``True``
        If ``True``, rows marked as lost or cancelled opportunities are
        removed from the returned DataFrame.
    flagged_ids_path : str or Path, optional
        Optional CSV file containing an identifier column named ``Code`` to
        remove additional rows flagged as outliers during phase 3. The file is
        ignored if not found.

    Returns
    -------
    pd.DataFrame
        The cleaned DataFrame with numerical columns scaled to zero mean and
        unit variance.
    """
    if not isinstance(df, pd.DataFrame):
        raise TypeError("df must be a pandas DataFrame")

    df_clean = df.copy()

    # ------------------------------------------------------------------
    # 1) Dates: parse and drop obvious out-of-range values
    # ------------------------------------------------------------------
    date_cols = [c for c in df_clean.columns if "date" in c.lower()]
    min_date = pd.Timestamp("1990-01-01")
    max_date = pd.Timestamp("2050-12-31")
    for col in date_cols:
        df_clean[col] = pd.to_datetime(df_clean[col], errors="coerce")
        mask = df_clean[col].lt(min_date) | df_clean[col].gt(max_date)
        if mask.any():
            logger.warning("%d invalid dates replaced by NaT in '%s'", mask.sum(), col)
            df_clean.loc[mask, col] = pd.NaT

    # ------------------------------------------------------------------
    # 2) Monetary amounts: numeric conversion and negative values
    # ------------------------------------------------------------------
    amount_cols = [
        "Total recette actualisé",
        "Total recette réalisé",
        "Total recette produit",
        "Budget client estimé",
    ]
    for col in amount_cols:
        if col in df_clean.columns:
            df_clean[col] = pd.to_numeric(df_clean[col], errors="coerce")
            neg = df_clean[col] < 0
            if neg.any():
                logger.warning("%d negative values set to NaN in '%s'", neg.sum(), col)
                df_clean.loc[neg, col] = np.nan

    # ------------------------------------------------------------------
    # 3) Remove duplicate opportunity identifiers if present
    # ------------------------------------------------------------------
    if "Code" in df_clean.columns:
        before = len(df_clean)
        df_clean = df_clean.drop_duplicates(subset=["Code"])
        if len(df_clean) != before:
            logger.info("%d lignes dupliquees supprimees", before - len(df_clean))

    # ------------------------------------------------------------------
    # 4) Optional external list of outliers to exclude
    # ------------------------------------------------------------------
    flagged_file = (
        Path(flagged_ids_path)
        if flagged_ids_path is not None
        else Path(__file__).with_name("dataset_phase3_flagged.csv")
    )
    if flagged_file.is_file() and "Code" in df_clean.columns:
        try:
            flagged_df = pd.read_csv(flagged_file)
        except Exception as exc:  # pragma: no cover - unexpected I/O error
            logger.warning("Could not read %s: %s", flagged_file, exc)
        else:
            if "Code" in flagged_df.columns:
                flagged_ids = set(flagged_df["Code"])
                mask_flagged = df_clean["Code"].isin(flagged_ids)
                if mask_flagged.any():
                    logger.info(
                        "%d valeurs aberrantes supprimees via %s",
                        int(mask_flagged.sum()),
                        flagged_file.name,
                    )
                    df_clean = df_clean.loc[~mask_flagged]

    # ------------------------------------------------------------------
    # 5) Derived indicators used in later analyses
    # ------------------------------------------------------------------
    if {"Date de début actualisée", "Date de fin réelle"} <= set(df_clean.columns):
        df_clean["duree_projet_jours"] = (
            df_clean["Date de fin réelle"] - df_clean["Date de début actualisée"]
        ).dt.days
    if {"Total recette réalisé", "Budget client estimé"} <= set(df_clean.columns):
        denom = df_clean["Budget client estimé"].replace(0, np.nan)
        df_clean["taux_realisation"] = df_clean["Total recette réalisé"] / denom
        df_clean["taux_realisation"] = df_clean["taux_realisation"].replace(
            [np.inf, -np.inf], np.nan
        )
    if {"Total recette réalisé", "Charge prévisionnelle projet"} <= set(
        df_clean.columns
    ):
        df_clean["marge_estimee"] = (
            df_clean["Total recette réalisé"] - df_clean["Charge prévisionnelle projet"]
        )

    # ------------------------------------------------------------------
    # 6) Simple missing value handling
    # ------------------------------------------------------------------
    impute_cols: list[str] = [c for c in amount_cols if c in df_clean.columns]
    if "taux_realisation" in df_clean.columns:
        impute_cols.append("taux_realisation")
    for col in impute_cols:
        median = df_clean[col].median()
        df_clean[col] = df_clean[col].fillna(median)
    for col in df_clean.select_dtypes(include="object"):
        df_clean[col] = df_clean[col].fillna("Non renseigné").astype("category")

    # ------------------------------------------------------------------
    # 7) Filter multivariate outliers flagged during phase 3
    # ------------------------------------------------------------------
    if "flag_multivariate" in df_clean.columns:
        out = df_clean["flag_multivariate"].astype(bool)
        if out.any():
            logger.info(
                "%d valeurs aberrantes supprimees via flag_multivariate", int(out.sum())
            )
            df_clean = df_clean.loc[~out]

    # ------------------------------------------------------------------
    # 8) Exclude lost or cancelled opportunities if requested
    # ------------------------------------------------------------------
    if exclude_lost and "Statut commercial" in df_clean.columns:
        lost_mask = (
            df_clean["Statut commercial"]
            .astype(str)
            .str.contains("perdu|annul|aband", case=False, na=False)
        )
        if lost_mask.any():
            logger.info("%d lost opportunities removed", int(lost_mask.sum()))
            df_clean = df_clean.loc[~lost_mask]
    if exclude_lost and "Motif_non_conformité" in df_clean.columns:
        mask_nc = df_clean["Motif_non_conformité"].notna() & df_clean[
            "Motif_non_conformité"
        ].astype(str).str.strip().ne("")
        if mask_nc.any():
            logger.info("%d non conformities removed", int(mask_nc.sum()))
            df_clean = df_clean.loc[~mask_nc]

    # ------------------------------------------------------------------
    # 9) Standardise numerical columns
    # ------------------------------------------------------------------
    num_cols = df_clean.select_dtypes(include=[np.number]).columns
    num_cols = [c for c in num_cols if c != "Code"]
    if len(num_cols) > 0:
        scaler = StandardScaler()
        df_clean[num_cols] = scaler.fit_transform(df_clean[num_cols])

    return df_clean


"""Utility functions for selecting active variables for CRM analyses."""

from typing import List, Tuple

import pandas as pd


def select_variables(
    df: pd.DataFrame, min_modalite_freq: int = 5
) -> Tuple[pd.DataFrame, List[str], List[str]]:
    """Return the dataframe restricted to relevant variables.

    Parameters
    ----------
    df:
        Cleaned dataframe coming from ``prepare_data``.
    min_modalite_freq:
        Minimum frequency below which categorical levels are grouped in
        ``"Autre"``.

    Returns
    -------
    tuple
        ``(df_active, quantitative_vars, qualitative_vars)`` where
        ``df_active`` contains the scaled numeric columns and categorical
        columns cast to ``category``.
    """
    logger = logging.getLogger(__name__)

    if not isinstance(df, pd.DataFrame):
        raise TypeError("df must be a pandas DataFrame")

    df = df.copy()

    # Columns explicitly ignored based on the data dictionary / prior phases
    exclude = {
        "Code",
        "ID",
        "Id",
        "Identifiant",
        "Client",
        "Contact principal",
        "Titre",
        "texte",
        "commentaire",
        "Commentaires",
    }

    # Drop constant columns and those in the exclusion list
    n_unique = df.nunique(dropna=False)
    constant_cols = n_unique[n_unique <= 1].index.tolist()
    drop_cols = set(constant_cols) | {c for c in df.columns if c in exclude}

    # Remove datetime columns
    drop_cols.update([c for c in df.select_dtypes(include="datetime").columns])

    df = df.drop(columns=[c for c in drop_cols if c in df.columns])

    quantitative_vars: List[str] = []
    qualitative_vars: List[str] = []

    for col in df.columns:
        if pd.api.types.is_numeric_dtype(df[col]):
            series = pd.to_numeric(df[col], errors="coerce")
            if series.var(skipna=True) == 0 or series.isna().all():
                logger.warning("Variable quantitative '%s' exclue", col)
                continue
            df[col] = series.astype(float)
            quantitative_vars.append(col)
        else:
            series = df[col].astype("category")
            unique_ratio = series.nunique(dropna=False) / len(series)
            if unique_ratio > 0.8:
                logger.warning("Variable textuelle '%s' exclue", col)
                continue
            counts = series.value_counts(dropna=False)
            if len(series) < min_modalite_freq:
                threshold = 0  # no grouping on tiny samples
            else:
                threshold = min_modalite_freq
            rares = counts[counts < threshold].index
            if len(rares) > 0:
                logger.info(
                    "%d modalités rares dans '%s' regroupées en 'Autre'",
                    len(rares),
                    col,
                )
                if "Autre" not in series.cat.categories:
                    series = series.cat.add_categories(["Autre"])
                series = series.apply(lambda x: "Autre" if x in rares else x).astype(
                    "category"
                )
            if series.nunique(dropna=False) <= 1:
                logger.warning("Variable qualitative '%s' exclue", col)
                continue
            df[col] = series
            qualitative_vars.append(col)

    df_active = df[quantitative_vars + qualitative_vars].copy()

    if quantitative_vars:
        scaler = StandardScaler()
        df_active[quantitative_vars] = scaler.fit_transform(
            df_active[quantitative_vars]
        )

    for col in qualitative_vars:
        df_active[col] = df_active[col].astype("category")

    logger.info("DataFrame actif avec %d variables", len(df_active.columns))
    return df_active, quantitative_vars, qualitative_vars


"""Utility functions for factorial analyses (PCA, MCA, FAMD, MFA).

This module implements standalone wrappers around ``scikit-learn`` and
``prince`` to run the main factorial analysis methods used in the project.
The functions do not depend on other local modules so they can be reused
"""

# ---------------------------------------------------------------------------
# dataset_comparison.py
# ---------------------------------------------------------------------------
# -*- coding: utf-8 -*-
"""Dataset comparison utilities for CRM analyses.

This module implements a `compare_datasets_versions` function applying the
complete dimensionality reduction pipeline on multiple dataset versions. It
re-uses the standalone helper functions provided in this repository (data
preparation, variable selection, factor methods, non-linear methods and
metrics evaluation) and does **not** depend on legacy scripts such as
``phase4v2.py`` or ``fine_tune_*``.
"""


import logging
from typing import Any, Dict, List, Optional, Mapping
from pathlib import Path

import pandas as pd


# ---------------------------------------------------------------------------
# Missing value handling (copied from phase4v2.py)
# ---------------------------------------------------------------------------


def handle_missing_values(
    df: pd.DataFrame, quant_vars: List[str], qual_vars: List[str]
) -> pd.DataFrame:
    """Impute and drop remaining NA values if needed.

    Parameters
    ----------
    df : pandas.DataFrame
        DataFrame to process.
    quant_vars : list of str
        Names of quantitative variables.
    qual_vars : list of str
        Names of qualitative variables.

    Returns
    -------
    pandas.DataFrame
        DataFrame with missing values handled.
    """
    logger = logging.getLogger(__name__)
    na_count = int(df.isna().sum().sum())
    if na_count > 0:
        logger.info("Imputation des %d valeurs manquantes restantes", na_count)
        if quant_vars:
            df[quant_vars] = df[quant_vars].fillna(df[quant_vars].median())
        for col in qual_vars:
            if (
                df[col].dtype.name == "category"
                and "Non renseigné" not in df[col].cat.categories
            ):
                df[col] = df[col].cat.add_categories("Non renseigné")
            df[col] = df[col].fillna("Non renseigné").astype("category")
        remaining = int(df.isna().sum().sum())
        if remaining > 0:
            logger.warning(
                "%d NA subsistent après imputation → suppression des lignes concernées",
                remaining,
            )
            df.dropna(inplace=True)
        # After dropping rows, remove categories that may no longer be present
        for col in qual_vars:
            if df[col].dtype.name == "category":
                df[col] = df[col].cat.remove_unused_categories()
    else:
        logger.info("Aucune valeur manquante détectée après sanity_check")

    # Ensure no stray unused categories remain even if no imputation occurred
    for col in qual_vars:
        if df[col].dtype.name == "category":
            df[col] = df[col].cat.remove_unused_categories()

    if df.isna().any().any():
        logger.error("Des NA demeurent dans df après traitement")
    else:
        logger.info("DataFrame sans NA prêt pour FAMD")
    return df


# ---------------------------------------------------------------------------
# Public API
# ---------------------------------------------------------------------------


def compare_datasets_versions(
    datasets: Dict[str, pd.DataFrame],
    *,
    exclude_lost: bool = True,
    min_modalite_freq: int = 5,
    output_dir: Optional[str | Path] = None,
    exclude_lost_map: Optional[Mapping[str, bool]] = None,
) -> Dict[str, Any]:
    """Compare dimensionality reduction results between dataset versions.

    Parameters
    ----------
    datasets : dict
        Mapping of version name to raw ``DataFrame``.
    exclude_lost : bool, default ``True``
        Whether to remove lost/cancelled opportunities during preparation.
    exclude_lost_map : Mapping[str, bool], optional
        Mapping overriding ``exclude_lost`` for specific dataset versions.
    min_modalite_freq : int, default ``5``
        Frequency threshold passed to :func:`variable_selection.select_variables`.
    output_dir : str or Path, optional
        Base directory where figures will be saved. A subdirectory per dataset
        version is created when provided.

    Returns
    -------
    dict
        Dictionary with two keys:
        ``"metrics"`` containing the concatenated metrics table and
        ``"details"`` mapping each version name to its individual results
        (metrics, figures and intermediate objects).
    """
    if not isinstance(datasets, dict):
        raise TypeError("datasets must be a dictionary")

    results_by_version: Dict[str, Any] = {}
    metrics_frames: List[pd.DataFrame] = []
    base_dir = Path(output_dir) if output_dir is not None else None

    for name, df in datasets.items():
        logger.info("Processing dataset version '%s'", name)
        excl = (
            exclude_lost_map.get(name, exclude_lost)
            if exclude_lost_map
            else exclude_lost
        )
        df_prep = prepare_data(df, exclude_lost=excl)
        df_active, quant_vars, qual_vars = select_variables(
            df_prep, min_modalite_freq=min_modalite_freq
        )
        df_active = handle_missing_values(df_active, quant_vars, qual_vars)

        # Factorial methods
        factor_results: Dict[str, Any] = {}
        if quant_vars:
            factor_results["pca"] = run_pca(df_active, quant_vars, optimize=True)
        if qual_vars:
            factor_results["mca"] = run_mca(df_active, qual_vars, optimize=True)
        if quant_vars and qual_vars:
            try:
                factor_results["famd"] = run_famd(
                    df_active, quant_vars, qual_vars, optimize=True
                )
            except ValueError as exc:
                logger.warning("FAMD skipped: %s", exc)
        groups = []
        if quant_vars:
            groups.append(quant_vars)
        if qual_vars:
            groups.append(qual_vars)
        if len(groups) > 1:
            factor_results["mfa"] = run_mfa(df_active, groups, optimize=True)

        # Non-linear methods
        nonlin_results = run_all_nonlinear(df_active)

        # Metrics and figures
        cleaned_nonlin = {
            k: v
            for k, v in nonlin_results.items()
            if "embeddings" in v
            and isinstance(v["embeddings"], pd.DataFrame)
            and not v["embeddings"].empty
        }
        all_results = {**factor_results, **cleaned_nonlin}
        k_max = min(15, max(2, len(df_active) - 1))
        metrics = evaluate_methods(
            all_results,
            df_active,
            quant_vars,
            qual_vars,
            k_range=range(2, k_max + 1),
        )
        metrics["dataset_version"] = name
        try:
            fig_dir = base_dir / name if base_dir is not None else None
            figures = generate_figures(
                factor_results,
                nonlin_results,
                df_active,
                quant_vars,
                qual_vars,
                output_dir=fig_dir,
            )
        except Exception as exc:  # pragma: no cover - visualization failure
            logger.warning("Figure generation failed: %s", exc)
            figures = {}

        results_by_version[name] = {
            "metrics": metrics,
            "figures": figures,
            "factor_results": factor_results,
            "nonlinear_results": nonlin_results,
            "quant_vars": quant_vars,
            "qual_vars": qual_vars,
            "df_active": df_active,
        }
        metrics_frames.append(metrics)

    combined = (
        pd.concat(metrics_frames).reset_index().rename(columns={"index": "method"})
    )
    return {"metrics": combined, "details": results_by_version}


if __name__ == "__main__":  # pragma: no cover - manual testing helper
    import pprint

    logging.basicConfig(level=logging.INFO)
    # Example usage with dummy data
    df = pd.DataFrame(
        {
            "Code": [1, 2, 3],
            "Date de début actualisée": ["2024-01-01", "2024-01-02", "2024-01-03"],
            "Date de fin réelle": ["2024-01-05", "2024-01-06", "2024-01-07"],
            "Total recette réalisé": [1000, 2000, 1500],
            "Budget client estimé": [1100, 2100, 1600],
            "Charge prévisionnelle projet": [800, 1800, 1300],
            "Statut commercial": ["Gagné", "Perdu", "Gagné"],
            "Type opportunité": ["T1", "T2", "T1"],
        }
    )
    datasets = {"v1": df, "v2": df.drop(1)}
    out = compare_datasets_versions(datasets, output_dir=Path("figures"))
    pprint.pprint(out["metrics"].head())

# ---------------------------------------------------------------------------
# factor_methods.py
# ---------------------------------------------------------------------------
# -*- coding: utf-8 -*-
"""Utility functions for factorial analyses (PCA, MCA, FAMD, MFA).

This module implements standalone wrappers around ``scikit-learn`` and
``prince`` to run the main factorial analysis methods used in the project.
The functions do not depend on other local modules so they can be reused
independently of ``phase4v2.py`` or the fine-tuning scripts.
"""

from typing import Dict, List, Optional, Sequence, Mapping, Union

from pandas.api.types import is_object_dtype, is_categorical_dtype

import numpy as np
import pandas as pd
import prince


def _get_explained_inertia(model: object) -> List[float]:
    """Return the explained inertia ratio for a fitted model."""
    inertia = getattr(model, "explained_inertia_", None)
    if inertia is not None:
        return list(np.asarray(inertia, dtype=float))

    eigenvalues = getattr(model, "eigenvalues_", None)
    if eigenvalues is None:
        return []
    total = float(np.sum(eigenvalues))
    if total == 0:
        return []
    return list(np.asarray(eigenvalues, dtype=float) / total)


def _select_n_components(eigenvalues: np.ndarray, threshold: float = 0.8) -> int:
    """Select a number of components using Kaiser and inertia criteria."""
    ev = np.asarray(eigenvalues, dtype=float)
    if ev.sum() <= 1.0:
        ev = ev * len(ev)

    n_kaiser = max(1, int(np.sum(ev >= 1)))
    ratios = ev / ev.sum()
    cum = np.cumsum(ratios)
    n_inertia = int(np.searchsorted(cum, threshold) + 1)
    return max(n_kaiser, n_inertia)


def run_pca(
    df_active: pd.DataFrame,
    quant_vars: List[str],
    n_components: Optional[int] = None,
    *,
    optimize: bool = False,
    variance_threshold: float = 0.8,
    whiten: Optional[bool] = None,
    svd_solver: Optional[str] = None,
) -> Dict[str, object]:
    """Run a Principal Component Analysis on quantitative variables.

    Parameters
    ----------
    df_active : pandas.DataFrame
        DataFrame containing the active observations.
    quant_vars : list of str
        Names of the quantitative columns to use.
    n_components : int, optional
        Number of components to keep. If ``None`` and ``optimize`` is ``True``
        the value is determined automatically with a variance threshold.
    optimize : bool, default ``False``
        Activate automatic selection of ``n_components`` when ``n_components`` is
        not provided.
    variance_threshold : float, default ``0.8``
        Cumulative explained variance ratio threshold when ``optimize`` is true.
    whiten : bool, optional
        If provided, sets the ``whiten`` parameter of :class:`~sklearn.decomposition.PCA`.
    svd_solver : str, optional
        If provided, sets the ``svd_solver`` parameter of :class:`~sklearn.decomposition.PCA`.

    Returns
    -------
    dict
        ``{"model", "inertia", "embeddings", "loadings", "runtime_s"}``
    """
    start = time.perf_counter()
    logger = logging.getLogger(__name__)
    stds = df_active[quant_vars].std()
    zero_std = stds[stds == 0].index.tolist()
    if zero_std:
        logger.warning("Variables constantes exclues du scaling : %s", zero_std)
        quant_vars = [c for c in quant_vars if c not in zero_std]

    X = StandardScaler().fit_transform(df_active[quant_vars])
    max_dim = min(X.shape)

    if optimize and n_components is None:
        tmp = PCA(n_components=max_dim).fit(X)
        n_components = _select_n_components(
            tmp.explained_variance_, threshold=variance_threshold
        )
        logger.info("PCA: selected %d components automatically", n_components)

    n_components = n_components or max_dim
    kwargs = {}
    if whiten is not None:
        kwargs["whiten"] = whiten
    if svd_solver is not None:
        kwargs["svd_solver"] = svd_solver
    pca = PCA(n_components=n_components, **kwargs)
    emb = pca.fit_transform(X)

    inertia = pd.Series(
        pca.explained_variance_ratio_,
        index=[f"F{i+1}" for i in range(pca.n_components_)],
    )
    embeddings = pd.DataFrame(
        emb,
        index=df_active.index,
        columns=[f"F{i+1}" for i in range(pca.n_components_)],
    )
    loadings = pd.DataFrame(
        pca.components_.T,
        index=quant_vars,
        columns=[f"F{i+1}" for i in range(pca.n_components_)],
    )

    runtime = time.perf_counter() - start
    result = {
        "model": pca,
        "inertia": inertia,
        "embeddings": embeddings,
        "loadings": loadings,
        "runtime_s": runtime,
    }
    # aliases for compatibility with other naming conventions
    result["explained_variance_ratio"] = inertia
    result["coords"] = embeddings
    result["runtime"] = runtime
    return result


def run_mca(
    df_active: pd.DataFrame,
    qual_vars: List[str],
    n_components: Optional[int] = None,
    *,
    optimize: bool = False,
    variance_threshold: float = 0.8,
    normalize: bool = True,
    n_iter: int = 3,
    max_components: int = 10,
) -> Dict[str, object]:
    """Run Multiple Correspondence Analysis on qualitative variables.

    Parameters
    ----------
    df_active : pandas.DataFrame
        Input data with qualitative variables.
    qual_vars : list of str
        Names of the qualitative columns to use.
    n_components : int, optional
        Number of dimensions to compute. If ``None`` and ``optimize`` is
        ``True`` the value is selected automatically.
    optimize : bool, default ``False``
        Activate automatic selection of ``n_components`` when not provided.
    variance_threshold : float, default ``0.8``
        Cumulative inertia threshold when ``optimize`` is enabled.
    normalize : bool, default ``True``
        If ``True`` applies the Benzecri correction (``correction='benzecri'``).
    n_iter : int, default ``3``
        Number of iterations for the underlying algorithm.
    """
    start = time.perf_counter()

    df_cat = df_active[qual_vars].astype("category")

    max_dim = sum(df_cat[c].nunique() - 1 for c in df_cat.columns)
    max_limit = min(max_dim, max_components)

    mca = prince.MCA(
        n_components=max_limit,
        n_iter=n_iter,
        correction="benzecri" if normalize else None,
    ).fit(df_cat)

    if optimize and n_components is None:
        ev = getattr(mca, "eigenvalues_", None)
        if ev is None:
            ev = np.asarray(mca.explained_inertia_) * len(mca.explained_inertia_)
        components = [i + 1 for i, v in enumerate(ev) if v > 1.0]
        if components:
            n_components = min(max(components), max_limit)
        else:
            n_components = min(len(ev), max_limit)
        logger.info("MCA: selected %d components automatically", n_components)
    else:
        n_components = n_components or max_limit

    if n_components != mca.n_components:
        mca = prince.MCA(
            n_components=n_components,
            n_iter=n_iter,
            correction="benzecri" if normalize else None,
        ).fit(df_cat)

    inertia = pd.Series(
        _get_explained_inertia(mca), index=[f"F{i+1}" for i in range(mca.n_components)]
    )
    embeddings = mca.row_coordinates(df_cat)
    embeddings.index = df_active.index
    col_coords = mca.column_coordinates(df_cat)

    runtime = time.perf_counter() - start
    result = {
        "model": mca,
        "inertia": inertia,
        "embeddings": embeddings,
        "column_coords": col_coords,
        "runtime_s": runtime,
    }
    result["explained_inertia"] = inertia
    result["coords"] = embeddings
    result["runtime"] = runtime
    return result


def run_famd(
    df_active: pd.DataFrame,
    quant_vars: List[str],
    qual_vars: List[str],
    n_components: Optional[int] = None,
    *,
    optimize: bool = False,
    variance_threshold: float = 0.8,
    n_components_rule: Optional[str] = None,
) -> Dict[str, object]:
    """Run Factor Analysis of Mixed Data (FAMD).

    Parameters
    ----------
    n_components_rule : str, optional
        Placeholder for compatibility with configuration files. Currently
        ignored.
    """
    start = time.perf_counter()
    logger = logging.getLogger(__name__)

    if n_components_rule is not None:
        logger.info(
            "FAMD n_components_rule=%s ignored (not implemented)",
            n_components_rule,
        )

    scaler = StandardScaler()
    stds = df_active[quant_vars].std()
    zero_std = stds[stds == 0].index.tolist()
    if zero_std:
        logger.warning("Variables constantes exclues du scaling : %s", zero_std)
        quant_vars = [c for c in quant_vars if c not in zero_std]
    X_quanti = (
        scaler.fit_transform(df_active[quant_vars])
        if quant_vars
        else np.empty((len(df_active), 0))
    )
    df_quanti = pd.DataFrame(X_quanti, index=df_active.index, columns=quant_vars)
    df_mix = pd.concat([df_quanti, df_active[qual_vars].astype("category")], axis=1)

    if df_mix.isnull().any().any():
        raise ValueError("Input contains NaN values")

    if optimize and n_components is None:
        max_dim = df_mix.shape[1]
        tmp = prince.FAMD(n_components=max_dim, n_iter=3).fit(df_mix)
        eig = getattr(tmp, "eigenvalues_", None)
        if eig is None:
            eig = np.asarray(_get_explained_inertia(tmp)) * max_dim
        n_components = _select_n_components(eig, threshold=variance_threshold)
        logger.info("FAMD: selected %d components automatically", n_components)

    n_components = n_components or df_mix.shape[1]
    famd = prince.FAMD(n_components=n_components, n_iter=3)
    famd = famd.fit(df_mix)

    inertia = pd.Series(
        _get_explained_inertia(famd),
        index=[f"F{i+1}" for i in range(famd.n_components)],
    )
    embeddings = famd.row_coordinates(df_mix)
    embeddings.index = df_active.index
    if hasattr(famd, "column_coordinates"):
        col_coords = famd.column_coordinates(df_mix)
    elif hasattr(famd, "column_coordinates_"):
        col_coords = famd.column_coordinates_
    else:
        col_coords = pd.DataFrame()

    if hasattr(famd, "column_contributions"):
        contrib = famd.column_contributions(df_mix)
    elif hasattr(famd, "column_contributions_"):
        contrib = famd.column_contributions_
    else:
        contrib = (col_coords**2).div((col_coords**2).sum(axis=0), axis=1) * 100

    runtime = time.perf_counter() - start
    result = {
        "model": famd,
        "inertia": inertia,
        "embeddings": embeddings,
        "column_coords": col_coords,
        "contributions": contrib,
        "runtime_s": runtime,
    }
    result["explained_inertia"] = inertia
    result["coords"] = embeddings
    result["runtime"] = runtime
    return result


def run_mfa(
    df_active: pd.DataFrame,
    groups: Union[Mapping[str, Sequence[str]], Sequence[Sequence[str]]] | None = None,
    n_components: Optional[int] = None,
    *,
    segment_col: Optional[str] = None,
    optimize: bool = False,
    variance_threshold: float = 0.8,
    normalize: bool = True,
    weights: Optional[Union[Mapping[str, float], Sequence[float]]] = None,
    n_iter: int = 3,
) -> Dict[str, object]:
    """Run Multiple Factor Analysis.

    The ``groups`` argument defines the variable blocks used by MFA. Each
    element of ``groups`` must be a list of column names present in
    ``df_active``. When invoking :func:`run_pipeline`, these groups can be
    provided in the configuration file under ``mfa: {groups: ...}``.
    ``weights`` allows adjusting the relative importance of each group by
    multiplying its (optionally normalised) columns by the specified factor.
    """
    start = time.perf_counter()

    if segment_col:
        df_active = df_active.copy()
        df_active["__segment__"] = df_active[segment_col]
        groups = [[c for c in df_active.columns if c != "__segment__"], ["__segment__"]]

    if groups is None:
        groups = [df_active.columns.tolist()]

    if isinstance(groups, Mapping):
        group_names = list(groups.keys())
        group_list = list(groups.values())
    else:
        group_list = list(groups)
        group_names = [f"G{i}" for i in range(1, len(group_list) + 1)]

    # one-hot encode qualitative variables that appear in groups
    qual_cols = []
    for group in group_list:
        for col in group:
            if col in df_active.columns and (
                is_object_dtype(df_active[col]) or is_categorical_dtype(df_active[col])
            ):
                qual_cols.append(col)
    # remove duplicates while preserving order
    seen = set()
    qual_cols = [c for c in qual_cols if not (c in seen or seen.add(c))]
    if qual_cols:
        enc = OneHotEncoder(sparse_output=False, handle_unknown="ignore")
        encoded = enc.fit_transform(df_active[qual_cols])
        df_dummies = pd.DataFrame(
            encoded, index=df_active.index, columns=enc.get_feature_names_out(qual_cols)
        )
    else:
        df_dummies = pd.DataFrame(index=df_active.index)

    df_num = df_active.drop(columns=qual_cols)
    df_all = pd.concat([df_num, df_dummies], axis=1)

    groups_dict: Dict[str, List[str]] = {}
    used_cols: List[str] = []
    for name, g in zip(group_names, group_list):
        cols: List[str] = []
        for v in g:
            if v in df_all.columns:
                cols.append(v)
            else:
                # qualitative variables have been expanded
                cols.extend([c for c in df_all.columns if c.startswith(f"{v}_")])
        if cols:
            groups_dict[name] = cols
            used_cols.extend(cols)

    remaining = [c for c in df_all.columns if c not in used_cols]
    if remaining:
        groups_dict[f"G{len(groups_dict)+1}"] = remaining
        used_cols.extend(remaining)
    df_all = df_all[used_cols]

    weights_map: Dict[str, float] = {}
    if weights is not None:
        if isinstance(weights, Mapping):
            weights_map = {str(k): float(v) for k, v in weights.items()}
        else:
            weight_list = list(weights)
            if len(weight_list) != len(group_names):
                logger.warning(
                    "MFA weights length mismatch: expected %d, got %d",
                    len(group_names),
                    len(weight_list),
                )
            for name, w in zip(group_names, weight_list):
                weights_map[name] = float(w)

    if normalize:
        scaler = StandardScaler()
        for name, cols in list(groups_dict.items()):
            if not cols:
                continue
            stds = df_all[cols].std()
            zero_std = stds[stds == 0].index.tolist()
            if zero_std:
                logger.warning("Variables constantes exclues du scaling : %s", zero_std)
                cols = [c for c in cols if c not in zero_std]
                df_all.drop(columns=zero_std, inplace=True)
            if not cols:
                del groups_dict[name]
                continue
            df_all[cols] = scaler.fit_transform(df_all[cols])
            groups_dict[name] = cols
            w = weights_map.get(name)
            if w is not None and w != 1.0:
                df_all[cols] = df_all[cols] * w
    else:
        for name, cols in list(groups_dict.items()):
            if not cols:
                del groups_dict[name]
                continue
            w = weights_map.get(name)
            if w is not None and w != 1.0:
                df_all[cols] = df_all[cols] * w

    if optimize and n_components is None:
        max_dim = df_all.shape[1]
        tmp = prince.MFA(n_components=max_dim, n_iter=n_iter)
        tmp = tmp.fit(df_all, groups=groups_dict)
        eig = getattr(tmp, "eigenvalues_", None)
        if eig is None:
            eig = (tmp.percentage_of_variance_ / 100) * max_dim
        n_components = _select_n_components(
            np.asarray(eig), threshold=variance_threshold
        )
        max_limit = min(max_dim, 10)
        n_components = min(n_components, max_limit)
        logger.info("MFA: selected %d components automatically", n_components)

    max_limit = min(df_all.shape[1], 10)
    n_components = n_components or max_limit
    mfa = prince.MFA(n_components=n_components, n_iter=n_iter)
    mfa = mfa.fit(df_all, groups=groups_dict)
    inertia_values = np.asarray(mfa.percentage_of_variance_, dtype=float) / 100
    inertia_values = (
        inertia_values / inertia_values.sum()
        if inertia_values.sum() > 0
        else inertia_values
    )
    mfa.explained_inertia_ = inertia_values
    embeddings = mfa.row_coordinates(df_all)
    embeddings.index = df_active.index

    inertia = pd.Series(
        mfa.explained_inertia_,
        index=[f"F{i+1}" for i in range(len(mfa.explained_inertia_))],
    )

    runtime = time.perf_counter() - start
    result = {
        "model": mfa,
        "inertia": inertia,
        "embeddings": embeddings,
        "runtime_s": runtime,
    }
    result["explained_inertia"] = inertia
    result["coords"] = embeddings
    result["runtime"] = runtime
    return result


# ---------------------------------------------------------------------------
# nonlinear_methods.py
# ---------------------------------------------------------------------------
"""Non-linear dimensionality reduction utilities.

This module re-implements the UMAP, PHATE and PaCMAP wrappers that were
previously scattered across several scripts. The functions are self-contained
and do not depend on ``phase4v2.py`` or the fine-tuning scripts so that those
files can be removed without breaking the pipeline.
"""

import time
from typing import Any, Dict, Tuple

import numpy as np
import pandas as pd

# Optional dependencies are imported lazily to avoid costly import time
# (e.g. PaCMAP triggers numba compilation on import).
try:  # pragma: no cover - optional dependency may not be present
    import umap  # type: ignore
except Exception:
    umap = None

# ``phate`` and ``pacmap`` are set to ``None`` and will only be imported when
# the corresponding functions are called.  This prevents slow start-up during
# test collection when those heavy libraries are available.
phate = None  # type: ignore
pacmap = None  # type: ignore


# ---------------------------------------------------------------------------
# Helpers
# ---------------------------------------------------------------------------


def _encode_mixed(df: pd.DataFrame) -> np.ndarray:
    """Return a numeric matrix from ``df`` with scaling and one-hot encoding."""
    if not isinstance(df, pd.DataFrame):
        raise TypeError("df must be a pandas DataFrame")

    numeric_cols = df.select_dtypes(include="number").columns.tolist()
    cat_cols = df.select_dtypes(exclude="number").columns.tolist()

    if numeric_cols:
        stds = df[numeric_cols].std()
        zero_std = stds[stds == 0].index.tolist()
        if zero_std:
            logger.warning("Variables constantes exclues du scaling : %s", zero_std)
            numeric_cols = [c for c in numeric_cols if c not in zero_std]

    X_num = (
        StandardScaler().fit_transform(df[numeric_cols])
        if numeric_cols
        else np.empty((len(df), 0))
    )

    if cat_cols:
        try:
            enc = OneHotEncoder(sparse_output=False, handle_unknown="ignore")
        except TypeError:  # pragma: no cover - older scikit-learn
            enc = OneHotEncoder(handle_unknown="ignore")
        X_cat = enc.fit_transform(df[cat_cols])
    else:
        X_cat = np.empty((len(df), 0))

    if X_num.size and X_cat.size:
        X = np.hstack([X_num, X_cat])
    elif X_num.size:
        X = X_num
    else:
        X = X_cat

    # ensure no NaN values
    if np.isnan(X).any():  # pragma: no cover - should not happen
        X = np.nan_to_num(X)

    return X


# ---------------------------------------------------------------------------
# Public API
# ---------------------------------------------------------------------------


def run_umap(
    df_active: pd.DataFrame,
    n_components: int = 2,
    n_neighbors: int = 15,
    min_dist: float = 0.1,
    *,
    metric: str | None = "euclidean",
    n_jobs: int = -1,
) -> Dict[str, Any]:
    """Run UMAP on ``df_active`` and return model and embeddings.

    The mixed-type dataframe is converted to a purely numeric matrix using
    :func:`_encode_mixed` (standardising numeric columns and one-hot encoding
    categoricals) before fitting UMAP.
    """
    if umap is None:  # pragma: no cover - optional dependency may be absent
        logger.warning("UMAP is not installed; skipping")
        return {
            "model": None,
            "embeddings": pd.DataFrame(index=df_active.index),
            "params": {},
        }

    start = time.perf_counter()
    X = _encode_mixed(df_active)

    if metric is None:
        metric = "euclidean"

    reducer = umap.UMAP(
        n_components=n_components,
        n_neighbors=n_neighbors,
        min_dist=min_dist,
        metric=metric,
        n_jobs=n_jobs,
    )
    embedding = reducer.fit_transform(X)
    runtime = time.perf_counter() - start

    cols = [f"U{i + 1}" for i in range(n_components)]
    emb_df = pd.DataFrame(embedding, index=df_active.index, columns=cols)

    params = {
        "n_components": n_components,
        "n_neighbors": n_neighbors,
        "min_dist": min_dist,
        "metric": metric,
    }
    return {
        "model": reducer,
        "embeddings": emb_df,
        "params": params,
        "runtime_s": runtime,
    }


def run_phate(
    df_active: pd.DataFrame,
    n_components: int = 2,
    k: int = 15,
    a: int = 40,
    *,
    t: str | int = "auto",
    knn: int | None = None,
    decay: int | None = None,
) -> Dict[str, Any]:
    """Run PHATE on ``df_active``.

    The dataframe is encoded numerically via :func:`_encode_mixed` before
    fitting PHATE.  The ``knn`` keyword is accepted as an alias for ``k`` and
    ``decay`` can be used as an alias for ``a``. Returns an empty result if the
    library is unavailable.
    """
    global phate
    if phate is None:
        try:  # pragma: no cover - lazy optional import
            import phate as _phate  # type: ignore

            phate = _phate
        except Exception:
            logger.warning("PHATE is not installed; skipping")
            return {
                "model": None,
                "embeddings": pd.DataFrame(index=df_active.index),
                "params": {},
            }

    if knn is not None:
        if isinstance(knn, str):
            try:
                k = int(knn)
            except ValueError:  # invalid string like "auto"
                logger.warning("Invalid PHATE knn value '%s'; using default", knn)
        else:
            k = knn
    if decay is not None:
        a = decay

    start = time.perf_counter()
    X = _encode_mixed(df_active)

    op = phate.PHATE(
        n_components=n_components,
        knn=k,
        decay=a,
        t=t,
        n_jobs=-1,
        verbose=False,
    )
    embedding = op.fit_transform(X)
    runtime = time.perf_counter() - start

    cols = [f"P{i + 1}" for i in range(n_components)]
    emb_df = pd.DataFrame(embedding, index=df_active.index, columns=cols)

    params = {"n_components": n_components, "k": k, "a": a, "t": t}
    return {"model": op, "embeddings": emb_df, "params": params, "runtime_s": runtime}


def run_pacmap(
    df_active: pd.DataFrame,
    n_components: int = 2,
    n_neighbors: int = 10,
    *,
    MN_ratio: float = 0.5,
    FP_ratio: float = 2.0,
    num_iters: Tuple[int, int, int] = (10, 10, 10),
) -> Dict[str, Any]:
    """Run PaCMAP on ``df_active``.

    ``df_active`` is encoded to numeric form via :func:`_encode_mixed` prior to
    fitting. If PaCMAP is unavailable or fails, ``model`` is ``None`` and the
    returned embeddings are empty.
    """
    global pacmap
    if pacmap is None:
        try:  # pragma: no cover - lazy optional import
            import pacmap as _pacmap  # type: ignore

            pacmap = _pacmap
        except Exception:
            logger.warning("PaCMAP is not installed; skipping")
            return {
                "model": None,
                "embeddings": pd.DataFrame(index=df_active.index),
                "params": {},
            }

    start = time.perf_counter()
    X = _encode_mixed(df_active)

    try:
        params = dict(
            n_components=n_components,
            n_neighbors=n_neighbors,
            MN_ratio=MN_ratio,
            FP_ratio=FP_ratio,
            num_iters=num_iters,
            verbose=False,
            apply_pca=True,
        )
        model = pacmap.PaCMAP(**params)
        embedding = model.fit_transform(X)
    except Exception as exc:  # pragma: no cover - rare runtime error
        logger.warning("PaCMAP failed: %s", exc)
        return {
            "model": None,
            "embeddings": pd.DataFrame(index=df_active.index),
            "params": {},
        }

    runtime = time.perf_counter() - start
    cols = [f"C{i + 1}" for i in range(n_components)]
    emb_df = pd.DataFrame(embedding, index=df_active.index, columns=cols)
    params.pop("verbose")
    params.pop("apply_pca")
    return {
        "model": model,
        "embeddings": emb_df,
        "params": params,
        "runtime_s": runtime,
    }


def run_all_nonlinear(df_active: pd.DataFrame) -> Dict[str, Dict[str, Any]]:
    """Execute all non-linear methods on ``df_active`` and collect the results."""
    results: Dict[str, Dict[str, Any]] = {}

    try:
        results["umap"] = run_umap(df_active)
    except Exception as exc:  # pragma: no cover - unexpected runtime failure
        logger.warning("UMAP failed: %s", exc)
        results["umap"] = {"error": str(exc)}

    try:
        results["phate"] = run_phate(df_active)
    except Exception as exc:  # pragma: no cover - unexpected runtime failure
        logger.warning("PHATE failed: %s", exc)
        results["phate"] = {"error": str(exc)}

    if pacmap is not None:
        try:
            results["pacmap"] = run_pacmap(df_active)
        except Exception as exc:  # pragma: no cover - unexpected runtime failure
            logger.warning("PaCMAP failed: %s", exc)
            results["pacmap"] = {"error": str(exc)}

    return results


# ---------------------------------------------------------------------------
# evaluate_methods.py
# ---------------------------------------------------------------------------
"""Metrics to compare dimensionality reduction methods.
"""

from pathlib import Path
from typing import Any, Dict, Sequence, Iterable, Tuple
from joblib import Parallel, delayed

import numpy as np
import pandas as pd
from sklearn.manifold import trustworthiness
from sklearn.metrics import silhouette_score, silhouette_samples
from sklearn.cluster import AgglomerativeClustering, DBSCAN, SpectralClustering
from sklearn.mixture import GaussianMixture
from sklearn.metrics import calinski_harabasz_score, davies_bouldin_score
<<<<<<< HEAD
=======


def silhouette_score_safe(
    X: np.ndarray,
    labels: np.ndarray,
    *,
    sample_size: int | None = None,
) -> float:
    """Return the silhouette score with a fallback to subsampling.

    Parameters
    ----------
    X : array-like of shape (n_samples, n_features)
        Input data.
    labels : array-like of shape (n_samples,)
        Cluster labels for each sample.
    sample_size : int or None, optional
        If provided, compute the score on a random subset when the full
        computation runs out of memory.
    """

    try:
        return float(silhouette_score(X, labels))
    except Exception:  # pragma: no cover - memory fallback
        if sample_size is None:
            sample_size = min(1000, len(X))
        return float(
            silhouette_score(X, labels, sample_size=sample_size, random_state=0)
        )


def silhouette_samples_safe(
    X: np.ndarray,
    labels: np.ndarray,
    *,
    sample_size: int | None = None,
) -> np.ndarray:
    """Return silhouette samples with a fallback to subsampling."""

    try:
        return silhouette_samples(X, labels)
    except Exception:  # pragma: no cover - memory fallback
        if sample_size is None:
            sample_size = min(1000, len(X))
        rng = np.random.default_rng(0)
        idx = rng.choice(len(X), size=sample_size, replace=False)
        return silhouette_samples(X[idx], labels[idx])


def dunn_index(
    X: np.ndarray,
    labels: np.ndarray,
    *,
    sample_size: int | None = None,
) -> float:
    """Compute the Dunn index of a clustering with optional subsampling."""
    from scipy.spatial.distance import pdist, squareform

    X = np.asarray(X)
    labels = np.asarray(labels)
    if sample_size is not None and sample_size < len(X):
        rng = np.random.default_rng(0)
        idx = rng.choice(len(X), size=sample_size, replace=False)
        X = X[idx]
        labels = labels[idx]

    if len(np.unique(labels)) < 2:
        return float("nan")

    try:
        dist = squareform(pdist(X))
    except Exception:  # pragma: no cover - memory fallback
        if sample_size is None:
            sample_size = min(1000, len(X))
        return dunn_index(X, labels, sample_size=sample_size)

    unique = np.unique(labels)
    intra_diam = []
    min_inter = np.inf

    for i, ci in enumerate(unique):
        idx_i = np.where(labels == ci)[0]
        if len(idx_i) > 1:
            intra = dist[np.ix_(idx_i, idx_i)].max()
        else:
            intra = 0.0
        intra_diam.append(intra)

        for cj in unique[i + 1 :]:
            idx_j = np.where(labels == cj)[0]
            inter = dist[np.ix_(idx_i, idx_j)].min()
            if inter < min_inter:
                min_inter = inter

    max_intra = max(intra_diam)
    if max_intra == 0:
        return float("nan")
    return float(min_inter / max_intra)
>>>>>>> 3a535c27


def tune_kmeans_clusters(
    X: np.ndarray, k_range: Iterable[int] = range(2, 16)
) -> Tuple[np.ndarray, int]:
    """Return K-Means labels using the best silhouette over ``k_range``."""
    best_score = -1.0
    best_labels: Optional[np.ndarray] = None
    best_k = 2
    X = np.asarray(X)
    for k in k_range:
        if k >= len(X) or k < 2:
            continue
        labels = KMeans(n_clusters=k).fit_predict(X)
        if len(np.unique(labels)) < 2:
            score = -1.0
        else:
            score = silhouette_score_safe(X, labels)
        if score > best_score:
            best_score = score
            best_labels = labels
            best_k = k
    if best_labels is None:
        k = max(2, min(len(X), 2))
        best_labels = KMeans(n_clusters=k).fit_predict(X)
        best_k = k
    return best_labels, best_k


def tune_agglomerative_clusters(
    X: np.ndarray, k_range: Iterable[int] = range(2, 16)
) -> Tuple[np.ndarray, int]:
    """Return Agglomerative clustering labels using the best silhouette."""
    best_score = -1.0
    best_labels: Optional[np.ndarray] = None
    best_k = 2
    X = np.asarray(X)
    for k in k_range:
        if k >= len(X) or k < 2:
            continue
        labels = AgglomerativeClustering(n_clusters=k).fit_predict(X)
        if len(np.unique(labels)) < 2:
            score = -1.0
        else:
            score = silhouette_score_safe(X, labels)
        if score > best_score:
            best_score = score
            best_labels = labels
            best_k = k
    if best_labels is None:
        k = max(2, min(len(X), 2))
        best_labels = AgglomerativeClustering(n_clusters=k).fit_predict(X)
        best_k = k
    return best_labels, best_k


def tune_dbscan_clusters(
    X: np.ndarray,
    eps_values: Iterable[float] = (0.3, 0.4, 0.5, 0.6, 0.7, 0.8),
    min_samples: int = 5,
) -> Tuple[np.ndarray, float]:
    """Return DBSCAN labels using the best silhouette over ``eps_values``."""
    best_score = -1.0
    best_labels: Optional[np.ndarray] = None
    best_eps = 0.5
    X = np.asarray(X)
    for eps in eps_values:
        labels = DBSCAN(eps=eps, min_samples=min_samples).fit_predict(X)
        n_clusters = len(set(labels)) - (1 if -1 in labels else 0)
        if n_clusters < 2:
            score = -1.0
        else:
            score = silhouette_score_safe(X, labels)
        if score > best_score:
            best_score = score
            best_labels = labels
            best_eps = eps
    if best_labels is None:
        best_labels = DBSCAN(eps=best_eps, min_samples=min_samples).fit_predict(X)
    return best_labels, best_eps


def tune_gmm_clusters(
    X: np.ndarray, k_range: Iterable[int] = range(2, 16)
) -> Tuple[np.ndarray, int]:
    """Return Gaussian Mixture labels using the best silhouette."""
    best_score = -1.0
    best_labels: Optional[np.ndarray] = None
    best_k = 2
    X = np.asarray(X)
    for k in k_range:
        if k >= len(X) or k < 2:
            continue
        gmm = GaussianMixture(n_components=k, covariance_type="full")
        labels = gmm.fit_predict(X)
        if len(np.unique(labels)) < 2:
            score = -1.0
        else:
            score = silhouette_score_safe(X, labels)
        if score > best_score:
            best_score = score
            best_labels = labels
            best_k = k
    if best_labels is None:
        k = max(2, min(len(X), 2))
        best_labels = GaussianMixture(n_components=k).fit_predict(X)
        best_k = k
    return best_labels, best_k


def tune_spectral_clusters(
    X: np.ndarray, k_range: Iterable[int] = range(2, 16)
) -> Tuple[np.ndarray, int]:
    """Return Spectral clustering labels using the best silhouette."""
    best_score = -1.0
    best_labels: Optional[np.ndarray] = None
    best_k = 2
    X = np.asarray(X)
    for k in k_range:
        if k >= len(X) or k < 2:
            continue
        labels = SpectralClustering(n_clusters=k, assign_labels="kmeans").fit_predict(X)
        if len(np.unique(labels)) < 2:
            score = -1.0
        else:
<<<<<<< HEAD
            score = silhouette_score(X, labels)
=======
            score = silhouette_score_safe(X, labels)
>>>>>>> 3a535c27
        if score > best_score:
            best_score = score
            best_labels = labels
            best_k = k
    if best_labels is None:
        k = max(2, min(len(X), 2))
        best_labels = SpectralClustering(n_clusters=k, assign_labels="kmeans").fit_predict(X)
        best_k = k
    return best_labels, best_k


def auto_cluster_labels(
    X: np.ndarray, k_range: Iterable[int] = range(2, 11)
) -> Tuple[np.ndarray, int, str]:
    """Return automatic cluster labels using K-Means clustering."""

    labels, best_k = tune_kmeans_clusters(X, k_range)
    return labels, best_k, "kmeans"



def cluster_evaluation_metrics(
    X: np.ndarray,
    method: str,
    k_range: Iterable[int] = range(2, 16),
) -> tuple[pd.DataFrame, int]:
    """Return silhouette and Dunn curves for a clustering method.

    Parameters
    ----------
    X : array-like of shape (n_samples, n_features)
        Data to cluster.
    method : {"kmeans", "agglomerative", "gmm", "spectral"}
        Algorithm to evaluate.
    k_range : iterable of int, default ``range(2, 16)``
        Candidate numbers of clusters.

    Returns
    -------
    pandas.DataFrame
        Table with columns ``k``, ``silhouette``, ``dunn_index``,
        ``calinski_harabasz`` and ``inv_davies_bouldin``.
    int
        ``k`` giving the highest silhouette score.
    """

    X = np.asarray(X)
    n_samples = len(X)

    def _eval(k: int) -> tuple[int, float, float, float, float, float, float]:
        if k >= n_samples or k < 2:
            return (
                k,
                float("nan"),
                float("nan"),
                float("nan"),
                float("nan"),
                float("nan"),
                float("nan"),
            )
        if method == "kmeans":
            labels = KMeans(n_clusters=k).fit_predict(X)
        elif method == "agglomerative":
            labels = AgglomerativeClustering(n_clusters=k).fit_predict(X)
        elif method == "gmm":
            labels = GaussianMixture(
                n_components=k, covariance_type="full"
            ).fit_predict(X)
        elif method == "spectral":
            labels = SpectralClustering(n_clusters=k, assign_labels="kmeans").fit_predict(X)
        else:
            raise ValueError(f"Unknown method '{method}'")

        if len(np.unique(labels)) < 2:
            return (
                k,
                float("nan"),
                float("nan"),
                float("nan"),
                float("nan"),
                float("nan"),
                float("nan"),
            )

        samples = silhouette_samples_safe(X, labels, sample_size=1000)
        sil_mean = float(samples.mean())
        sil_err = 1.96 * samples.std(ddof=1) / np.sqrt(len(samples))
<<<<<<< HEAD
        dunn = dunn_index(X, labels)
=======
        dunn = dunn_index(X, labels, sample_size=1000)
>>>>>>> 3a535c27
        ch = calinski_harabasz_score(X, labels)
        db = davies_bouldin_score(X, labels)
        inv_db = 1.0 / db if db > 0 else float("nan")
        return (
            k,
            sil_mean,
            sil_mean - sil_err,
            sil_mean + sil_err,
            dunn,
            ch,
            inv_db,
        )

    with Parallel(n_jobs=-1) as parallel:
        results = parallel(delayed(_eval)(k) for k in k_range)

    records: list[dict[str, float]] = []
    best_k = None

    for k, mean, lower, upper, dunn, ch, inv_db in results:
        records.append(
            {
                "k": k,
                "silhouette": mean,
                "silhouette_lower": lower,
                "silhouette_upper": upper,
                "dunn_index": dunn,
                "calinski_harabasz": ch,
                "inv_davies_bouldin": inv_db,
            }
        )
        if np.isnan(mean):
            continue

    df = pd.DataFrame.from_records(records)
    if df["silhouette"].notna().any():
        best_k = int(df.loc[df["silhouette"].idxmax(), "k"])
    else:
        best_k = int(df["k"].iloc[0])
    return df.sort_values("k"), best_k


def optimize_clusters(
    method: str,
    X: np.ndarray,
    k_range: Iterable[int] = range(2, 16),
) -> tuple[np.ndarray, int, pd.DataFrame]:
    """Return labels and evaluation curves for ``method``.

    Parameters
    ----------
    method : {"kmeans", "agglomerative", "gmm", "spectral"}
        Clustering algorithm to use.
    X : array-like of shape (n_samples, n_features)
        Input data to cluster.
    k_range : iterable of int, default ``range(2, 16)``
        Candidate numbers of clusters to evaluate.

    Returns
    -------
    labels : ndarray of shape (n_samples,)
        Cluster labels obtained with the optimal ``k``.
    int
        Value of ``k`` giving the best silhouette score.
    pandas.DataFrame
        Evaluation table as returned by :func:`cluster_evaluation_metrics`.
    """

    curves, best_k = cluster_evaluation_metrics(X, method, k_range)

    if method == "kmeans":
        labels = KMeans(n_clusters=best_k).fit_predict(X)
    elif method == "agglomerative":
        labels = AgglomerativeClustering(n_clusters=best_k).fit_predict(X)
    elif method == "gmm":
        labels = GaussianMixture(
            n_components=best_k, covariance_type="full"
        ).fit_predict(X)
    elif method == "spectral":
        labels = SpectralClustering(n_clusters=best_k, assign_labels="kmeans").fit_predict(X)
    else:  # pragma: no cover - defensive
        raise ValueError(f"Unknown method '{method}'")

    return labels, best_k, curves


def dbscan_evaluation_metrics(
    X: np.ndarray,
    eps_values: Iterable[float],
    *,
    min_samples: int = 5,
) -> tuple[pd.DataFrame, float]:
    """Return silhouette and Dunn curves for DBSCAN over ``eps_values``."""

    X = np.asarray(X)
    n_samples = len(X)

    def _eval(eps: float) -> tuple[float, float, float, float, float, int]:
        labels = DBSCAN(eps=eps, min_samples=min_samples).fit_predict(X)
        n_clusters = len(set(labels)) - (1 if -1 in labels else 0)
        if n_clusters < 2:
            return (
                eps,
                float("nan"),
                float("nan"),
                float("nan"),
                float("nan"),
                n_clusters,
            )
        samples = silhouette_samples_safe(X, labels, sample_size=1000)
        sil_mean = float(samples.mean())
        sil_err = 1.96 * samples.std(ddof=1) / np.sqrt(len(samples))
        dunn = dunn_index(X, labels, sample_size=1000)
        return eps, sil_mean, sil_mean - sil_err, sil_mean + sil_err, dunn, n_clusters

    with Parallel(n_jobs=-1) as parallel:
        results = parallel(delayed(_eval)(e) for e in eps_values)

    records: list[dict[str, float]] = []
    best_eps = None
    highest_upper = -np.inf

    for eps, mean, lower, upper, dunn, n_clusters in results:
        records.append(
            {
                "eps": eps,
                "k": n_clusters,
                "silhouette": mean,
                "silhouette_lower": lower,
                "silhouette_upper": upper,
                "dunn_index": dunn,
            }
        )
        if np.isnan(mean):
            continue
        if best_eps is None and mean > highest_upper:
            best_eps = eps
        highest_upper = max(highest_upper, upper)

    df = pd.DataFrame.from_records(records)
    if best_eps is None:
        best_eps = (
            float(df.loc[df["silhouette"].idxmax(), "eps"])
            if not df.empty
            else next(iter(eps_values), 0.5)
        )
    return df.sort_values("eps"), float(best_eps)


def plot_cluster_evaluation(
    df: pd.DataFrame, method: str, k_opt: int | None = None
) -> plt.Figure:
    """Plot clustering metrics for ``method`` as normalized bar plots.

    Parameters
    ----------
    df : pandas.DataFrame
        Table returned by :func:`cluster_evaluation_metrics` or an equivalent
        function. The table must contain at least the columns ``silhouette``
        and ``dunn_index`` as well as one column specifying the evaluated
        parameter (typically ``k`` or ``min_cluster_size``).
    method : str
        Name of the clustering algorithm.
    k_opt : int or None, optional
        Value of ``k`` considered optimal. When provided and when a ``k``
        column exists in ``df``, it is highlighted on the silhouette curve.
    """

    # Determine which column to use on the x-axis
    if "k" in df.columns:
        xcol = "k"
        xlabel = "k"
    elif "min_cluster_size" in df.columns:
        xcol = "min_cluster_size"
        xlabel = "min_cluster_size"
    elif "eps" in df.columns:
        xcol = "eps"
        xlabel = "eps"
    else:  # fallback to the first column
        xcol = df.columns[0]
        xlabel = xcol

    fig, ax = plt.subplots(figsize=(6, 4), dpi=200)

    metrics = [
        "silhouette",
        "dunn_index",
        "calinski_harabasz",
        "inv_davies_bouldin",
    ]
    norm = {}
    for m in metrics:
        col = df[m]
        cmin, cmax = col.min(), col.max()
        if np.isnan(cmin) or cmax == cmin:
            norm[m] = np.full(len(col), np.nan)
        else:
            norm[m] = (col - cmin) / (cmax - cmin)
    width = 0.2
    offsets = np.linspace(-1.5 * width, 1.5 * width, len(metrics))
    for off, m in zip(offsets, metrics):
        ax.bar(df[xcol] + off, norm[m], width=width, label=m)

    if xcol == "k" and k_opt is not None and k_opt in df[xcol].values:
        ax.axvline(k_opt, color="grey", linestyle="--", linewidth=1)

    ax.set_xlabel(xlabel)
    ax.set_ylabel("Normalized score")
    ax.set_title(f"Évaluation clustering – {method.upper()}")
    ax.set_ylim(0, 1)
    if metrics:
        ax.legend()
    fig.tight_layout()
    return fig



def plot_cluster_metrics_grid(
    curves: Mapping[str, pd.DataFrame], optimal: Mapping[str, int]
) -> plt.Figure:
    """Return a figure with normalized metrics for each clustering method."""
    fig, axes = plt.subplots(2, 2, figsize=(12, 6), dpi=200)
    methods = ["kmeans", "agglomerative", "gmm", "spectral"]
    for ax, method in zip(axes.ravel(), methods):
        df = curves.get(method)
        if df is None or df.empty:
            ax.axis("off")
            continue
        xcol = "k" if "k" in df.columns else "min_cluster_size"
        metrics = [
            "silhouette",
            "dunn_index",
            "calinski_harabasz",
            "inv_davies_bouldin",
        ]
        norm = {}
        for m in metrics:
            col = df[m]
            cmin, cmax = col.min(), col.max()
            if np.isnan(cmin) or cmax == cmin:
                norm[m] = np.full(len(col), np.nan)
            else:
                norm[m] = (col - cmin) / (cmax - cmin)
        width = 0.2
        offsets = np.linspace(-1.5 * width, 1.5 * width, len(metrics))
        for off, m in zip(offsets, metrics):
            ax.bar(df[xcol] + off, norm[m], width=width, label=m)
        k_opt = optimal.get(method)
        if k_opt is not None and k_opt in df[xcol].values:
            ax.axvline(k_opt, color="grey", ls="--", lw=1)
        ax.set_title(method)
        ax.set_ylabel("Normalized score")
        ax.set_ylim(0, 1)
        if metrics:
            ax.legend(fontsize="x-small")

    for ax in axes.ravel()[len(methods):]:
        ax.axis("off")

    fig.tight_layout()
    return fig


def plot_combined_silhouette(
    curves: Mapping[str, pd.DataFrame], optimal_k: Mapping[str, int]
) -> plt.Figure:
    """Overlay silhouette curves from several methods on one figure."""

    fig, ax = plt.subplots(figsize=(6, 4), dpi=200)
    for method, df in curves.items():
        if df.empty:
            continue
        df = df.sort_values("k")
        ax.plot(df["k"], df["silhouette"], marker="o", label=method)
        # interval shading removed
        k_opt = optimal_k.get(method)
        if k_opt is not None and k_opt in df["k"].values:
            val = float(df.loc[df["k"] == k_opt, "silhouette"].iloc[0])
            ax.scatter([k_opt], [val], marker="x", s=60)
    ax.set_xlabel("k")
    ax.set_ylabel("Silhouette")
    ax.set_title("Comparaison des méthodes – silhouette")
    handles, labels = ax.get_legend_handles_labels()
    if labels:
        ax.legend()
    fig.tight_layout()
    return fig


def plot_analysis_summary(
    correlation: Path | plt.Figure | None,
    scree: Path | plt.Figure | None,
    silhouette: Path | plt.Figure | None,
    contributions: Path | plt.Figure | None = None,
) -> plt.Figure:
    """Combine analysis figures into a single 2x2 layout."""

    def _to_image(src: Path | plt.Figure | None) -> np.ndarray | None:
        if src is None:
            return None
        if isinstance(src, (str, Path)):
            return plt.imread(str(src))
        buf = io.BytesIO()
        src.savefig(buf, format="png", dpi=200)
        buf.seek(0)
        img = plt.imread(buf)
        buf.close()
        return img

    imgs = [contributions, correlation, scree, silhouette]
    imgs = [_to_image(i) for i in imgs]

    fig, axes = plt.subplots(2, 2, figsize=(11, 8.5), dpi=200)
    for ax, img in zip(axes.ravel(), imgs):
        if img is None:
            ax.axis("off")
            continue
        ax.imshow(img)
        ax.axis("off")
    fig.tight_layout()
    return fig


def plot_pca_stability_bars(
    metrics: Mapping[str, Mapping[str, float]],
) -> Dict[str, plt.Figure]:
    """Return bar charts summarising PCA cross-validation stability."""

    datasets = list(metrics)
    axis_corr = [metrics[d].get("pca_axis_corr_mean", float("nan")) for d in datasets]
    var_first = [
        metrics[d].get("pca_var_first_axis_mean", float("nan")) for d in datasets
    ]

    fig1, ax1 = plt.subplots(figsize=(6, 4), dpi=200)
    ax1.bar(datasets, axis_corr, color="tab:blue", edgecolor="black")
    ax1.set_xlabel("Dataset")
    ax1.set_ylabel("pca_axis_corr_mean")
    ax1.set_title("Stabilité PCA – corrélation des axes")
    fig1.tight_layout()

    fig2, ax2 = plt.subplots(figsize=(6, 4), dpi=200)
    ax2.bar(datasets, var_first, color="tab:orange", edgecolor="black")
    ax2.set_xlabel("Dataset")
    ax2.set_ylabel("pca_var_first_axis_mean")
    ax2.set_title("Stabilité PCA – variance axe 1")
    fig2.tight_layout()

    return {
        "pca_axis_corr_mean": fig1,
        "pca_var_first_axis_mean": fig2,
    }


def evaluate_methods(
    results_dict: Dict[str, Dict[str, Any]],
    df_active: pd.DataFrame,
    quant_vars: Sequence[str],
    qual_vars: Sequence[str],
    *,
    k_range: Iterable[int] = range(2, 16),
) -> pd.DataFrame:
    """Compute comparison metrics for each dimensionality reduction method.

    Parameters
    ----------
    results_dict:
        Mapping of method name to a dictionary containing at least ``embeddings``
        as a DataFrame. Optionally ``inertia`` (list or Series) and
        ``runtime_s`` or ``runtime``.
    df_active:
        Original high dimensional dataframe.
    quant_vars:
        Names of quantitative variables in ``df_active``.
    qual_vars:
        Names of qualitative variables in ``df_active``.
    k_range:
        Range of ``k`` values to test when tuning the K-Means clustering.

    Returns
    -------
    pandas.DataFrame
        Metrics table indexed by method name.
    """
    rows = []
    n_features = len(quant_vars) + len(qual_vars)

    logger = logging.getLogger(__name__)

    def _process(
        item: tuple[str, Dict[str, Any]],
    ) -> tuple[str, np.ndarray, str, Dict[str, Any]]:
        method, info = item

        inertias = info.get("inertia")
        if inertias is None:
            inertias = []
        if isinstance(inertias, pd.Series):
            inertias = inertias.tolist()
        inertias = list(inertias)

        if inertias and inertias[0] > 0.5:
            logger.warning(
                "Attention : l'axe F1 de %s explique %.1f%% de la variance",
                method.upper(),
                inertias[0] * 100,
            )

        contrib = info.get("contributions")
        if isinstance(contrib, pd.DataFrame) and "F1" in contrib:
            top = float(contrib["F1"].max())
            if top > 50:
                dom_var = contrib["F1"].idxmax()
                logger.warning(
                    "Attention : la variable %s domine l’axe F1 de la %s avec %.1f%% de contribution, risque de projection biaisée.",
                    dom_var,
                    method.upper(),
                    top,
                )

        kaiser = int(sum(1 for eig in np.array(inertias) * n_features if eig > 1))
        cum_inertia = float(sum(inertias) * 100) if inertias else np.nan

        emb = info.get("embeddings")
        if not isinstance(emb, pd.DataFrame) or emb.empty:
            logger.warning("%s missing embeddings for evaluation", method)
            row = {
                "method": method,
                "variance_cumulee_%": float("nan"),
                "nb_axes_kaiser": float("nan"),
                "silhouette": float("nan"),
                "dunn_index": float("nan"),
                "trustworthiness": float("nan"),
                "continuity": float("nan"),
                "runtime_seconds": info.get("runtime_seconds")
                or info.get("runtime_s")
                or info.get("runtime"),
                "cluster_k": float("nan"),
                "cluster_algo": "",
            }
            return method, np.array([]), row

        X_low = emb.values
        labels, best_k, algo = auto_cluster_labels(X_low, k_range)
        info["cluster_labels"] = labels
        info["cluster_k"] = best_k
        info["cluster_algo"] = algo
        if len(labels) <= best_k or len(set(labels)) < 2:
            sil = float("nan")
            dunn = float("nan")
            ch = float("nan")
            inv_db = float("nan")
        else:
            sil = float(silhouette_score(X_low, labels))
            dunn = dunn_index(X_low, labels)
            ch = float(calinski_harabasz_score(X_low, labels))
            db = davies_bouldin_score(X_low, labels)
            inv_db = 1.0 / db if db > 0 else float("nan")

        try:
            enc = OneHotEncoder(sparse_output=False, handle_unknown="ignore")
        except TypeError:  # pragma: no cover - older scikit-learn
            enc = OneHotEncoder(handle_unknown="ignore")
        X_num = StandardScaler().fit_transform(
            df_active.loc[info["embeddings"].index, quant_vars]
        )
        X_cat = (
            enc.fit_transform(df_active.loc[info["embeddings"].index, qual_vars])
            if qual_vars
            else np.empty((len(X_low), 0))
        )
        X_high = np.hstack([X_num, X_cat])
        k_nn = min(10, max(1, len(X_high) // 2))
        if k_nn >= len(X_high) / 2:
            T = float("nan")
            C = float("nan")
        else:
            T = float(trustworthiness(X_high, X_low, n_neighbors=k_nn))
            C = float(trustworthiness(X_low, X_high, n_neighbors=k_nn))

        runtime = (
            info.get("runtime_seconds") or info.get("runtime_s") or info.get("runtime")
        )

        row = {
            "method": method,
            "variance_cumulee_%": cum_inertia,
            "nb_axes_kaiser": kaiser,
            "silhouette": sil,
            "dunn_index": dunn,
            "calinski_harabasz": ch,
            "inv_davies_bouldin": inv_db,
            "trustworthiness": T,
            "continuity": C,
            "runtime_seconds": runtime,
            "cluster_k": best_k,
            "cluster_algo": algo,
        }
        return method, labels, row

    with Parallel(n_jobs=-1) as parallel:
        parallel_res = parallel(delayed(_process)(it) for it in results_dict.items())

    rows = []
    for method, labels, row in parallel_res:
        results_dict[method]["cluster_labels"] = labels
        results_dict[method]["cluster_k"] = row["cluster_k"]
        results_dict[method]["cluster_algo"] = row["cluster_algo"]
        rows.append(row)
    df_metrics = pd.DataFrame(rows).set_index("method")
    return df_metrics


def plot_methods_heatmap(df_metrics: pd.DataFrame, output_path: str | Path) -> None:
    """Plot a normalized heatmap of ``df_metrics``.

    Parameters
    ----------
    df_metrics:
        DataFrame as returned by :func:`evaluate_methods`.
    output_path:
        Directory where ``methods_heatmap.png`` will be saved.
    """
    import matplotlib.pyplot as plt
    import seaborn as sns

    output = Path(output_path)
    output.mkdir(parents=True, exist_ok=True)

    df_norm = df_metrics.select_dtypes(include=[np.number]).copy()
    for col in df_norm.columns:
        if not pd.api.types.is_numeric_dtype(df_norm[col]):
            df_norm[col] = 0.0
            continue
        cmin, cmax = df_norm[col].min(), df_norm[col].max()
        if pd.isna(cmin) or cmax == cmin:
            df_norm[col] = 0.0
        else:
            df_norm[col] = (df_norm[col] - cmin) / (cmax - cmin)

    # keep the original numeric values for annotations before normalization
    annot = df_metrics[df_norm.columns].copy()
    if "variance_cumulee_%" in annot:
        annot["variance_cumulee_%"] = (
            annot["variance_cumulee_%"].round().astype("Int64")
        )
    if "nb_axes_kaiser" in annot:
        annot["nb_axes_kaiser"] = annot["nb_axes_kaiser"].astype("Int64")
    for col in annot.columns:
        if col not in {
            "variance_cumulee_%",
            "nb_axes_kaiser",
        } and pd.api.types.is_numeric_dtype(annot[col]):
            annot[col] = annot[col].map(lambda x: f"{x:.2f}" if pd.notna(x) else "")

    fig, ax = plt.subplots(figsize=(12, 6), dpi=200)
    sns.heatmap(
        df_norm,
        annot=annot,
        fmt="",
        cmap="coolwarm",
        vmin=0,
        vmax=1,
        ax=ax,
        cbar=False,
    )
    ax.set_title("Comparaison des méthodes")
    ax.set_xticklabels(ax.get_xticklabels(), rotation=45, ha="right")
    plt.yticks(rotation=0)
    plt.tight_layout()
    fig.savefig(output / "methods_heatmap.png", dpi=300, bbox_inches="tight")
    plt.close(fig)


def plot_general_heatmap(df_metrics: pd.DataFrame, output_path: str | Path) -> None:
    """Plot a heatmap comparing all datasets and methods."""
    import matplotlib.pyplot as plt
    import seaborn as sns

    output = Path(output_path)
    output.mkdir(parents=True, exist_ok=True)

    if "dataset" not in df_metrics.columns:
        raise ValueError("df_metrics must contain a 'dataset' column")

    df = df_metrics.copy()
    df["row"] = df["dataset"] + " – " + df["method"].str.upper()
    df = df.set_index("row")
    df_numeric = df.select_dtypes(include=[np.number])

    norm = df_numeric.copy()
    for col in norm.columns:
        cmin, cmax = norm[col].min(), norm[col].max()
        if pd.isna(cmin) or cmax == cmin:
            norm[col] = 0.0
        else:
            norm[col] = (norm[col] - cmin) / (cmax - cmin)

    annot = df_numeric.copy()
    if "variance_cumulee_%" in annot:
        annot["variance_cumulee_%"] = (
            annot["variance_cumulee_%"].round().astype("Int64")
        )
    if "nb_axes_kaiser" in annot:
        annot["nb_axes_kaiser"] = annot["nb_axes_kaiser"].astype("Int64")
    for col in annot.columns:
        if col not in {"variance_cumulee_%", "nb_axes_kaiser"}:
            annot[col] = annot[col].map(lambda x: f"{x:.2f}" if pd.notna(x) else "")

    fig, ax = plt.subplots(figsize=(12, 8), dpi=200)
    sns.heatmap(
        norm, annot=annot, fmt="", cmap="coolwarm", vmin=0, vmax=1, ax=ax, cbar=False
    )
    ax.set_title("Synthèse globale des métriques")
    ax.set_xticklabels(ax.get_xticklabels(), rotation=45, ha="right")
    ax.set_ylabel("Dataset – Méthode")
    plt.yticks(rotation=0)
    plt.tight_layout()
    fig.savefig(output / "general_heatmap.png", dpi=300, bbox_inches="tight")
    plt.close(fig)


# ---------------------------------------------------------------------------
# visualization.py
# ---------------------------------------------------------------------------
"""Comparative visualization utilities for dimensionality reduction results."""


import matplotlib

matplotlib.use("Agg")
import matplotlib.pyplot as plt
from pathlib import Path
from mpl_toolkits.mplot3d import Axes3D  # noqa: F401
from matplotlib.lines import Line2D
import pandas as pd
import seaborn as sns
import numpy as np
import io
from typing import Dict, Any, List, Optional, Sequence
from sklearn.cluster import KMeans


def plot_correlation_circle(
    factor_model: Any,
    quant_vars: Sequence[str],
    output_path: str | Path,
    *,
    coords: Optional[pd.DataFrame] = None,
) -> Path:
    """Generate and save a correlation circle for ``factor_model``.

    Parameters
    ----------
    factor_model:
        Fitted model exposing ``components_`` or ``column_correlations_``.
    quant_vars:
        Names of quantitative variables to include.
    output_path:
        Destination path for the created figure.
    coords : pandas.DataFrame, optional
        Pre-computed coordinates for the variables. When provided, the
        ``factor_model`` is only used to extract the explained variance for the
        title and may lack ``components_`` or ``column_correlations_``.
    """

    if coords is not None:
        coords = coords.loc[[v for v in quant_vars if v in coords.index], ["F1", "F2"]]
    elif hasattr(factor_model, "column_correlations_"):
        coords = pd.DataFrame(
            factor_model.column_correlations_,
            columns=["F1", "F2"],
        )
        coords = coords.loc[[v for v in quant_vars if v in coords.index]]
    elif hasattr(factor_model, "components_"):
        comps = np.asarray(factor_model.components_, dtype=float)
        names = getattr(factor_model, "feature_names_in_", list(quant_vars))
        eig = getattr(factor_model, "explained_variance_", None)
        if eig is not None:
            load = comps[:2].T * np.sqrt(eig[:2])
        else:
            load = comps[:2].T
        coords = pd.DataFrame(load, index=names, columns=["F1", "F2"])
        coords = coords.loc[[v for v in quant_vars if v in coords.index]]
    elif hasattr(factor_model, "column_coordinates_"):
        tmp = pd.DataFrame(factor_model.column_coordinates_, copy=True)
        tmp.columns = ["F" + str(i + 1) for i in range(tmp.shape[1])]
        coords = tmp.loc[[v for v in quant_vars if v in tmp.index], ["F1", "F2"]]
    else:  # pragma: no cover - unexpected model type
        raise AttributeError("factor_model lacks components")

    norms = np.sqrt(np.square(coords["F1"]) + np.square(coords["F2"]))
    scale = float(norms.max()) if len(norms) else 1.0

    # Use a single reference circle centred at the origin with a radius scaled
    # to the longest vector. This keeps all arrows inside the square while
    # preserving their relative lengths.
    fig, ax = plt.subplots(figsize=(6, 6), dpi=200)

    if not any(isinstance(p, plt.Circle) and np.isclose(p.radius, scale) for p in ax.patches):
        circle = plt.Circle((0, 0), scale, color="grey", fill=False, linestyle="dashed")
        ax.add_patch(circle)
    ax.axhline(0, color="grey", lw=0.5)
    ax.axvline(0, color="grey", lw=0.5)

    palette = sns.color_palette("husl", len(coords))
    handles: list[Line2D] = []
    for var, color, norm in zip(coords.index, palette, norms):
        x, y = coords.loc[var, ["F1", "F2"]]
        alpha = 0.3 + 0.7 * (norm / scale) if scale else 1.0
        ax.arrow(
            0,
            0,
            x,
            y,
            head_width=0.02 * scale,
            length_includes_head=True,
            width=0.002 * scale,
            linewidth=0.8,
            color=color,
            alpha=alpha,
        )
        handles.append(Line2D([0], [0], color=color, lw=1.0, label=str(var)))

    ax.legend(
        handles=handles,
        bbox_to_anchor=(1.05, 1.0),
        loc="upper left",
        frameon=False,
        fontsize="small",
    )
    limit = scale * 1.1 if scale > 0 else 1.1
    ax.set_xlim(-limit, limit)
    ax.set_ylim(-limit, limit)
    ax.set_xlabel("F1")
    ax.set_ylabel("F2")

    method_name = factor_model.__class__.__name__.upper()
    if hasattr(factor_model, "explained_variance_ratio_"):
        inertia = np.asarray(
            getattr(factor_model, "explained_variance_ratio_"), dtype=float
        )
    else:
        inertia = np.asarray(_get_explained_inertia(factor_model), dtype=float)
    var2 = float(np.sum(inertia[:2]) * 100) if inertia.size else 0.0
    ax.set_title(
        f"Cercle des corrélations – {method_name} (F1+F2 = {var2:.1f} % de variance)"
    )
    ax.set_aspect("equal")
    fig.tight_layout()

    output = Path(output_path)
    output.parent.mkdir(parents=True, exist_ok=True)
    fig.savefig(output, dpi=300, bbox_inches="tight")
    plt.close(fig)
    return output


def _choose_color_var(df: pd.DataFrame, qual_vars: List[str]) -> Optional[str]:
    """Return a qualitative variable available in ``df`` to colour scatter plots."""
    preferred = [
        "Statut production",
        "Statut commercial",
        "Type opportunité",
    ]
    for col in preferred:
        if col in df.columns:
            return col
    for col in qual_vars:
        if col in df.columns:
            return col
    return None


def plot_scatter_2d(
    emb_df: pd.DataFrame, df_active: pd.DataFrame, color_var: Optional[str], title: str
) -> plt.Figure:
    """Return a 2D scatter plot figure coloured by ``color_var``."""
    fig, ax = plt.subplots(figsize=(12, 6), dpi=200)
    if color_var is None or color_var not in df_active.columns:
        ax.scatter(
            emb_df.iloc[:, 0],
            emb_df.iloc[:, 1],
            s=10,
            alpha=0.6,
            color="tab:blue",
        )
    else:
        cats = df_active.loc[emb_df.index, color_var].astype("category")
        palette = sns.color_palette("tab10", len(cats.cat.categories))
        for cat, color in zip(cats.cat.categories, palette):
            mask = cats == cat
            ax.scatter(
                emb_df.loc[mask, emb_df.columns[0]],
                emb_df.loc[mask, emb_df.columns[1]],
                s=10,
                alpha=0.6,
                color=color,
                label=str(cat),
            )
        handles, labels = ax.get_legend_handles_labels()
        if labels and not str(color_var).lower().startswith("cluster"):
            if str(color_var).lower().startswith("sous-"):
                ax.legend(
                    title=color_var,
                    bbox_to_anchor=(0.5, -0.15),
                    loc="upper center",
                    ncol=3,
                )
            else:
                ax.legend(title=color_var, bbox_to_anchor=(1.05, 1), loc="upper left")
    ax.set_xlabel(emb_df.columns[0])
    ax.set_ylabel(emb_df.columns[1])
    ax.set_title(title)
    fig.tight_layout()
    return fig


def plot_scatter_3d(
    emb_df: pd.DataFrame, df_active: pd.DataFrame, color_var: Optional[str], title: str
) -> plt.Figure:
    """Return a 3D scatter plot figure coloured by ``color_var``."""
    fig = plt.figure(figsize=(12, 6), dpi=200)
    ax = fig.add_subplot(111, projection="3d")
    if color_var is None or color_var not in df_active.columns:
        ax.scatter(
            emb_df.iloc[:, 0],
            emb_df.iloc[:, 1],
            emb_df.iloc[:, 2],
            s=10,
            alpha=0.6,
            color="tab:blue",
        )
    else:
        cats = df_active.loc[emb_df.index, color_var].astype("category")
        palette = sns.color_palette("tab10", len(cats.cat.categories))
        for cat, color in zip(cats.cat.categories, palette):
            mask = cats == cat
            ax.scatter(
                emb_df.loc[mask, emb_df.columns[0]],
                emb_df.loc[mask, emb_df.columns[1]],
                emb_df.loc[mask, emb_df.columns[2]],
                s=10,
                alpha=0.6,
                color=color,
                label=str(cat),
            )
        handles, labels = ax.get_legend_handles_labels()
        if labels and not str(color_var).lower().startswith("cluster"):
            if str(color_var).lower().startswith("sous-"):
                ax.legend(
                    title=color_var,
                    bbox_to_anchor=(0.5, -0.1),
                    loc="upper center",
                    ncol=3,
                )
            else:
                ax.legend(title=color_var, bbox_to_anchor=(1.05, 1), loc="upper left")
    ax.set_xlabel(emb_df.columns[0])
    ax.set_ylabel(emb_df.columns[1])
    ax.set_zlabel(emb_df.columns[2])
    ax.set_title(title)
    ax.view_init(elev=20, azim=60)
    fig.tight_layout()
    return fig


def plot_cluster_scatter_3d(
    emb_df: pd.DataFrame, labels: np.ndarray, title: str
) -> plt.Figure:
    """Return a 3D scatter plot coloured by cluster labels."""
    fig = plt.figure(figsize=(12, 6), dpi=200)
    ax = fig.add_subplot(111, projection="3d")
    unique = np.unique(labels)
    try:
        cmap = matplotlib.colormaps.get_cmap("tab10")
    except AttributeError:  # Matplotlib < 3.6
        cmap = matplotlib.cm.get_cmap("tab10")
    n_colors = cmap.N if hasattr(cmap, "N") else len(unique)
    centroids = []
    for i, lab in enumerate(unique):
        mask = labels == lab
        ax.scatter(
            emb_df.loc[mask, emb_df.columns[0]],
            emb_df.loc[mask, emb_df.columns[1]],
            emb_df.loc[mask, emb_df.columns[2]],
            s=10,
            alpha=0.6,
            color=cmap(i % n_colors),
            label=str(lab),
        )
        centroid = emb_df.loc[mask, emb_df.columns[:3]].mean().values
        centroids.append(centroid)
    if centroids:
        centroids = np.vstack(centroids)
        ax.scatter(
            centroids[:, 0],
            centroids[:, 1],
            centroids[:, 2],
            marker="x",
            s=60,
            color="black",
            zorder=3,
        )
    # omit cluster legend to keep only variable legends in final report
    # handles, labels = ax.get_legend_handles_labels()
    # if labels:
    #     ax.legend(title="cluster", bbox_to_anchor=(1.05, 1), loc="upper left")
    ax.set_xlabel(emb_df.columns[0])
    ax.set_ylabel(emb_df.columns[1])
    ax.set_zlabel(emb_df.columns[2])
    ax.set_title(title)
    ax.view_init(elev=20, azim=60)
    fig.tight_layout()
    return fig


def plot_cluster_scatter(
    emb_df: pd.DataFrame, labels: np.ndarray, title: str
) -> plt.Figure:
    """Return a 2D scatter plot coloured by cluster labels.

    Parameters
    ----------
    emb_df : pandas.DataFrame
        Embedding coordinates with at least two columns.
    labels : array-like
        Cluster labels for each observation.
    title : str
        Title of the figure.
    """
    fig, ax = plt.subplots(figsize=(12, 6), dpi=200)
    unique = np.unique(labels)
    try:
        cmap = matplotlib.colormaps.get_cmap("tab10")
    except AttributeError:  # Matplotlib < 3.6
        cmap = matplotlib.cm.get_cmap("tab10")
    n_colors = cmap.N if hasattr(cmap, "N") else len(unique)
    centroids = []
    for i, lab in enumerate(unique):
        mask = labels == lab
        ax.scatter(
            emb_df.loc[mask, emb_df.columns[0]],
            emb_df.loc[mask, emb_df.columns[1]],
            s=10,
            alpha=0.6,
            color=cmap(i % n_colors),
            label=str(lab),
        )
        centroid = emb_df.loc[mask, emb_df.columns[:2]].mean().values
        centroids.append(centroid)

    if centroids:
        centroids = np.vstack(centroids)
        ax.scatter(
            centroids[:, 0],
            centroids[:, 1],
            marker="x",
            s=60,
            color="black",
            zorder=3,
        )
    # omit cluster legend to keep only variable legends in final report
    # handles, labels = ax.get_legend_handles_labels()
    # if labels:
    #     ax.legend(title="cluster", bbox_to_anchor=(1.05, 1), loc="upper left")
    ax.set_xlabel(emb_df.columns[0])
    ax.set_ylabel(emb_df.columns[1])
    ax.set_title(title)
    fig.tight_layout()
    return fig




def plot_cluster_grid(
    emb_df: pd.DataFrame,
    km_labels: np.ndarray,
    ag_labels: np.ndarray,
    gmm_labels: np.ndarray,
    spec_labels: np.ndarray,
    method: str,
    km_k: int,
    ag_k: int,
    gmm_k: int,
    spec_k: int,
) -> plt.Figure:
    """Return a 2x2 grid comparing clustering algorithms."""

    fig, axes = plt.subplots(2, 2, figsize=(12, 12), dpi=200)
    axes = axes.ravel()

    def _plot(ax: plt.Axes, labels: np.ndarray, title: str) -> None:
        unique = np.unique(labels)
        try:
            cmap = matplotlib.colormaps.get_cmap("tab10")
        except AttributeError:  # pragma: no cover - older Matplotlib
            cmap = matplotlib.cm.get_cmap("tab10")
        n_colors = cmap.N if hasattr(cmap, "N") else len(unique)
        for i, lab in enumerate(unique):
            mask = labels == lab
            color = "lightgray" if lab == -1 else cmap(i % n_colors)
            ax.scatter(
                emb_df.loc[mask, emb_df.columns[0]],
                emb_df.loc[mask, emb_df.columns[1]],
                s=10,
                alpha=0.6,
                color=color,
                label=str(lab),
            )
        ax.set_xlabel(emb_df.columns[0])
        ax.set_ylabel(emb_df.columns[1])
        ax.set_title(title)

    _plot(
        axes[0],
        km_labels,
        f"{method.upper()} \u2013 K-Means (k={km_k})",
    )
    _plot(
        axes[1],
        ag_labels,
        f"{method.upper()} \u2013 Agglomerative (n={ag_k})",
    )
    _plot(
        axes[2],
        gmm_labels,
        f"{method.upper()} \u2013 Gaussian Mixture (k={gmm_k})",
    )
    _plot(
        axes[3],
        spec_labels,
        f"{method.upper()} \u2013 Spectral (k={spec_k})",
    )

    # omit cluster legends on the grid plots
    # for ax in axes:
    #     handles, labels = ax.get_legend_handles_labels()
    #     if labels:
    #         ax.legend(title="cluster", bbox_to_anchor=(1.05, 1), loc="upper left")

    fig.tight_layout()
    return fig


def plot_clusters_by_k(
    emb_df: pd.DataFrame,
    algorithm: str,
    k_values: Sequence[int],
    method: str,
) -> plt.Figure:
    """Return a grid of scatter plots for ``algorithm`` at each ``k``."""
    if not k_values:
        raise ValueError("k_values must not be empty")

    valid_k = [k for k in k_values if isinstance(k, (int, np.integer)) and k >= 2]
    n = len(valid_k)
    cols = min(3, n)
    rows = int(np.ceil(n / cols))
    fig, axes = plt.subplots(rows, cols, figsize=(4 * cols, 4 * rows), dpi=200)
    axes = np.array(axes).reshape(-1)

    def _fit_predict(k: int) -> np.ndarray:
        if algorithm == "kmeans":
            return KMeans(n_clusters=k).fit_predict(emb_df.values)
        if algorithm == "agglomerative":
            return AgglomerativeClustering(n_clusters=k).fit_predict(emb_df.values)
        if algorithm in {"gaussian", "gmm"}:
            return GaussianMixture(n_components=k, covariance_type="full").fit_predict(
                emb_df.values
            )
        if algorithm == "spectral":
            return SpectralClustering(n_clusters=k, assign_labels="kmeans").fit_predict(
                emb_df.values
            )
        raise ValueError(f"Unknown algorithm '{algorithm}'")

    for ax, k in zip(axes, valid_k):
        labels = _fit_predict(k)
        unique = np.unique(labels)
        try:
            cmap = matplotlib.colormaps.get_cmap("tab10")
        except AttributeError:  # pragma: no cover - older Matplotlib
            cmap = matplotlib.cm.get_cmap("tab10")
        n_colors = cmap.N if hasattr(cmap, "N") else len(unique)
        for i, lab in enumerate(unique):
            mask = labels == lab
            color = "lightgray" if lab == -1 else cmap(i % n_colors)
            ax.scatter(
                emb_df.loc[mask, emb_df.columns[0]],
                emb_df.loc[mask, emb_df.columns[1]],
                s=10,
                alpha=0.6,
                color=color,
            )
        ax.set_xlabel(emb_df.columns[0])
        ax.set_ylabel(emb_df.columns[1])
        ax.set_title(f"k={k}")

    for ax in axes[n:]:
        ax.axis("off")

    fig.suptitle(f"{method.upper()} – {algorithm.capitalize()} clustering", fontsize=12)
    fig.tight_layout()
    return fig


def cluster_segment_table(
    labels: Sequence[int] | pd.Series,
    segments: Sequence[str] | pd.Series,
) -> pd.DataFrame:
    """Return a cross-tabulation of segments per cluster."""
    if len(labels) != len(segments):
        raise ValueError("labels and segments must have same length")
    ser_labels = pd.Series(labels, name="cluster")
    ser_segments = pd.Series(segments, name="segment")
    return pd.crosstab(ser_labels, ser_segments)


def plot_cluster_segment_heatmap(table: pd.DataFrame, title: str) -> plt.Figure:
    """Return a heatmap visualising ``table`` counts."""
    import seaborn as sns

    fig, ax = plt.subplots(figsize=(8, 4), dpi=200)
    sns.heatmap(table, annot=True, fmt="d", cmap="Blues", ax=ax)
    ax.set_title(title)
    ax.set_xlabel("Segment")
    ax.set_ylabel("Cluster")
    fig.tight_layout()
    return fig


def segment_profile_table(
    df: pd.DataFrame,
    segment_col: str,
    variables: Sequence[str] | None = None,
) -> pd.DataFrame:
    """Return a table of mean values per segment for ``variables``."""
    if segment_col not in df.columns:
        raise KeyError(segment_col)
    if variables is None:
        variables = [
            c for c in df.select_dtypes(include="number").columns if c != segment_col
        ]
    if not variables:
        return pd.DataFrame(index=df[segment_col].unique())
    table = df.groupby(segment_col)[list(variables)].mean()
    return table


def plot_segment_profile_bars(profile: pd.DataFrame, title: str) -> plt.Figure:
    """Return a grouped bar chart from ``profile`` table."""
    fig, ax = plt.subplots(figsize=(8, 4), dpi=200)
    profile.T.plot(kind="bar", ax=ax)
    ax.set_xlabel("Variable")
    ax.set_ylabel("Mean value")
    ax.set_title(title)
    ax.legend(title="Segment")
    fig.tight_layout()
    return fig


def segment_image_figures(
    image_dir: Path, segments: Sequence[str]
) -> Dict[str, plt.Figure]:
    """Return a figure per segment image with counts in the title."""
    counts = pd.Series(segments).value_counts()
    total = len(segments)
    figures: Dict[str, plt.Figure] = {}
    for path in sorted(Path(image_dir).glob("*.png")):
        if not path.is_file():
            continue
        seg_name = path.stem.replace("_", " ")
        n = int(counts.get(seg_name, 0))
        pct = (n / total * 100) if total else 0.0
        img = plt.imread(path)
        fig, ax = plt.subplots(dpi=200)
        ax.imshow(img)
        ax.axis("off")
        ax.set_title(f"{seg_name}: {n} obs ({pct:.0f}%)")
        fig.tight_layout()
        figures[seg_name] = fig
    return figures


def generate_scatter_plots(
    emb: pd.DataFrame, dataset: str, method: str, out_dir: Path
) -> Dict[str, Path]:
    """Generate baseline and clustered scatter plots for ``emb``.

    The function saves four PNG files in ``out_dir`` named ``no_cluster_2d``,
    ``kmeans_2d``, ``agglomerative_2d`` and ``gmm_2d``.  It returns a mapping
    from those keys to the created file paths.
    """

    out_dir = Path(out_dir)
    out_dir.mkdir(parents=True, exist_ok=True)
    result: Dict[str, Path] = {}

    title = f"{dataset} – {method.upper()}"
    fig = plot_scatter_2d(emb.iloc[:, :2], emb, None, title)
    path = out_dir / "no_cluster_2d.png"
    fig.savefig(path, dpi=300)
    plt.close(fig)
    result["no_cluster_2d"] = path

    labels, k = tune_kmeans_clusters(
        emb.iloc[:, :2].values, range(2, min(15, len(emb)))
    )
    fig = plot_cluster_scatter(emb.iloc[:, :2], labels, f"{title} – KMeans (k={k})")
    path = out_dir / "kmeans_2d.png"
    fig.savefig(path, dpi=300)
    plt.close(fig)
    result["kmeans_2d"] = path

    labels, k = tune_agglomerative_clusters(
        emb.iloc[:, :2].values, range(2, min(15, len(emb)))
    )
    fig = plot_cluster_scatter(
        emb.iloc[:, :2], labels, f"{title} – Agglomerative (k={k})"
    )
    path = out_dir / "agglomerative_2d.png"
    fig.savefig(path, dpi=300)
    plt.close(fig)
    result["agglomerative_2d"] = path

    labels, k = tune_gmm_clusters(emb.iloc[:, :2].values, range(2, min(15, len(emb))))
    fig = plot_cluster_scatter(emb.iloc[:, :2], labels, f"{title} – GMM (k={k})")
    path = out_dir / "gmm_2d.png"
    fig.savefig(path, dpi=300)
    plt.close(fig)
    result["gmm_2d"] = path

    return result


def _extract_quant_coords(coords: pd.DataFrame, quant_vars: List[str]) -> pd.DataFrame:
    """Extract F1/F2 coordinates for quantitative variables if available."""
    cols = [c for c in ["F1", "F2"] if c in coords.columns]
    if len(cols) < 2:
        # fall back to the first available columns
        extra = [c for c in coords.columns if c not in cols][: 2 - len(cols)]
        cols.extend(extra)
    if len(cols) < 2:
        return pd.DataFrame(columns=["F1", "F2"])
    subset = coords.loc[[v for v in quant_vars if v in coords.index], cols]
    subset = subset.rename(columns={cols[0]: "F1", cols[1]: "F2"})
    return subset


def _corr_from_embeddings(
    emb: pd.DataFrame, df_active: pd.DataFrame, quant_vars: List[str]
) -> pd.DataFrame:
    """Return correlations of quantitative variables with the first two dims."""
    if emb.shape[1] < 2:
        return pd.DataFrame(columns=["F1", "F2"])
    data = {}
    f1 = emb.iloc[:, 0]
    f2 = emb.iloc[:, 1]
    for var in quant_vars:
        if var in df_active.columns:
            series = df_active.loc[emb.index, var]
            data[var] = [series.corr(f1), series.corr(f2)]
    if not data:
        return pd.DataFrame(columns=["F1", "F2"])
    return pd.DataFrame(data, index=["F1", "F2"]).T


def plot_scree(
    explained_variance: Sequence[float] | pd.Series,
    method_name: str,
    output_path: str | Path,
) -> Path:
    """Generate and save a scree plot for ``method_name``.

    The function writes the image to ``output_path`` and returns that path.
    ``explained_variance`` can be a sequence of eigenvalues or variance ratios.
    """

    values = np.asarray(explained_variance, dtype=float)
    if values.max() > 1.0:
        ratios = values / values.sum()
        kaiser = 100.0 / values.sum()
    else:
        ratios = values
        kaiser = None

    axes = np.arange(1, len(ratios) + 1)
    fig, ax = plt.subplots(figsize=(12, 6), dpi=200)
    ax.bar(
        axes,
        ratios * 100,
        color=sns.color_palette("deep")[0],
        edgecolor="black",
    )
    cum = np.cumsum(ratios)
    ax.plot(axes, cum * 100, "-o", color="#C04000")

    if kaiser is not None:
        ax.axhline(kaiser, color="red", ls="--", lw=0.8, label="Kaiser")

    # The 80% cumulative inertia marker is shown as a horizontal line at 80 on
    # the percentage scale (or ``0.8`` if the axis uses fractions).  Because the
    # y-axis here is expressed in percent, the line is drawn at ``y=80``.  For
    # MFA this replaces a former vertical marker placed at the component index
    # where cumulative inertia reached 80%.
    ax.axhline(80, color="green", ls="--", lw=0.8, label="80% cumul")

    ax.set_xlabel("Composante")
    ax.set_ylabel("% Variance expliquée")
    ax.set_title(f"Éboulis des variances – {method_name}")
    ax.set_xticks(list(axes))
    handles, labels = ax.get_legend_handles_labels()
    if labels:
        ax.legend(loc="upper right")
    fig.tight_layout()

    output = Path(output_path)
    output.parent.mkdir(parents=True, exist_ok=True)
    fig.savefig(output, dpi=300)
    plt.close(fig)
    return output


def plot_famd_contributions(contrib: pd.DataFrame, n: int = 10) -> plt.Figure:
    """Return a bar plot of variable contributions to F1 and F2.

    ``contrib`` is typically obtained from ``prince.FAMD.column_contributions``
    and may have integer component labels.  The function is tolerant to the
    number of components provided and only uses the first two.  When only one
    component is present a zero-filled second component is added to avoid index
    errors.
    """

    # Normalise column names to ``F1``/``F2`` ------------------------------
    if not {"F1", "F2"}.issubset(contrib.columns):
        cols = list(contrib.columns[:2])
        rename = {}
        if cols:
            rename[cols[0]] = "F1"
        if len(cols) > 1:
            rename[cols[1]] = "F2"
        contrib = contrib.rename(columns=rename)
    if "F2" not in contrib.columns:
        contrib["F2"] = 0.0

    # Aggregate contributions by variable --------------------------------
    grouped: dict[str, pd.Series] = {}
    for idx in contrib.index:
        var = idx.split("__", 1)[0]
        grouped.setdefault(var, pd.Series(dtype=float))
        grouped[var] = grouped[var].add(contrib.loc[idx, ["F1", "F2"]], fill_value=0)
    df = pd.DataFrame(grouped).T.fillna(0)

    # Order by total contribution and keep top ``n`` ---------------------
    sort_index = df.sum(axis=1).sort_values(ascending=False).index
    df = df.loc[sort_index].iloc[:n]

    fig, ax = plt.subplots(figsize=(12, 6), dpi=200)
    df[["F1", "F2"]].plot(kind="bar", ax=ax)
    ax.set_xticklabels(ax.get_xticklabels(), rotation=45, ha="right")
    ax.set_ylabel("% Contribution")
    ax.set_title("Contributions des variables – FAMD (F1 et F2)")
    handles, labels = ax.get_legend_handles_labels()
    if labels:
        ax.legend(title="Axe")
    fig.tight_layout()
    return fig


def plot_embedding(
    coords_df: pd.DataFrame,
    color_by: Optional[Sequence[Any]] = None,
    title: str = "",
    output_path: str | Path = "",
) -> Path:
    """Generate and save a 2D scatter plot from ``coords_df``.

    Parameters
    ----------
    coords_df:
        DataFrame with two columns representing the embedding.
    color_by:
        Optional sequence of labels used to colour the points.
    title:
        Title of the figure.
    output_path:
        Destination path for the saved image.
    """

    fig, ax = plt.subplots(figsize=(12, 6), dpi=200)
    if color_by is None:
        ax.scatter(coords_df.iloc[:, 0], coords_df.iloc[:, 1], s=10, alpha=0.6)
    else:
        labels = pd.Series(list(color_by), index=coords_df.index)
        if labels.dtype.kind in {"O", "b"} or str(labels.dtype).startswith("category"):
            cats = labels.astype("category")
            palette = sns.color_palette("tab10", len(cats.cat.categories))
            for cat, color in zip(cats.cat.categories, palette):
                mask = cats == cat
                ax.scatter(
                    coords_df.loc[mask, coords_df.columns[0]],
                    coords_df.loc[mask, coords_df.columns[1]],
                    s=10,
                    alpha=0.6,
                    color=color,
                    label=str(cat),
                )
            handles, labs = ax.get_legend_handles_labels()
            if labs:
                ax.legend(
                    title=getattr(labels, "name", ""),
                    bbox_to_anchor=(1.05, 1),
                    loc="upper left",
                )
        else:
            sc = ax.scatter(
                coords_df.iloc[:, 0],
                coords_df.iloc[:, 1],
                c=labels,
                cmap="viridis",
                s=10,
                alpha=0.6,
            )
            fig.colorbar(sc, ax=ax)

    ax.set_xlabel(coords_df.columns[0])
    ax.set_ylabel(coords_df.columns[1])
    ax.set_title(title)
    fig.tight_layout()

    output = Path(output_path)
    output.parent.mkdir(parents=True, exist_ok=True)
    fig.savefig(output, dpi=300)
    plt.close(fig)
    return output


def _factor_method_figures(
    method: str,
    res: Dict[str, Any],
    df_active: pd.DataFrame,
    quant_vars: List[str],
    qual_vars: List[str],
    out: Optional[Path],
    cluster_k: int | None,
    cluster_lists: Mapping[str, Sequence[int]] | None,
    segments: Optional[pd.Series],
    color_var: Optional[str],
) -> Dict[str, plt.Figure]:
    figures: Dict[str, plt.Figure] = {}

    def _save(fig: plt.Figure, name: str) -> Optional[Path]:
        if out is None:
            return None
        sub = out / method.lower()
        sub.mkdir(parents=True, exist_ok=True)
        path = sub / f"{name}.png"
        fig.savefig(path, dpi=300)
        plt.close(fig)
        return path

    emb = res.get("embeddings")
    if isinstance(emb, pd.DataFrame) and emb.shape[1] >= 2:
        title = f"Projection des affaires – {method.upper()}"
        fig = plot_scatter_2d(emb.iloc[:, :2], df_active, color_var, title)
        figures[f"{method}_scatter_2d"] = fig
        _save(fig, f"{method}_scatter_2d")
        max_k = min(15, len(emb) - 1)
        k_range = range(2, max_k + 1)
        if cluster_k is not None:
            km_curve, _ = cluster_evaluation_metrics(
                emb.iloc[:, :2].values, "kmeans", k_range
            )
            ag_curve, _ = cluster_evaluation_metrics(
                emb.iloc[:, :2].values, "agglomerative", k_range
            )
            gmm_curve, _ = cluster_evaluation_metrics(
                emb.iloc[:, :2].values, "gmm", k_range
            )
            spec_curve, _ = cluster_evaluation_metrics(
                emb.iloc[:, :2].values, "spectral", k_range
            )
            km_labels = KMeans(n_clusters=cluster_k).fit_predict(emb.iloc[:, :2].values)
            ag_labels = AgglomerativeClustering(n_clusters=cluster_k).fit_predict(
                emb.iloc[:, :2].values
            )
            gmm_labels = GaussianMixture(n_components=cluster_k, covariance_type="full").fit_predict(
                emb.iloc[:, :2].values
            )
            spec_labels = SpectralClustering(n_clusters=cluster_k, assign_labels="kmeans").fit_predict(
                emb.iloc[:, :2].values
            )
            km_k = ag_k = gmm_k = cluster_k
            spec_k = cluster_k
        else:
            km_labels, km_k, km_curve = optimize_clusters(
                "kmeans", emb.iloc[:, :2].values, k_range
            )
            ag_labels, ag_k, ag_curve = optimize_clusters(
                "agglomerative", emb.iloc[:, :2].values, k_range
            )
            gmm_labels, gmm_k, gmm_curve = optimize_clusters(
                "gmm", emb.iloc[:, :2].values, k_range
            )
            spec_labels, spec_k, spec_curve = optimize_clusters(
                "spectral", emb.iloc[:, :2].values, k_range
            )

        grid_fig = plot_cluster_grid(
            emb.iloc[:, :2],
            km_labels,
            ag_labels,
            gmm_labels,
            spec_labels,
            method,
            km_k,
            ag_k,
            gmm_k,
            spec_k,
        )
        figures[f"{method}_cluster_grid"] = grid_fig
        _save(grid_fig, f"{method}_cluster_grid")

        cl_map = cluster_lists or {}
        for algo, best_k in [
            ("kmeans", km_k),
            ("agglomerative", ag_k),
            ("gmm", gmm_k),
            ("spectral", spec_k),
        ]:
            ks = cl_map.get(algo)
            if ks is None or len(ks) == 0:
                ks = [best_k]
            figk = plot_clusters_by_k(emb.iloc[:, :2], algo, ks, method)
            figures[f"{method}_{algo}_kgrid"] = figk
            _save(figk, f"{method}_{algo}_kgrid")

        labels = km_labels

        km_eval = plot_cluster_evaluation(km_curve, "kmeans", km_k)
        ag_eval = plot_cluster_evaluation(ag_curve, "agglomerative", ag_k)
        gmm_eval = plot_cluster_evaluation(gmm_curve, "gmm", gmm_k)
        spec_eval = plot_cluster_evaluation(spec_curve, "spectral", spec_k)
        figures[f"{method}_kmeans_silhouette"] = km_eval
        figures[f"{method}_agglomerative_silhouette"] = ag_eval
        figures[f"{method}_gmm_silhouette"] = gmm_eval
        figures[f"{method}_spectral_silhouette"] = spec_eval

        metrics_fig = plot_cluster_metrics_grid(
            {
                "kmeans": km_curve,
                "agglomerative": ag_curve,
                "gmm": gmm_curve,
                "spectral": spec_curve,
            },
            {
                "kmeans": km_k,
                "agglomerative": ag_k,
                "gmm": gmm_k,
                "spectral": spec_k,
            },
        )
        summary_fig = plot_analysis_summary(None, None, metrics_fig)
        figures[f"{method}_analysis_summary"] = summary_fig
        _save(summary_fig, f"{method}_analysis_summary")
        _save(km_eval, f"{method}_kmeans_silhouette")
        _save(ag_eval, f"{method}_agglomerative_silhouette")
        _save(gmm_eval, f"{method}_gmm_silhouette")
        _save(spec_eval, f"{method}_spectral_silhouette")
<<<<<<< HEAD
        _save(spec_eval, f"{method}_spectral_silhouette")
=======
>>>>>>> 3a535c27

        labels = km_labels
        if segments is not None:
            table = cluster_segment_table(labels, segments.loc[emb.index])
            heat = plot_cluster_segment_heatmap(
                table,
                f"Segments vs clusters – {method.upper()} (K-Means)",
            )
            figures[f"{method}_cluster_segments"] = heat
            _save(heat, f"{method}_cluster_segments_kmeans")
        if emb.shape[1] >= 3:
            fig3d = plot_scatter_3d(
                emb.iloc[:, :3],
                df_active,
                color_var,
                f"Projection 3D – {method.upper()}",
            )
            figures[f"{method}_scatter_3d"] = fig3d
            _save(fig3d, f"{method}_scatter_3d")
            cfig3d = plot_cluster_scatter_3d(
                emb.iloc[:, :3],
                km_labels,
                f"Projection 3D – {method.upper()} (K-Means, k={km_k})",
            )
            figures[f"{method}_clusters_3d"] = cfig3d
            _save(cfig3d, f"{method}_clusters_kmeans_k{km_k}_3d")

    coords = res.get("loadings")
    if coords is None:
        coords = res.get("column_coords")
    if isinstance(coords, pd.DataFrame):
        qcoords = _extract_quant_coords(coords, quant_vars)
        if qcoords.empty and isinstance(emb, pd.DataFrame):
            qcoords = _corr_from_embeddings(emb, df_active, quant_vars)
    elif isinstance(emb, pd.DataFrame):
        qcoords = _corr_from_embeddings(emb, df_active, quant_vars)
    else:
        qcoords = pd.DataFrame()
    if not qcoords.empty and "model" in res:
        dest = (
            out / method.lower() / f"{method}_correlation.png"
            if out
            else Path(f"{method}_correlation.png")
        )
        corr_path = plot_correlation_circle(
            res["model"], quant_vars, dest, coords=qcoords
        )
        figures[f"{method}_correlation"] = corr_path
    inertia = res.get("inertia")
    if isinstance(inertia, pd.Series) and not inertia.empty:
        dest = (
            out / method.lower() / f"{method}_scree.png"
            if out
            else Path(f"{method}_scree.png")
        )
        scree_path = plot_scree(inertia, method.upper(), dest)
        figures[f"{method}_scree"] = scree_path
    contrib_fig = None
    if method == "famd":
        contrib = res.get("contributions")
        if isinstance(contrib, pd.DataFrame) and not contrib.empty:
            contrib_fig = plot_famd_contributions(contrib)
            figures[f"{method}_contributions"] = contrib_fig

    # Combined analysis summary page ------------------------------------
    summary_fig = plot_analysis_summary(
        corr_path if "corr_path" in locals() else None,
        scree_path if "scree_path" in locals() else None,
        metrics_fig,
        contrib_fig,
    )
    figures[f"{method}_analysis_summary"] = summary_fig
    _save(summary_fig, f"{method}_analysis_summary")

    _save(km_eval, f"{method}_kmeans_silhouette")
    _save(gmm_eval, f"{method}_gmm_silhouette")

    # Save individual contribution figure if available -------------------
    if contrib_fig is not None:
        _save(contrib_fig, f"{method}_contributions")

    return figures


def _nonlin_method_figures(
    method: str,
    res: Dict[str, Any],
    df_active: pd.DataFrame,
    out: Optional[Path],
    cluster_k: int | None,
    cluster_lists: Mapping[str, Sequence[int]] | None,
    segments: Optional[pd.Series],
    color_var: Optional[str],
) -> Dict[str, plt.Figure]:
    figures: Dict[str, plt.Figure] = {}

    def _save(fig: plt.Figure, name: str) -> Optional[Path]:
        if out is None:
            return None
        sub = out / method.lower()
        sub.mkdir(parents=True, exist_ok=True)
        path = sub / f"{name}.png"
        fig.savefig(path, dpi=300)
        plt.close(fig)
        return path

    emb = res.get("embeddings")
    if isinstance(emb, pd.DataFrame) and emb.shape[1] >= 2:
        title = f"Projection des affaires – {method.upper()}"
        fig = plot_scatter_2d(emb.iloc[:, :2], df_active, color_var, title)
        figures[f"{method}_scatter_2d"] = fig
        _save(fig, f"{method}_scatter_2d")
        max_k = min(15, len(emb) - 1)
        k_range = range(2, max_k + 1)
        if cluster_k is not None:
            km_curve, _ = cluster_evaluation_metrics(
                emb.iloc[:, :2].values, "kmeans", k_range
            )
            ag_curve, _ = cluster_evaluation_metrics(
                emb.iloc[:, :2].values, "agglomerative", k_range
            )
            gmm_curve, _ = cluster_evaluation_metrics(
                emb.iloc[:, :2].values, "gmm", k_range
            )
            spec_curve, _ = cluster_evaluation_metrics(
                emb.iloc[:, :2].values, "spectral", k_range
            )
            km_labels = KMeans(n_clusters=cluster_k).fit_predict(emb.iloc[:, :2].values)
            ag_labels = AgglomerativeClustering(n_clusters=cluster_k).fit_predict(
                emb.iloc[:, :2].values
            )
            gmm_labels = GaussianMixture(n_components=cluster_k, covariance_type="full").fit_predict(
                emb.iloc[:, :2].values
            )
            spec_labels = SpectralClustering(n_clusters=cluster_k, assign_labels="kmeans").fit_predict(
                emb.iloc[:, :2].values
            )
            km_k = ag_k = gmm_k = cluster_k
            spec_k = cluster_k
        else:
            km_labels, km_k, km_curve = optimize_clusters(
                "kmeans", emb.iloc[:, :2].values, k_range
            )
            ag_labels, ag_k, ag_curve = optimize_clusters(
                "agglomerative", emb.iloc[:, :2].values, k_range
            )
            gmm_labels, gmm_k, gmm_curve = optimize_clusters(
                "gmm", emb.iloc[:, :2].values, k_range
            )
            spec_labels, spec_k, spec_curve = optimize_clusters(
                "spectral", emb.iloc[:, :2].values, k_range
            )

        grid_fig = plot_cluster_grid(
            emb.iloc[:, :2],
            km_labels,
            ag_labels,
            gmm_labels,
            spec_labels,
            method,
            km_k,
            ag_k,
            gmm_k,
            spec_k,
        )
        figures[f"{method}_cluster_grid"] = grid_fig
        _save(grid_fig, f"{method}_cluster_grid")

        cl_map = cluster_lists or {}
        for algo, best_k in [
            ("kmeans", km_k),
            ("agglomerative", ag_k),
            ("gmm", gmm_k),
            ("spectral", spec_k),
        ]:
            ks = cl_map.get(algo)
            if ks is None or len(ks) == 0:
                ks = [best_k]
            figk = plot_clusters_by_k(emb.iloc[:, :2], algo, ks, method)
            figures[f"{method}_{algo}_kgrid"] = figk
            _save(figk, f"{method}_{algo}_kgrid")

        labels = km_labels

        km_eval = plot_cluster_evaluation(km_curve, "kmeans", km_k)
        ag_eval = plot_cluster_evaluation(ag_curve, "agglomerative", ag_k)
        gmm_eval = plot_cluster_evaluation(gmm_curve, "gmm", gmm_k)
        spec_eval = plot_cluster_evaluation(spec_curve, "spectral", spec_k)
        figures[f"{method}_kmeans_silhouette"] = km_eval
        figures[f"{method}_agglomerative_silhouette"] = ag_eval
        figures[f"{method}_gmm_silhouette"] = gmm_eval
        figures[f"{method}_spectral_silhouette"] = spec_eval

        metrics_fig = plot_cluster_metrics_grid(
            {
                "kmeans": km_curve,
                "agglomerative": ag_curve,
                "gmm": gmm_curve,
                "spectral": spec_curve,
            },
            {
                "kmeans": km_k,
                "agglomerative": ag_k,
                "gmm": gmm_k,
                "spectral": spec_k,
            },
        )

        summary_fig = plot_analysis_summary(None, None, metrics_fig)
        figures[f"{method}_analysis_summary"] = summary_fig
        _save(summary_fig, f"{method}_analysis_summary")
        _save(km_eval, f"{method}_kmeans_silhouette")
        _save(ag_eval, f"{method}_agglomerative_silhouette")
        _save(gmm_eval, f"{method}_gmm_silhouette")
        if segments is not None:
            table = cluster_segment_table(labels, segments.loc[emb.index])
            heat = plot_cluster_segment_heatmap(
                table,
                f"Segments vs clusters – {method.upper()} (K-Means)",
            )
            figures[f"{method}_cluster_segments"] = heat
            _save(heat, f"{method}_cluster_segments_kmeans")
        if emb.shape[1] >= 3:
            fig3d = plot_scatter_3d(
                emb.iloc[:, :3],
                df_active,
                color_var,
                f"Projection 3D – {method.upper()}",
            )
            figures[f"{method}_scatter_3d"] = fig3d
            _save(fig3d, f"{method}_scatter_3d")
            cfig3d = plot_cluster_scatter_3d(
                emb.iloc[:, :3],
                km_labels,
                f"Projection 3D – {method.upper()} (K-Means, k={km_k})",
            )
            figures[f"{method}_clusters_3d"] = cfig3d
            _save(cfig3d, f"{method}_clusters_kmeans_k{km_k}_3d")

    return figures


def generate_figures(
    factor_results: Dict[str, Dict[str, Any]],
    nonlin_results: Dict[str, Dict[str, Any]],
    df_active: pd.DataFrame,
    quant_vars: List[str],
    qual_vars: List[str],
    output_dir: Optional[Path] = None,
    *,
    cluster_k: int | Mapping[str, int] | None = None,
    cluster_lists: Mapping[str, Mapping[str, Sequence[int]]] | None = None,
    segment_col: str | None = None,
    n_jobs: Optional[int] = None,
    backend: str = "loky",
) -> Dict[str, plt.Figure]:
    """Generate and optionally save comparative visualization figures.

    Parameters
    ----------
    output_dir : Path or None, optional
        Directory where figures will be saved.
    cluster_k : int or Mapping[str, int] or None, optional
        When a mapping is provided, it specifies the number of clusters to use
        for each method. If an integer is given, it applies to all methods. When
        ``None``, the number of clusters is tuned automatically up to a maximum
        of 10.
    cluster_lists : mapping, optional
        Mapping from method name to a mapping of clustering algorithm to the
        list of ``k`` values for which cluster scatter plots should be
        generated. When an algorithm has no list, the optimal ``k`` is used.
    segment_col : str or None, optional
        Name of the column in ``df_active`` containing business segments.
        When provided, a heatmap comparing clusters to segments is generated for
        each method.
    n_jobs : int or None, optional
        Number of parallel workers to use. Defaults to all available cores.
    backend : str, optional
        Joblib backend used for parallelisation. Defaults to ``"loky"`` which
        launches separate processes.
    """
    color_var = None
    figures: Dict[str, plt.Figure] = {}
    out = Path(output_dir) if output_dir is not None else None
    segments = (
        df_active[segment_col]
        if segment_col is not None and segment_col in df_active.columns
        else None
    )

    tasks = []
    for method, res in factor_results.items():
        ck = cluster_k.get(method) if isinstance(cluster_k, Mapping) else cluster_k
        tasks.append(
            delayed(_factor_method_figures)(
                method,
                res,
                df_active,
                quant_vars,
                qual_vars,
                out,
                ck,
                cluster_lists.get(method) if isinstance(cluster_lists, Mapping) else None,
                segments,
                color_var,
            )
        )

    for method, res in nonlin_results.items():
        ck = cluster_k.get(method) if isinstance(cluster_k, Mapping) else cluster_k
        tasks.append(
            delayed(_nonlin_method_figures)(
                method,
                res,
                df_active,
                out,
                ck,
                cluster_lists.get(method) if isinstance(cluster_lists, Mapping) else None,
                segments,
                color_var,
            )
        )

    n_jobs = n_jobs if n_jobs is not None else -1
    with Parallel(n_jobs=n_jobs, backend=backend) as parallel:
        for res_dict in parallel(tasks):
            figures.update(res_dict)

    return figures


# ---------------------------------------------------------------------------
# unsupervised_cv.py
# ---------------------------------------------------------------------------
"""Unsupervised cross-validation and temporal robustness tests."""

from typing import Sequence, Tuple, Optional, Dict

import numpy as np
import pandas as pd
from sklearn.decomposition import PCA
from sklearn.model_selection import KFold
from sklearn.preprocessing import OneHotEncoder, StandardScaler
from scipy.spatial.distance import pdist

__all__ = [
    "unsupervised_cv_and_temporal_tests",
    "cluster_evaluation_metrics",
    "optimize_clusters",
    "dbscan_evaluation_metrics",
    "plot_cluster_evaluation",
    "plot_combined_silhouette",
    "plot_pca_stability_bars",
]


def _find_date_column(df: pd.DataFrame) -> Optional[str]:
    """Return the first column name containing 'date' (case-insensitive)."""
    for col in df.columns:
        if "date" in col.lower():
            return col
    return None


def _fit_preprocess(
    df: pd.DataFrame, quant_vars: Sequence[str], qual_vars: Sequence[str]
) -> Tuple[np.ndarray, Optional[StandardScaler], Optional[OneHotEncoder]]:
    """Scale numeric columns and one-hot encode categoricals."""
    scaler: Optional[StandardScaler] = None
    encoder: Optional[OneHotEncoder] = None

    X_num = np.empty((len(df), 0))
    if quant_vars:
        scaler = StandardScaler()
        X_num = scaler.fit_transform(df[quant_vars])

    X_cat = np.empty((len(df), 0))
    if qual_vars:
        try:
            encoder = OneHotEncoder(sparse_output=False, handle_unknown="ignore")
        except TypeError:  # pragma: no cover - older scikit-learn
            encoder = OneHotEncoder(handle_unknown="ignore")
        X_cat = encoder.fit_transform(df[qual_vars])

    if X_num.size and X_cat.size:
        X = np.hstack([X_num, X_cat])
    elif X_num.size:
        X = X_num
    else:
        X = X_cat

    return X, scaler, encoder


def _transform(
    df: pd.DataFrame,
    quant_vars: Sequence[str],
    qual_vars: Sequence[str],
    scaler: Optional[StandardScaler],
    encoder: Optional[OneHotEncoder],
) -> np.ndarray:
    """Apply preprocessing fitted on the training data."""
    X_num = np.empty((len(df), 0))
    if quant_vars and scaler is not None:
        X_num = scaler.transform(df[quant_vars])

    X_cat = np.empty((len(df), 0))
    if qual_vars and encoder is not None:
        X_cat = encoder.transform(df[qual_vars])

    if X_num.size and X_cat.size:
        return np.hstack([X_num, X_cat])
    if X_num.size:
        return X_num
    return X_cat


def _axis_similarity(a: np.ndarray, b: np.ndarray) -> float:
    """Return the mean absolute cosine similarity between corresponding axes."""
    sims = []
    for v1, v2 in zip(a, b):
        num = np.abs(np.dot(v1, v2))
        denom = np.linalg.norm(v1) * np.linalg.norm(v2) + 1e-12
        sims.append(num / denom)
    return float(np.mean(sims)) if sims else float("nan")


def _distance_discrepancy(X1: np.ndarray, X2: np.ndarray) -> float:
    """Return the relative Frobenius norm between distance matrices."""
    d1 = pdist(X1)
    d2 = pdist(X2)
    norm = np.linalg.norm(d2) + 1e-12
    return float(np.linalg.norm(d1 - d2) / norm)


def unsupervised_cv_and_temporal_tests(
    df_active: pd.DataFrame,
    quant_vars: Sequence[str],
    qual_vars: Sequence[str],
    *,
    n_splits: int = 5,
) -> Dict[str, Dict[str, float]]:
    """Assess stability of PCA/UMAP with cross-validation and temporal splits."""

    logger = logging.getLogger(__name__)

    if not isinstance(df_active, pd.DataFrame):
        raise TypeError("df_active must be a DataFrame")

    kf: Optional[KFold]
    if n_splits < 2:
        logger.warning("n_splits < 2; skipping cross-validation")
        kf = None
    else:
        kf = KFold(n_splits=n_splits, shuffle=True)

    pca_axis_scores: list[float] = []
    pca_dist_scores: list[float] = []
    pca_var_ratio: list[float] = []
    umap_dist_scores: list[float] = []

    try:
        import umap  # type: ignore
    except Exception as exc:  # pragma: no cover - optional dependency
        logger.warning("UMAP unavailable: %s", exc)
        umap = None  # type: ignore

    if kf is not None:

        def _process_split(
            train_idx: np.ndarray, test_idx: np.ndarray
        ) -> tuple[float, float, float, float]:
            df_train = df_active.iloc[train_idx]
            df_test = df_active.iloc[test_idx]

            X_train, scaler, encoder = _fit_preprocess(df_train, quant_vars, qual_vars)
            X_test = _transform(df_test, quant_vars, qual_vars, scaler, encoder)

            n_comp = min(2, X_train.shape[1]) or 1
            pca_train = PCA(n_components=n_comp).fit(X_train)
            emb_proj = pca_train.transform(X_test)

            pca_test = PCA(n_components=n_comp)
            emb_test = pca_test.fit_transform(X_test)

            axis_score = _axis_similarity(pca_train.components_, pca_test.components_)
            dist_score = _distance_discrepancy(emb_proj, emb_test)
            var_ratio = (
                float(pca_train.explained_variance_ratio_[0])
                if pca_train.explained_variance_ratio_.size
                else float("nan")
            )

            umap_score = float("nan")
            if umap is not None:
                reducer_train = umap.UMAP(n_components=2, n_jobs=-1)
                reducer_train.fit(X_train)
                emb_umap_proj = reducer_train.transform(X_test)
                reducer_test = umap.UMAP(n_components=2, n_jobs=-1)
                emb_umap_test = reducer_test.fit_transform(X_test)
                umap_score = _distance_discrepancy(emb_umap_proj, emb_umap_test)

            return axis_score, dist_score, var_ratio, umap_score

        with Parallel(n_jobs=-1) as parallel:
            results = parallel(
                delayed(_process_split)(tr, te) for tr, te in kf.split(df_active)
            )
        for axis, dist, var, um in results:
            pca_axis_scores.append(axis)
            pca_dist_scores.append(dist)
            if not np.isnan(var):
                pca_var_ratio.append(var)
            if not np.isnan(um):
                umap_dist_scores.append(um)

    cv_stability = {
        "pca_axis_corr_mean": (
            float(np.nanmean(pca_axis_scores)) if pca_axis_scores else float("nan")
        ),
        "pca_axis_corr_std": (
            float(np.nanstd(pca_axis_scores)) if pca_axis_scores else float("nan")
        ),
        "pca_var_first_axis_mean": (
            float(np.nanmean(pca_var_ratio)) if pca_var_ratio else float("nan")
        ),
        "pca_var_first_axis_std": (
            float(np.nanstd(pca_var_ratio)) if pca_var_ratio else float("nan")
        ),
        "pca_distance_mse_mean": (
            float(np.mean(pca_dist_scores)) if pca_dist_scores else float("nan")
        ),
        "pca_distance_mse_std": (
            float(np.std(pca_dist_scores)) if pca_dist_scores else float("nan")
        ),
        "umap_distance_mse_mean": (
            float(np.mean(umap_dist_scores)) if umap_dist_scores else float("nan")
        ),
        "umap_distance_mse_std": (
            float(np.std(umap_dist_scores)) if umap_dist_scores else float("nan")
        ),
    }

    # Temporal robustness -------------------------------------------------
    date_col = _find_date_column(df_active)
    temporal_shift: Optional[Dict[str, float]] = None
    if date_col:
        df_sorted = df_active.sort_values(date_col)
        split_point = len(df_sorted) // 2
        df_old = df_sorted.iloc[:split_point]
        df_new = df_sorted.iloc[split_point:]

        X_old, scaler, encoder = _fit_preprocess(df_old, quant_vars, qual_vars)
        X_new = _transform(df_new, quant_vars, qual_vars, scaler, encoder)

        n_comp = min(2, X_old.shape[1]) or 1
        pca_old = PCA(n_components=n_comp).fit(X_old)
        emb_proj = pca_old.transform(X_new)

        pca_new = PCA(n_components=n_comp)
        emb_new = pca_new.fit_transform(X_new)

        axis_corr = _axis_similarity(pca_old.components_, pca_new.components_)
        dist_diff = _distance_discrepancy(emb_proj, emb_new)
        mean_shift = float(
            np.linalg.norm(
                emb_proj.mean(axis=0) - pca_old.transform(X_old).mean(axis=0)
            )
        )

        umap_dist = float("nan")
        if umap is not None:
            reducer_old = umap.UMAP(n_components=2, n_jobs=-1)
            reducer_old.fit(X_old)
            emb_proj_umap = reducer_old.transform(X_new)
            reducer_new = umap.UMAP(n_components=2, n_jobs=-1)
            emb_new_umap = reducer_new.fit_transform(X_new)
            umap_dist = _distance_discrepancy(emb_proj_umap, emb_new_umap)

        temporal_shift = {
            "pca_axis_corr": axis_corr,
            "pca_distance_mse": dist_diff,
            "pca_mean_shift": mean_shift,
            "umap_distance_mse": umap_dist,
        }

    return {"cv_stability": cv_stability, "temporal_shift": temporal_shift}


# ---------------------------------------------------------------------------
# pdf_report.py
# ---------------------------------------------------------------------------
"""Utilities to build a consolidated PDF report of phase 4 results."""


import datetime
import logging
import os
import tempfile
from contextlib import suppress
from pathlib import Path
from typing import Mapping, Union

import matplotlib

matplotlib.use("Agg")
import matplotlib.pyplot as plt
from matplotlib.backends.backend_pdf import PdfPages
import pandas as pd


def _table_to_figure(df: pd.DataFrame, title: str) -> plt.Figure:
    """Return a Matplotlib figure displaying ``df`` as a table.

    Parameters
    ----------
    df : pandas.DataFrame
        Table to render.
    title : str
        Title of the figure.
    """
    # height grows with number of rows
    fig_height = 0.4 * len(df) + 1.5
    fig_height = min(fig_height, 8.27)
    fig, ax = plt.subplots(figsize=(11.69, fig_height), dpi=200)
    ax.axis("off")
    ax.set_title(title)

    table = ax.table(
        cellText=df.values,
        colLabels=list(df.columns),
        rowLabels=list(df.index),
        cellLoc="center",
        rowLoc="center",
        loc="center",
    )
    table.scale(1, 1.2)
    fig.tight_layout()
    return fig


def format_metrics_table(df: pd.DataFrame) -> pd.DataFrame:
    """Return ``df`` with values formatted as strings for display."""
    formatted = df.copy()
    for col in formatted.columns:
        series = formatted[col]
        if col == "variance_cumulee_%":
            formatted[col] = series.map(
                lambda x: f"{int(round(x))}" if pd.notna(x) else ""
            )
        elif col == "nb_axes_kaiser":
            formatted[col] = series.map(lambda x: f"{int(x)}" if pd.notna(x) else "")
        elif pd.api.types.is_integer_dtype(series):
            formatted[col] = series.map(lambda x: f"{int(x)}" if pd.notna(x) else "")
        elif pd.api.types.is_float_dtype(series):
            formatted[col] = series.map(lambda x: f"{x:.2f}" if pd.notna(x) else "")
        else:
            formatted[col] = series.astype(str).replace("nan", "")
    return formatted


def export_report_to_pdf(
    figures: Mapping[str, Union[plt.Figure, str, Path]],
    tables: Mapping[str, Union[pd.DataFrame, str, Path]],
    output_path: str | Path,
) -> Path | None:
    """Create a structured PDF gathering all figures and tables from phase 4.

    The function tries to use :mod:`fpdf` for advanced layout. If ``fpdf`` is not
    available, it falls back to :class:`matplotlib.backends.backend_pdf.PdfPages`
    (used in earlier versions).

    Parameters
    ----------
    figures : mapping
        Mapping from figure name to either a Matplotlib :class:`~matplotlib.figure.Figure`
        or a path to an existing image file.
    tables : mapping
        Mapping from table name to a :class:`pandas.DataFrame` or a CSV file path.
    output_path : str or :class:`pathlib.Path`
        Destination path of the PDF file.
        Pages are added in portrait mode by default but switch to landscape when
        a table has many columns.

    Returns
    -------
    pathlib.Path
        Path to the generated PDF.
    """

    if not isinstance(output_path, (str, Path)):
        raise TypeError("output_path must be a path-like object")

    out = Path(output_path)
    out.parent.mkdir(parents=True, exist_ok=True)

    logger.info("Exporting PDF report to %s", out)

    plt.close("all")

    METHODS = {
        "pca",
        "mca",
        "famd",
        "mfa",
        "umap",
        "pacmap",
        "phate",
        "tsne",
        "trimap",
    }

    def _to_image(src: Path | plt.Figure | None) -> np.ndarray | None:
        if src is None:
            return None
        if isinstance(src, (str, Path)):
            return plt.imread(str(src))
        buf = io.BytesIO()
        src.savefig(buf, format="png", dpi=200)
        buf.seek(0)
        img = plt.imread(buf)
        buf.close()
        return img

    def _combine_scatter(fig2d: Path | plt.Figure | None, fig3d: Path | plt.Figure | None) -> plt.Figure | None:
        img2d = _to_image(fig2d)
        img3d = _to_image(fig3d)
        if img2d is None and img3d is None:
            return None
        if img2d is not None and img3d is not None:
            fig, axes = plt.subplots(1, 2, figsize=(11, 8.5), dpi=200)
            axes[0].imshow(img2d)
            axes[0].axis("off")
            axes[1].imshow(img3d)
            axes[1].axis("off")
        else:
            fig, ax = plt.subplots(figsize=(11, 8.5), dpi=200)
            img = img2d if img2d is not None else img3d
            ax.imshow(img)
            ax.axis("off")
        fig.tight_layout()
        return fig

    def _fig_to_path(fig: plt.Figure | Path | str | None, tmp_list: list[str]) -> str | None:
        if fig is None:
            return None
        if isinstance(fig, (str, Path)):
            return str(fig)
        tmp = tempfile.NamedTemporaryFile(suffix=".png", delete=False)
        fig.savefig(tmp.name, dpi=200, bbox_inches="tight")
        plt.close(fig)
        tmp_list.append(tmp.name)
        return tmp.name

    grouped: dict[str, dict[str, dict[str, Union[plt.Figure, Path, str]]]] = {}
    used_keys: set[str] = set()

    for key, fig in figures.items():
        parts = key.split("_")
        dataset = "main"
        method = None
        idx = 0
        for i, part in enumerate(parts):
            if part.lower() in METHODS:
                method = part.lower()
                dataset = "_".join(parts[:i]) or "main"
                idx = i + 1
                break
        if method is None:
            continue
        fig_type = "_".join(parts[idx:])
        grouped.setdefault(dataset, {}).setdefault(method, {})[fig_type] = fig
        used_keys.add(key)

    remaining = {k: v for k, v in figures.items() if k not in used_keys}

    try:
        from fpdf import FPDF  # type: ignore

        pdf = FPDF(orientation="L", format="A4", unit="mm")
        pdf.set_auto_page_break(auto=True, margin=10)

        def _add_title(text: str, size: int = 14) -> None:
            pdf.set_font("Helvetica", "B", size)
            pdf.cell(0, 10, txt=text, ln=1, align="C")

        pdf.add_page()
        _add_title("Rapport d'analyse Phase 4 – Résultats Dimensionnels", 16)
        pdf.set_font("Helvetica", size=12)
        today = datetime.datetime.now().strftime("%Y-%m-%d")
        pdf.cell(0, 10, f"Généré le {today}", ln=1, align="C")

        for name, table in tables.items():
            if isinstance(table, (str, Path)):
                try:
                    table = pd.read_csv(table)
                except Exception:
                    continue
            if not isinstance(table, pd.DataFrame):
                continue
            pdf.add_page()
            _add_title(name)
            pdf.set_font("Courier", size=8)
            for line in table.to_string().splitlines():
                pdf.cell(0, 4, line, ln=1)

        tmp_paths: list[str] = []

        for dataset in sorted(grouped):
            for method in sorted(grouped[dataset]):
                items = grouped[dataset][method]
                pages = [
                    (
                        _combine_scatter(items.get("scatter_2d"), items.get("scatter_3d")),
                        "Nuages de points bruts",
                    )
                ]
                for algo in ["kmeans", "agglomerative", "gmm", "spectral"]:
                    key = f"{algo}_kgrid"
                    if key in items:
                        pages.append((items[key], f"Clusters {algo}"))
                pages += [
                    (items.get("cluster_grid"), "Nuages clusterisés"),
                    (items.get("analysis_summary"), "Analyse détaillée"),
                ]
                for fig, label in pages:
                    img = _fig_to_path(fig, tmp_paths)
                    if img:
                        pdf.add_page()
                        _add_title(f"{dataset} – {method.upper()} – {label}")
                        pdf.image(img, w=180)

        for name, fig in remaining.items():
            img = _fig_to_path(fig, tmp_paths)
            if img:
                pdf.add_page()
                _add_title(name)
                pdf.image(img, w=180)

        pdf.output(str(out))

        for p in tmp_paths:
            with suppress(OSError):
                os.remove(p)

        plt.close("all")

    except Exception:  # pragma: no cover - fallback when FPDF not installed
        logger.info("FPDF not available, falling back to PdfPages")

        with PdfPages(out) as pdf_backend:
            fig, ax = plt.subplots(figsize=(11.69, 8.27), dpi=200)
            today = datetime.datetime.now().strftime("%Y-%m-%d")
            ax.text(0.5, 0.6, "Rapport des analyses – Phase 4", fontsize=20, ha="center", va="center")
            ax.text(0.5, 0.4, f"Généré le {today}", fontsize=12, ha="center", va="center")
            ax.axis("off")
            pdf_backend.savefig(fig, dpi=300)
            plt.close(fig)

            def _save_page(title: str, fig: plt.Figure | Path | str | None) -> None:
                if fig is None:
                    return
                if isinstance(fig, (str, Path)):
                    img = plt.imread(fig)
                    f, ax = plt.subplots()
                    ax.imshow(img)
                    ax.axis("off")
                    f.suptitle(title, fontsize=12)
                    pdf_backend.savefig(f, dpi=300)
                    plt.close(f)
                else:
                    fig.suptitle(title, fontsize=12)
                    pdf_backend.savefig(fig, dpi=300)
                    plt.close(fig)

            for dataset in sorted(grouped):
                for method in sorted(grouped[dataset]):
                    items = grouped[dataset][method]
                    pages = [
                        (
                            _combine_scatter(items.get("scatter_2d"), items.get("scatter_3d")),
                            "Nuages de points bruts",
                        )
                    ]
                    for algo in ["kmeans", "agglomerative", "gmm", "spectral"]:
                        key = f"{algo}_kgrid"
                        if key in items:
                            pages.append((items[key], f"Clusters {algo}"))
                    pages += [
                        (items.get("cluster_grid"), "Nuages clusterisés"),
                        (items.get("analysis_summary"), "Analyse détaillée"),
                    ]
                    for fig, label in pages:
                        _save_page(f"{dataset} – {method.upper()} – {label}", fig)

            for name, fig in remaining.items():
                _save_page(name, fig)

            for name, table in tables.items():
                if isinstance(table, (str, Path)):
                    try:
                        table = pd.read_csv(table)
                    except Exception:
                        continue
                if not isinstance(table, pd.DataFrame):
                    continue
                tfig = _table_to_figure(table, name)
                pdf_backend.savefig(tfig, dpi=300)
                plt.close(tfig)

        plt.close("all")

    return out


# ---------------------------------------------------------------------------
# best_params.py
# ---------------------------------------------------------------------------
import csv
import json
from pathlib import Path
from typing import Any, Dict


def _parse_value(value: str) -> Any:
    v = value.strip()
    if v.lower() in {"", "null"}:
        return None
    if v.lower() == "true":
        return True
    if v.lower() == "false":
        return False
    if (v.startswith('"') and v.endswith('"')) or (
        v.startswith("'") and v.endswith("'")
    ):
        return v[1:-1]
    try:
        return int(v)
    except ValueError:
        pass
    try:
        return float(v)
    except ValueError:
        pass
    try:
        return json.loads(v)
    except Exception:
        return v


def load_best_params(
    csv_path: Path | str = Path(__file__).with_name("best_params.csv"),
) -> Dict[str, Dict[str, Any]]:
    csv_path = Path(csv_path)
    params: Dict[str, Dict[str, Any]] = {}
    if not csv_path.exists():
        return params
    with open(csv_path, newline="", encoding="utf-8") as fh:
        reader = csv.DictReader(fh)
        for row in reader:
            method = row["method"].strip().upper()
            param = row["param"].strip()
            value = _parse_value(row["value"])
            params.setdefault(method, {})[param] = value
    return params


BEST_PARAMS = load_best_params()
BEST_PARAMS.pop("PCAMIX", None)<|MERGE_RESOLUTION|>--- conflicted
+++ resolved
@@ -1519,107 +1519,6 @@
 from sklearn.cluster import AgglomerativeClustering, DBSCAN, SpectralClustering
 from sklearn.mixture import GaussianMixture
 from sklearn.metrics import calinski_harabasz_score, davies_bouldin_score
-<<<<<<< HEAD
-=======
-
-
-def silhouette_score_safe(
-    X: np.ndarray,
-    labels: np.ndarray,
-    *,
-    sample_size: int | None = None,
-) -> float:
-    """Return the silhouette score with a fallback to subsampling.
-
-    Parameters
-    ----------
-    X : array-like of shape (n_samples, n_features)
-        Input data.
-    labels : array-like of shape (n_samples,)
-        Cluster labels for each sample.
-    sample_size : int or None, optional
-        If provided, compute the score on a random subset when the full
-        computation runs out of memory.
-    """
-
-    try:
-        return float(silhouette_score(X, labels))
-    except Exception:  # pragma: no cover - memory fallback
-        if sample_size is None:
-            sample_size = min(1000, len(X))
-        return float(
-            silhouette_score(X, labels, sample_size=sample_size, random_state=0)
-        )
-
-
-def silhouette_samples_safe(
-    X: np.ndarray,
-    labels: np.ndarray,
-    *,
-    sample_size: int | None = None,
-) -> np.ndarray:
-    """Return silhouette samples with a fallback to subsampling."""
-
-    try:
-        return silhouette_samples(X, labels)
-    except Exception:  # pragma: no cover - memory fallback
-        if sample_size is None:
-            sample_size = min(1000, len(X))
-        rng = np.random.default_rng(0)
-        idx = rng.choice(len(X), size=sample_size, replace=False)
-        return silhouette_samples(X[idx], labels[idx])
-
-
-def dunn_index(
-    X: np.ndarray,
-    labels: np.ndarray,
-    *,
-    sample_size: int | None = None,
-) -> float:
-    """Compute the Dunn index of a clustering with optional subsampling."""
-    from scipy.spatial.distance import pdist, squareform
-
-    X = np.asarray(X)
-    labels = np.asarray(labels)
-    if sample_size is not None and sample_size < len(X):
-        rng = np.random.default_rng(0)
-        idx = rng.choice(len(X), size=sample_size, replace=False)
-        X = X[idx]
-        labels = labels[idx]
-
-    if len(np.unique(labels)) < 2:
-        return float("nan")
-
-    try:
-        dist = squareform(pdist(X))
-    except Exception:  # pragma: no cover - memory fallback
-        if sample_size is None:
-            sample_size = min(1000, len(X))
-        return dunn_index(X, labels, sample_size=sample_size)
-
-    unique = np.unique(labels)
-    intra_diam = []
-    min_inter = np.inf
-
-    for i, ci in enumerate(unique):
-        idx_i = np.where(labels == ci)[0]
-        if len(idx_i) > 1:
-            intra = dist[np.ix_(idx_i, idx_i)].max()
-        else:
-            intra = 0.0
-        intra_diam.append(intra)
-
-        for cj in unique[i + 1 :]:
-            idx_j = np.where(labels == cj)[0]
-            inter = dist[np.ix_(idx_i, idx_j)].min()
-            if inter < min_inter:
-                min_inter = inter
-
-    max_intra = max(intra_diam)
-    if max_intra == 0:
-        return float("nan")
-    return float(min_inter / max_intra)
->>>>>>> 3a535c27
 
 
 def tune_kmeans_clusters(
@@ -1745,11 +1644,7 @@
         if len(np.unique(labels)) < 2:
             score = -1.0
         else:
-<<<<<<< HEAD
             score = silhouette_score(X, labels)
-=======
-            score = silhouette_score_safe(X, labels)
->>>>>>> 3a535c27
         if score > best_score:
             best_score = score
             best_labels = labels
@@ -1837,11 +1732,7 @@
         samples = silhouette_samples_safe(X, labels, sample_size=1000)
         sil_mean = float(samples.mean())
         sil_err = 1.96 * samples.std(ddof=1) / np.sqrt(len(samples))
-<<<<<<< HEAD
         dunn = dunn_index(X, labels)
-=======
-        dunn = dunn_index(X, labels, sample_size=1000)
->>>>>>> 3a535c27
         ch = calinski_harabasz_score(X, labels)
         db = davies_bouldin_score(X, labels)
         inv_db = 1.0 / db if db > 0 else float("nan")
@@ -3412,10 +3303,7 @@
         _save(ag_eval, f"{method}_agglomerative_silhouette")
         _save(gmm_eval, f"{method}_gmm_silhouette")
         _save(spec_eval, f"{method}_spectral_silhouette")
-<<<<<<< HEAD
         _save(spec_eval, f"{method}_spectral_silhouette")
-=======
->>>>>>> 3a535c27
 
         labels = km_labels
         if segments is not None:
