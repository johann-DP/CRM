--- conflicted
+++ resolved
@@ -993,10 +993,7 @@
     optimize: bool = False,
     variance_threshold: float = 0.8,
     normalize: bool = True,
-<<<<<<< HEAD
-=======
     weights: Optional[Union[Mapping[str, float], Sequence[float]]] = None,
->>>>>>> ddb0c347
     n_iter: int = 3,
 ) -> Dict[str, object]:
     """Run Multiple Factor Analysis.
@@ -1538,10 +1535,7 @@
 
         X_low = info["embeddings"].values
         labels = KMeans(n_clusters=n_clusters).fit_predict(X_low)
-<<<<<<< HEAD
-=======
         info["cluster_labels"] = labels
->>>>>>> ddb0c347
         if len(labels) <= n_clusters or len(set(labels)) < 2:
             sil = float("nan")
             dunn = float("nan")
