"""Aggregated helper functions for phase 4 pipeline."""

from __future__ import annotations

# ---------------------------------------------------------------------------
# dataset_loader.py
# ---------------------------------------------------------------------------
# -*- coding: utf-8 -*-
"""Utilities for loading CRM datasets.

This module contains a :func:`load_datasets` function extracted from
``phase4v3.py`` so that the old monolithic script can be removed.
The API is kept identical for backward compatibility.
"""

from pathlib import Path
from typing import Any, Dict, Mapping, Optional

import os

# limite OpenBLAS à 24 threads (ou moins)
os.environ["OPENBLAS_NUM_THREADS"] = "24"

import pandas as pd

import warnings

warnings.filterwarnings("ignore", category=RuntimeWarning)
warnings.filterwarnings("ignore", category=FutureWarning)
warnings.filterwarnings(
    "ignore",
    message="No handles with labels found to put in legend",
    module="matplotlib",
)
warnings.filterwarnings(
    "ignore",
    message="Tight layout not applied.*",
    module="matplotlib",
)
warnings.filterwarnings(
    "ignore",
    message="Workbook contains no default style",
)


def _read_dataset(path: Path) -> pd.DataFrame:
    """Read a CSV or Excel file with basic type handling."""
    if not path.exists():
        raise FileNotFoundError(path)
    if path.suffix.lower() == ".csv":
        df = pd.read_csv(path)
    else:
        df = pd.read_excel(path)
    df.columns = [str(c).strip() for c in df.columns]
    for col in df.columns:
        if "date" in col.lower():
            df[col] = pd.to_datetime(df[col], errors="coerce")
    for col in df.select_dtypes(include="object"):
        if any(k in col.lower() for k in ["montant", "recette", "budget", "total"]):
            series = df[col].astype(str).str.replace("\xa0", "", regex=False)
            series = series.str.replace(" ", "", regex=False)
            series = series.str.replace(",", ".", regex=False)
            df[col] = pd.to_numeric(series, errors="coerce")
    return df


def _load_data_dictionary(path: Optional[Path]) -> Dict[str, str]:
    """Load column rename mapping from an Excel data dictionary."""
    if path is None or not path.exists():
        return {}
    try:
        df = pd.read_excel(path)
    except Exception as exc:  # pragma: no cover - optional dependency
        logging.getLogger(__name__).warning("Could not read data dictionary: %s", exc)
        return {}
    cols = {c.lower(): c for c in df.columns}
    src = next((cols[c] for c in ["original", "colonne", "column"] if c in cols), None)
    dst = next((cols[c] for c in ["clean", "standard", "renamed"] if c in cols), None)
    if src is None or dst is None:
        return {}
    mapping = dict(zip(df[src].astype(str), df[dst].astype(str)))
    return mapping


def load_datasets(
    config: Mapping[str, Any], *, ignore_schema: bool = False
) -> Dict[str, pd.DataFrame]:
    """Load raw and processed datasets according to ``config``.

    Parameters
    ----------
    config:
        Mapping of configuration options. At minimum ``input_file`` must be
        provided.
    ignore_schema:
        If ``True`` the column comparison between the raw dataset and the other
        datasets is relaxed: missing columns are added with ``NA`` values and
        extra columns are dropped instead of raising a :class:`ValueError`.
    """
    logger = logging.getLogger(__name__)

    if not isinstance(config, Mapping):
        raise TypeError("config must be a mapping")
    if "input_file" not in config:
        raise ValueError("'input_file' missing from config")

    mapping = _load_data_dictionary(Path(config.get("data_dictionary", "")))

    def _apply_mapping(df: pd.DataFrame) -> pd.DataFrame:
        if mapping:
            df = df.rename(columns={c: mapping.get(c, c) for c in df.columns})
        return df

    datasets: Dict[str, pd.DataFrame] = {}
    raw_path = Path(config["input_file"])
    datasets["raw"] = _read_dataset(raw_path)
    logger.info(
        "Dataset brut chargé depuis %s [%d lignes, %d colonnes]",
        raw_path,
        datasets["raw"].shape[0],
        datasets["raw"].shape[1],
    )

    datasets["raw"] = _apply_mapping(datasets["raw"])

    for key, cfg_key in [
        ("cleaned_1", "input_file_cleaned_1"),
        ("phase2", "phase2_file"),
        ("cleaned_3_all", "input_file_cleaned_3_all"),
        ("cleaned_3_multi", "input_file_cleaned_3_multi"),
        ("cleaned_3_univ", "input_file_cleaned_3_univ"),
    ]:
        path_str = config.get(cfg_key)
        if not path_str:
            continue
        path = Path(path_str)
        if not path.exists():
            logger.warning("Jeu de données %s introuvable : %s", key, path)
            continue
        df = _read_dataset(path)
        datasets[key] = _apply_mapping(df)
        logger.info(
            "Jeu de données %s chargé depuis %s [%d lignes, %d colonnes]",
            key,
            path,
            df.shape[0],
            df.shape[1],
        )
    ref_cols = list(datasets["raw"].columns)
    ref_set = set(ref_cols)
    for name, df in list(datasets.items()):
        cols = set(df.columns)
        missing = ref_set - cols
        extra = cols - ref_set
        if missing or extra:
            if not ignore_schema:
                raise ValueError(
                    f"{name} columns mismatch: missing {missing or None}, extra {extra or None}"
                )
            if missing:
                for col in missing:
                    df[col] = pd.NA
            if extra:
                df = df.drop(columns=list(extra))
        # reorder columns so all datasets share the same order
        datasets[name] = df[ref_cols]
    return datasets


# ---------------------------------------------------------------------------
# data_preparation.py
# ---------------------------------------------------------------------------
"""Data preparation utilities for Phase 4.

This module provides a self-contained ``prepare_data`` function used to
clean and standardise the CRM datasets before dimensionality reduction. It
re-implements the relevant logic previously found in ``phase4v2.py`` and
the fine tuning scripts so that these legacy files can be removed.
"""


import logging

import pandas as pd
from pathlib import Path

logger = logging.getLogger(__name__)


# ---------------------------------------------------------------------------
# Public API
# ---------------------------------------------------------------------------


def prepare_data(
    df: pd.DataFrame,
    *,
    exclude_lost: bool = True,
    flagged_ids_path: str | Path | None = None,
) -> pd.DataFrame:
    """Return a cleaned and standardised copy of ``df``.

    Parameters
    ----------
    df : pd.DataFrame
        Raw or already partially cleaned CRM dataset.
    exclude_lost : bool, default ``True``
        If ``True``, rows marked as lost or cancelled opportunities are
        removed from the returned DataFrame.
    flagged_ids_path : str or Path, optional
        Optional CSV file containing an identifier column named ``Code`` to
        remove additional rows flagged as outliers during phase 3. The file is
        ignored if not found.

    Returns
    -------
    pd.DataFrame
        The cleaned DataFrame with numerical columns scaled to zero mean and
        unit variance.
    """
    if not isinstance(df, pd.DataFrame):
        raise TypeError("df must be a pandas DataFrame")

    df_clean = df.copy()

    # ------------------------------------------------------------------
    # 1) Dates: parse and drop obvious out-of-range values
    # ------------------------------------------------------------------
    date_cols = [c for c in df_clean.columns if "date" in c.lower()]
    min_date = pd.Timestamp("1990-01-01")
    max_date = pd.Timestamp("2050-12-31")
    for col in date_cols:
        df_clean[col] = pd.to_datetime(df_clean[col], errors="coerce")
        mask = df_clean[col].lt(min_date) | df_clean[col].gt(max_date)
        if mask.any():
            logger.warning("%d invalid dates replaced by NaT in '%s'", mask.sum(), col)
            df_clean.loc[mask, col] = pd.NaT

    # ------------------------------------------------------------------
    # 2) Monetary amounts: numeric conversion and negative values
    # ------------------------------------------------------------------
    amount_cols = [
        "Total recette actualisé",
        "Total recette réalisé",
        "Total recette produit",
        "Budget client estimé",
    ]
    for col in amount_cols:
        if col in df_clean.columns:
            df_clean[col] = pd.to_numeric(df_clean[col], errors="coerce")
            neg = df_clean[col] < 0
            if neg.any():
                logger.warning("%d negative values set to NaN in '%s'", neg.sum(), col)
                df_clean.loc[neg, col] = np.nan

    # ------------------------------------------------------------------
    # 3) Remove duplicate opportunity identifiers if present
    # ------------------------------------------------------------------
    if "Code" in df_clean.columns:
        before = len(df_clean)
        df_clean = df_clean.drop_duplicates(subset=["Code"])
        if len(df_clean) != before:
            logger.info("%d lignes dupliquees supprimees", before - len(df_clean))

    # ------------------------------------------------------------------
    # 4) Optional external list of outliers to exclude
    # ------------------------------------------------------------------
    flagged_file = (
        Path(flagged_ids_path)
        if flagged_ids_path is not None
        else Path(__file__).with_name("dataset_phase3_flagged.csv")
    )
    if flagged_file.is_file() and "Code" in df_clean.columns:
        try:
            flagged_df = pd.read_csv(flagged_file)
        except Exception as exc:  # pragma: no cover - unexpected I/O error
            logger.warning("Could not read %s: %s", flagged_file, exc)
        else:
            if "Code" in flagged_df.columns:
                flagged_ids = set(flagged_df["Code"])
                mask_flagged = df_clean["Code"].isin(flagged_ids)
                if mask_flagged.any():
                    logger.info(
                        "%d valeurs aberrantes supprimees via %s",
                        int(mask_flagged.sum()),
                        flagged_file.name,
                    )
                    df_clean = df_clean.loc[~mask_flagged]

    # ------------------------------------------------------------------
    # 5) Derived indicators used in later analyses
    # ------------------------------------------------------------------
    if {"Date de début actualisée", "Date de fin réelle"} <= set(df_clean.columns):
        df_clean["duree_projet_jours"] = (
            df_clean["Date de fin réelle"] - df_clean["Date de début actualisée"]
        ).dt.days
    if {"Total recette réalisé", "Budget client estimé"} <= set(df_clean.columns):
        denom = df_clean["Budget client estimé"].replace(0, np.nan)
        df_clean["taux_realisation"] = df_clean["Total recette réalisé"] / denom
        df_clean["taux_realisation"] = df_clean["taux_realisation"].replace(
            [np.inf, -np.inf], np.nan
        )
    if {"Total recette réalisé", "Charge prévisionnelle projet"} <= set(
        df_clean.columns
    ):
        df_clean["marge_estimee"] = (
            df_clean["Total recette réalisé"] - df_clean["Charge prévisionnelle projet"]
        )

    # ------------------------------------------------------------------
    # 6) Simple missing value handling
    # ------------------------------------------------------------------
    impute_cols: list[str] = [c for c in amount_cols if c in df_clean.columns]
    if "taux_realisation" in df_clean.columns:
        impute_cols.append("taux_realisation")
    for col in impute_cols:
        median = df_clean[col].median()
        df_clean[col] = df_clean[col].fillna(median)
    for col in df_clean.select_dtypes(include="object"):
        df_clean[col] = df_clean[col].fillna("Non renseigné").astype("category")

    # ------------------------------------------------------------------
    # 7) Filter multivariate outliers flagged during phase 3
    # ------------------------------------------------------------------
    if "flag_multivariate" in df_clean.columns:
        out = df_clean["flag_multivariate"].astype(bool)
        if out.any():
            logger.info(
                "%d valeurs aberrantes supprimees via flag_multivariate", int(out.sum())
            )
            df_clean = df_clean.loc[~out]

    # ------------------------------------------------------------------
    # 8) Exclude lost or cancelled opportunities if requested
    # ------------------------------------------------------------------
    if exclude_lost and "Statut commercial" in df_clean.columns:
        lost_mask = (
            df_clean["Statut commercial"]
            .astype(str)
            .str.contains("perdu|annul|aband", case=False, na=False)
        )
        if lost_mask.any():
            logger.info("%d lost opportunities removed", int(lost_mask.sum()))
            df_clean = df_clean.loc[~lost_mask]
    if exclude_lost and "Motif_non_conformité" in df_clean.columns:
        mask_nc = df_clean["Motif_non_conformité"].notna() & df_clean[
            "Motif_non_conformité"
        ].astype(str).str.strip().ne("")
        if mask_nc.any():
            logger.info("%d non conformities removed", int(mask_nc.sum()))
            df_clean = df_clean.loc[~mask_nc]

    # ------------------------------------------------------------------
    # 9) Standardise numerical columns
    # ------------------------------------------------------------------
    num_cols = df_clean.select_dtypes(include=[np.number]).columns
    num_cols = [c for c in num_cols if c != "Code"]
    if len(num_cols) > 0:
        scaler = StandardScaler()
        df_clean[num_cols] = scaler.fit_transform(df_clean[num_cols])

    return df_clean


"""Utility functions for selecting active variables for CRM analyses."""

from typing import List, Tuple

import pandas as pd


def select_variables(
    df: pd.DataFrame, min_modalite_freq: int = 5
) -> Tuple[pd.DataFrame, List[str], List[str]]:
    """Return the dataframe restricted to relevant variables.

    Parameters
    ----------
    df:
        Cleaned dataframe coming from ``prepare_data``.
    min_modalite_freq:
        Minimum frequency below which categorical levels are grouped in
        ``"Autre"``.

    Returns
    -------
    tuple
        ``(df_active, quantitative_vars, qualitative_vars)`` where
        ``df_active`` contains the scaled numeric columns and categorical
        columns cast to ``category``.
    """
    logger = logging.getLogger(__name__)

    if not isinstance(df, pd.DataFrame):
        raise TypeError("df must be a pandas DataFrame")

    df = df.copy()

    # Columns explicitly ignored based on the data dictionary / prior phases
    exclude = {
        "Code",
        "ID",
        "Id",
        "Identifiant",
        "Client",
        "Contact principal",
        "Titre",
        "texte",
        "commentaire",
        "Commentaires",
    }

    # Drop constant columns and those in the exclusion list
    n_unique = df.nunique(dropna=False)
    constant_cols = n_unique[n_unique <= 1].index.tolist()
    drop_cols = set(constant_cols) | {c for c in df.columns if c in exclude}

    # Remove datetime columns
    drop_cols.update([c for c in df.select_dtypes(include="datetime").columns])

    df = df.drop(columns=[c for c in drop_cols if c in df.columns])

    quantitative_vars: List[str] = []
    qualitative_vars: List[str] = []

    for col in df.columns:
        if pd.api.types.is_numeric_dtype(df[col]):
            series = pd.to_numeric(df[col], errors="coerce")
            if series.var(skipna=True) == 0 or series.isna().all():
                logger.warning("Variable quantitative '%s' exclue", col)
                continue
            df[col] = series.astype(float)
            quantitative_vars.append(col)
        else:
            series = df[col].astype("category")
            unique_ratio = series.nunique(dropna=False) / len(series)
            if unique_ratio > 0.8:
                logger.warning("Variable textuelle '%s' exclue", col)
                continue
            counts = series.value_counts(dropna=False)
            if len(series) < min_modalite_freq:
                threshold = 0  # no grouping on tiny samples
            else:
                threshold = min_modalite_freq
            rares = counts[counts < threshold].index
            if len(rares) > 0:
                logger.info(
                    "%d modalités rares dans '%s' regroupées en 'Autre'",
                    len(rares),
                    col,
                )
                if "Autre" not in series.cat.categories:
                    series = series.cat.add_categories(["Autre"])
                series = series.apply(lambda x: "Autre" if x in rares else x).astype(
                    "category"
                )
            if series.nunique(dropna=False) <= 1:
                logger.warning("Variable qualitative '%s' exclue", col)
                continue
            df[col] = series
            qualitative_vars.append(col)

    df_active = df[quantitative_vars + qualitative_vars].copy()

    if quantitative_vars:
        scaler = StandardScaler()
        df_active[quantitative_vars] = scaler.fit_transform(
            df_active[quantitative_vars]
        )

    for col in qualitative_vars:
        df_active[col] = df_active[col].astype("category")

    logger.info("DataFrame actif avec %d variables", len(df_active.columns))
    return df_active, quantitative_vars, qualitative_vars


"""Utility functions for factorial analyses (PCA, MCA, FAMD, MFA).

This module implements standalone wrappers around ``scikit-learn`` and
``prince`` to run the main factorial analysis methods used in the project.
The functions do not depend on other local modules so they can be reused
"""

# ---------------------------------------------------------------------------
# dataset_comparison.py
# ---------------------------------------------------------------------------
# -*- coding: utf-8 -*-
"""Dataset comparison utilities for CRM analyses.

This module implements a `compare_datasets_versions` function applying the
complete dimensionality reduction pipeline on multiple dataset versions. It
re-uses the standalone helper functions provided in this repository (data
preparation, variable selection, factor methods, non-linear methods and
metrics evaluation) and does **not** depend on legacy scripts such as
``phase4v2.py`` or ``fine_tune_*``.
"""


import logging
from typing import Any, Dict, List, Optional, Mapping
from pathlib import Path

import pandas as pd


# ---------------------------------------------------------------------------
# Missing value handling (copied from phase4v2.py)
# ---------------------------------------------------------------------------


def handle_missing_values(
    df: pd.DataFrame, quant_vars: List[str], qual_vars: List[str]
) -> pd.DataFrame:
    """Impute and drop remaining NA values if needed.

    Parameters
    ----------
    df : pandas.DataFrame
        DataFrame to process.
    quant_vars : list of str
        Names of quantitative variables.
    qual_vars : list of str
        Names of qualitative variables.

    Returns
    -------
    pandas.DataFrame
        DataFrame with missing values handled.
    """
    logger = logging.getLogger(__name__)
    na_count = int(df.isna().sum().sum())
    if na_count > 0:
        logger.info("Imputation des %d valeurs manquantes restantes", na_count)
        if quant_vars:
            df[quant_vars] = df[quant_vars].fillna(df[quant_vars].median())
        for col in qual_vars:
            if (
                df[col].dtype.name == "category"
                and "Non renseigné" not in df[col].cat.categories
            ):
                df[col] = df[col].cat.add_categories("Non renseigné")
            df[col] = df[col].fillna("Non renseigné").astype("category")
        remaining = int(df.isna().sum().sum())
        if remaining > 0:
            logger.warning(
                "%d NA subsistent après imputation → suppression des lignes concernées",
                remaining,
            )
            df.dropna(inplace=True)
        # After dropping rows, remove categories that may no longer be present
        for col in qual_vars:
            if df[col].dtype.name == "category":
                df[col] = df[col].cat.remove_unused_categories()
    else:
        logger.info("Aucune valeur manquante détectée après sanity_check")

    # Ensure no stray unused categories remain even if no imputation occurred
    for col in qual_vars:
        if df[col].dtype.name == "category":
            df[col] = df[col].cat.remove_unused_categories()

    if df.isna().any().any():
        logger.error("Des NA demeurent dans df après traitement")
    else:
        logger.info("DataFrame sans NA prêt pour FAMD")
    return df


# ---------------------------------------------------------------------------
# Public API
# ---------------------------------------------------------------------------


def compare_datasets_versions(
    datasets: Dict[str, pd.DataFrame],
    *,
    exclude_lost: bool = True,
    min_modalite_freq: int = 5,
    output_dir: Optional[str | Path] = None,
    exclude_lost_map: Optional[Mapping[str, bool]] = None,
) -> Dict[str, Any]:
    """Compare dimensionality reduction results between dataset versions.

    Parameters
    ----------
    datasets : dict
        Mapping of version name to raw ``DataFrame``.
    exclude_lost : bool, default ``True``
        Whether to remove lost/cancelled opportunities during preparation.
    exclude_lost_map : Mapping[str, bool], optional
        Mapping overriding ``exclude_lost`` for specific dataset versions.
    min_modalite_freq : int, default ``5``
        Frequency threshold passed to :func:`variable_selection.select_variables`.
    output_dir : str or Path, optional
        Base directory where figures will be saved. A subdirectory per dataset
        version is created when provided.

    Returns
    -------
    dict
        Dictionary with two keys:
        ``"metrics"`` containing the concatenated metrics table and
        ``"details"`` mapping each version name to its individual results
        (metrics, figures and intermediate objects).
    """
    if not isinstance(datasets, dict):
        raise TypeError("datasets must be a dictionary")

    results_by_version: Dict[str, Any] = {}
    metrics_frames: List[pd.DataFrame] = []
    base_dir = Path(output_dir) if output_dir is not None else None

    for name, df in datasets.items():
        logger.info("Processing dataset version '%s'", name)
        excl = (
            exclude_lost_map.get(name, exclude_lost)
            if exclude_lost_map
            else exclude_lost
        )
        df_prep = prepare_data(df, exclude_lost=excl)
        df_active, quant_vars, qual_vars = select_variables(
            df_prep, min_modalite_freq=min_modalite_freq
        )
        df_active = handle_missing_values(df_active, quant_vars, qual_vars)

        # Factorial methods
        factor_results: Dict[str, Any] = {}
        if quant_vars:
            factor_results["pca"] = run_pca(df_active, quant_vars, optimize=True)
        if qual_vars:
            factor_results["mca"] = run_mca(df_active, qual_vars, optimize=True)
        if quant_vars and qual_vars:
            try:
                factor_results["famd"] = run_famd(
                    df_active, quant_vars, qual_vars, optimize=True
                )
            except ValueError as exc:
                logger.warning("FAMD skipped: %s", exc)
        groups = []
        if quant_vars:
            groups.append(quant_vars)
        if qual_vars:
            groups.append(qual_vars)
        if len(groups) > 1:
            factor_results["mfa"] = run_mfa(df_active, groups, optimize=True)

        # Non-linear methods
        nonlin_results = run_all_nonlinear(df_active)

        # Metrics and figures
        cleaned_nonlin = {
            k: v
            for k, v in nonlin_results.items()
            if "embeddings" in v
            and isinstance(v["embeddings"], pd.DataFrame)
            and not v["embeddings"].empty
        }
        all_results = {**factor_results, **cleaned_nonlin}
        k_max = min(15, max(2, len(df_active) - 1))
        metrics = evaluate_methods(
            all_results,
            df_active,
            quant_vars,
            qual_vars,
            k_range=range(2, k_max + 1),
        )
        metrics["dataset_version"] = name
        try:
            fig_dir = base_dir / name if base_dir is not None else None
            figures = generate_figures(
                factor_results,
                nonlin_results,
                df_active,
                quant_vars,
                qual_vars,
                output_dir=fig_dir,
            )
        except Exception as exc:  # pragma: no cover - visualization failure
            logger.warning("Figure generation failed: %s", exc)
            figures = {}

        results_by_version[name] = {
            "metrics": metrics,
            "figures": figures,
            "factor_results": factor_results,
            "nonlinear_results": nonlin_results,
            "quant_vars": quant_vars,
            "qual_vars": qual_vars,
            "df_active": df_active,
        }
        metrics_frames.append(metrics)

    combined = (
        pd.concat(metrics_frames).reset_index().rename(columns={"index": "method"})
    )
    return {"metrics": combined, "details": results_by_version}


if __name__ == "__main__":  # pragma: no cover - manual testing helper
    import pprint

    logging.basicConfig(level=logging.INFO)
    # Example usage with dummy data
    df = pd.DataFrame(
        {
            "Code": [1, 2, 3],
            "Date de début actualisée": ["2024-01-01", "2024-01-02", "2024-01-03"],
            "Date de fin réelle": ["2024-01-05", "2024-01-06", "2024-01-07"],
            "Total recette réalisé": [1000, 2000, 1500],
            "Budget client estimé": [1100, 2100, 1600],
            "Charge prévisionnelle projet": [800, 1800, 1300],
            "Statut commercial": ["Gagné", "Perdu", "Gagné"],
            "Type opportunité": ["T1", "T2", "T1"],
        }
    )
    datasets = {"v1": df, "v2": df.drop(1)}
    out = compare_datasets_versions(datasets, output_dir=Path("figures"))
    pprint.pprint(out["metrics"].head())

# ---------------------------------------------------------------------------
# factor_methods.py
# ---------------------------------------------------------------------------
# -*- coding: utf-8 -*-
"""Utility functions for factorial analyses (PCA, MCA, FAMD, MFA).

This module implements standalone wrappers around ``scikit-learn`` and
``prince`` to run the main factorial analysis methods used in the project.
The functions do not depend on other local modules so they can be reused
independently of ``phase4v2.py`` or the fine-tuning scripts.
"""

from typing import Dict, List, Optional, Sequence, Mapping, Union

from pandas.api.types import is_object_dtype, is_categorical_dtype

import numpy as np
import pandas as pd
import prince


def _get_explained_inertia(model: object) -> List[float]:
    """Return the explained inertia ratio for a fitted model."""
    inertia = getattr(model, "explained_inertia_", None)
    if inertia is not None:
        return list(np.asarray(inertia, dtype=float))

    eigenvalues = getattr(model, "eigenvalues_", None)
    if eigenvalues is None:
        return []
    total = float(np.sum(eigenvalues))
    if total == 0:
        return []
    return list(np.asarray(eigenvalues, dtype=float) / total)


def _select_n_components(eigenvalues: np.ndarray, threshold: float = 0.8) -> int:
    """Select a number of components using Kaiser and inertia criteria."""
    ev = np.asarray(eigenvalues, dtype=float)
    if ev.sum() <= 1.0:
        ev = ev * len(ev)

    n_kaiser = max(1, int(np.sum(ev >= 1)))
    ratios = ev / ev.sum()
    cum = np.cumsum(ratios)
    n_inertia = int(np.searchsorted(cum, threshold) + 1)
    return max(n_kaiser, n_inertia)


def run_pca(
    df_active: pd.DataFrame,
    quant_vars: List[str],
    n_components: Optional[int] = None,
    *,
    optimize: bool = False,
    variance_threshold: float = 0.8,
    whiten: Optional[bool] = None,
    svd_solver: Optional[str] = None,
) -> Dict[str, object]:
    """Run a Principal Component Analysis on quantitative variables.

    Parameters
    ----------
    df_active : pandas.DataFrame
        DataFrame containing the active observations.
    quant_vars : list of str
        Names of the quantitative columns to use.
    n_components : int, optional
        Number of components to keep. If ``None`` and ``optimize`` is ``True``
        the value is determined automatically with a variance threshold.
    optimize : bool, default ``False``
        Activate automatic selection of ``n_components`` when ``n_components`` is
        not provided.
    variance_threshold : float, default ``0.8``
        Cumulative explained variance ratio threshold when ``optimize`` is true.
    whiten : bool, optional
        If provided, sets the ``whiten`` parameter of :class:`~sklearn.decomposition.PCA`.
    svd_solver : str, optional
        If provided, sets the ``svd_solver`` parameter of :class:`~sklearn.decomposition.PCA`.

    Returns
    -------
    dict
        ``{"model", "inertia", "embeddings", "loadings", "runtime_s"}``
    """
    start = time.perf_counter()
    logger = logging.getLogger(__name__)
    stds = df_active[quant_vars].std()
    zero_std = stds[stds == 0].index.tolist()
    if zero_std:
        logger.warning("Variables constantes exclues du scaling : %s", zero_std)
        quant_vars = [c for c in quant_vars if c not in zero_std]

    X = StandardScaler().fit_transform(df_active[quant_vars])
    max_dim = min(X.shape)

    if optimize and n_components is None:
        tmp = PCA(n_components=max_dim).fit(X)
        n_components = _select_n_components(
            tmp.explained_variance_, threshold=variance_threshold
        )
        logger.info("PCA: selected %d components automatically", n_components)

    n_components = n_components or max_dim
    kwargs = {}
    if whiten is not None:
        kwargs["whiten"] = whiten
    if svd_solver is not None:
        kwargs["svd_solver"] = svd_solver
    pca = PCA(n_components=n_components, **kwargs)
    emb = pca.fit_transform(X)

    inertia = pd.Series(
        pca.explained_variance_ratio_,
        index=[f"F{i+1}" for i in range(pca.n_components_)],
    )
    embeddings = pd.DataFrame(
        emb,
        index=df_active.index,
        columns=[f"F{i+1}" for i in range(pca.n_components_)],
    )
    loadings = pd.DataFrame(
        pca.components_.T,
        index=quant_vars,
        columns=[f"F{i+1}" for i in range(pca.n_components_)],
    )

    runtime = time.perf_counter() - start
    result = {
        "model": pca,
        "inertia": inertia,
        "embeddings": embeddings,
        "loadings": loadings,
        "runtime_s": runtime,
    }
    # aliases for compatibility with other naming conventions
    result["explained_variance_ratio"] = inertia
    result["coords"] = embeddings
    result["runtime"] = runtime
    return result


def run_mca(
    df_active: pd.DataFrame,
    qual_vars: List[str],
    n_components: Optional[int] = None,
    *,
    optimize: bool = False,
    variance_threshold: float = 0.8,
    normalize: bool = True,
    n_iter: int = 3,
    max_components: int = 10,
) -> Dict[str, object]:
    """Run Multiple Correspondence Analysis on qualitative variables.

    Parameters
    ----------
    df_active : pandas.DataFrame
        Input data with qualitative variables.
    qual_vars : list of str
        Names of the qualitative columns to use.
    n_components : int, optional
        Number of dimensions to compute. If ``None`` and ``optimize`` is
        ``True`` the value is selected automatically.
    optimize : bool, default ``False``
        Activate automatic selection of ``n_components`` when not provided.
    variance_threshold : float, default ``0.8``
        Cumulative inertia threshold when ``optimize`` is enabled.
    normalize : bool, default ``True``
        If ``True`` applies the Benzecri correction (``correction='benzecri'``).
    n_iter : int, default ``3``
        Number of iterations for the underlying algorithm.
    """
    start = time.perf_counter()

    df_cat = df_active[qual_vars].astype("category")

    max_dim = sum(df_cat[c].nunique() - 1 for c in df_cat.columns)
    max_limit = min(max_dim, max_components)

    mca = prince.MCA(
        n_components=max_limit,
        n_iter=n_iter,
        correction="benzecri" if normalize else None,
    ).fit(df_cat)

    if optimize and n_components is None:
        ev = getattr(mca, "eigenvalues_", None)
        if ev is None:
            ev = np.asarray(mca.explained_inertia_) * len(mca.explained_inertia_)
        components = [i + 1 for i, v in enumerate(ev) if v > 1.0]
        if components:
            n_components = min(max(components), max_limit)
        else:
            n_components = min(len(ev), max_limit)
        logger.info("MCA: selected %d components automatically", n_components)
    else:
        n_components = n_components or max_limit

    if n_components != mca.n_components:
        mca = prince.MCA(
            n_components=n_components,
            n_iter=n_iter,
            correction="benzecri" if normalize else None,
        ).fit(df_cat)

    inertia = pd.Series(
        _get_explained_inertia(mca), index=[f"F{i+1}" for i in range(mca.n_components)]
    )
    embeddings = mca.row_coordinates(df_cat)
    embeddings.index = df_active.index
    col_coords = mca.column_coordinates(df_cat)

    runtime = time.perf_counter() - start
    result = {
        "model": mca,
        "inertia": inertia,
        "embeddings": embeddings,
        "column_coords": col_coords,
        "runtime_s": runtime,
    }
    result["explained_inertia"] = inertia
    result["coords"] = embeddings
    result["runtime"] = runtime
    return result


def run_famd(
    df_active: pd.DataFrame,
    quant_vars: List[str],
    qual_vars: List[str],
    n_components: Optional[int] = None,
    *,
    optimize: bool = False,
    variance_threshold: float = 0.8,
    n_components_rule: Optional[str] = None,
) -> Dict[str, object]:
    """Run Factor Analysis of Mixed Data (FAMD).

    Parameters
    ----------
    n_components_rule : str, optional
        Placeholder for compatibility with configuration files. Currently
        ignored.
    """
    start = time.perf_counter()
    logger = logging.getLogger(__name__)

    if n_components_rule is not None:
        logger.info(
            "FAMD n_components_rule=%s ignored (not implemented)",
            n_components_rule,
        )

    scaler = StandardScaler()
    stds = df_active[quant_vars].std()
    zero_std = stds[stds == 0].index.tolist()
    if zero_std:
        logger.warning("Variables constantes exclues du scaling : %s", zero_std)
        quant_vars = [c for c in quant_vars if c not in zero_std]
    X_quanti = (
        scaler.fit_transform(df_active[quant_vars])
        if quant_vars
        else np.empty((len(df_active), 0))
    )
    df_quanti = pd.DataFrame(X_quanti, index=df_active.index, columns=quant_vars)
    df_mix = pd.concat([df_quanti, df_active[qual_vars].astype("category")], axis=1)

    if df_mix.isnull().any().any():
        raise ValueError("Input contains NaN values")

    if optimize and n_components is None:
        max_dim = df_mix.shape[1]
        tmp = prince.FAMD(n_components=max_dim, n_iter=3).fit(df_mix)
        eig = getattr(tmp, "eigenvalues_", None)
        if eig is None:
            eig = np.asarray(_get_explained_inertia(tmp)) * max_dim
        n_components = _select_n_components(eig, threshold=variance_threshold)
        logger.info("FAMD: selected %d components automatically", n_components)

    n_components = n_components or df_mix.shape[1]
    famd = prince.FAMD(n_components=n_components, n_iter=3)
    famd = famd.fit(df_mix)

    inertia = pd.Series(
        _get_explained_inertia(famd),
        index=[f"F{i+1}" for i in range(famd.n_components)],
    )
    embeddings = famd.row_coordinates(df_mix)
    embeddings.index = df_active.index
    if hasattr(famd, "column_coordinates"):
        col_coords = famd.column_coordinates(df_mix)
    elif hasattr(famd, "column_coordinates_"):
        col_coords = famd.column_coordinates_
    else:
        col_coords = pd.DataFrame()

    if hasattr(famd, "column_contributions"):
        contrib = famd.column_contributions(df_mix)
    elif hasattr(famd, "column_contributions_"):
        contrib = famd.column_contributions_
    else:
        contrib = (col_coords**2).div((col_coords**2).sum(axis=0), axis=1) * 100

    runtime = time.perf_counter() - start
    result = {
        "model": famd,
        "inertia": inertia,
        "embeddings": embeddings,
        "column_coords": col_coords,
        "contributions": contrib,
        "runtime_s": runtime,
    }
    result["explained_inertia"] = inertia
    result["coords"] = embeddings
    result["runtime"] = runtime
    return result


def run_mfa(
    df_active: pd.DataFrame,
    groups: Union[Mapping[str, Sequence[str]], Sequence[Sequence[str]]] | None = None,
    n_components: Optional[int] = None,
    *,
    segment_col: Optional[str] = None,
    optimize: bool = False,
    variance_threshold: float = 0.8,
    normalize: bool = True,
    weights: Optional[Union[Mapping[str, float], Sequence[float]]] = None,
    n_iter: int = 3,
) -> Dict[str, object]:
    """Run Multiple Factor Analysis.

    The ``groups`` argument defines the variable blocks used by MFA. Each
    element of ``groups`` must be a list of column names present in
    ``df_active``. When invoking :func:`run_pipeline`, these groups can be
    provided in the configuration file under ``mfa: {groups: ...}``.
    ``weights`` allows adjusting the relative importance of each group by
    multiplying its (optionally normalised) columns by the specified factor.
    """
    start = time.perf_counter()

    if segment_col:
        df_active = df_active.copy()
        df_active["__segment__"] = df_active[segment_col]
        groups = [[c for c in df_active.columns if c != "__segment__"], ["__segment__"]]

    if groups is None:
        groups = [df_active.columns.tolist()]

    if isinstance(groups, Mapping):
        group_names = list(groups.keys())
        group_list = list(groups.values())
    else:
        group_list = list(groups)
        group_names = [f"G{i}" for i in range(1, len(group_list) + 1)]

    # one-hot encode qualitative variables that appear in groups
    qual_cols = []
    for group in group_list:
        for col in group:
            if col in df_active.columns and (
                is_object_dtype(df_active[col]) or is_categorical_dtype(df_active[col])
            ):
                qual_cols.append(col)
    # remove duplicates while preserving order
    seen = set()
    qual_cols = [c for c in qual_cols if not (c in seen or seen.add(c))]
    if qual_cols:
        enc = OneHotEncoder(sparse_output=False, handle_unknown="ignore")
        encoded = enc.fit_transform(df_active[qual_cols])
        df_dummies = pd.DataFrame(
            encoded, index=df_active.index, columns=enc.get_feature_names_out(qual_cols)
        )
    else:
        df_dummies = pd.DataFrame(index=df_active.index)

    df_num = df_active.drop(columns=qual_cols)
    df_all = pd.concat([df_num, df_dummies], axis=1)

    groups_dict: Dict[str, List[str]] = {}
    used_cols: List[str] = []
    for name, g in zip(group_names, group_list):
        cols: List[str] = []
        for v in g:
            if v in df_all.columns:
                cols.append(v)
            else:
                # qualitative variables have been expanded
                cols.extend([c for c in df_all.columns if c.startswith(f"{v}_")])
        if cols:
            groups_dict[name] = cols
            used_cols.extend(cols)

    remaining = [c for c in df_all.columns if c not in used_cols]
    if remaining:
        groups_dict[f"G{len(groups_dict)+1}"] = remaining
        used_cols.extend(remaining)
    df_all = df_all[used_cols]

    weights_map: Dict[str, float] = {}
    if weights is not None:
        if isinstance(weights, Mapping):
            weights_map = {str(k): float(v) for k, v in weights.items()}
        else:
            weight_list = list(weights)
            if len(weight_list) != len(group_names):
                logger.warning(
                    "MFA weights length mismatch: expected %d, got %d",
                    len(group_names),
                    len(weight_list),
                )
            for name, w in zip(group_names, weight_list):
                weights_map[name] = float(w)

    if normalize:
        scaler = StandardScaler()
        for name, cols in list(groups_dict.items()):
            if not cols:
                continue
            stds = df_all[cols].std()
            zero_std = stds[stds == 0].index.tolist()
            if zero_std:
                logger.warning("Variables constantes exclues du scaling : %s", zero_std)
                cols = [c for c in cols if c not in zero_std]
                df_all.drop(columns=zero_std, inplace=True)
            if not cols:
                del groups_dict[name]
                continue
            df_all[cols] = scaler.fit_transform(df_all[cols])
            groups_dict[name] = cols
            w = weights_map.get(name)
            if w is not None and w != 1.0:
                df_all[cols] = df_all[cols] * w
    else:
        for name, cols in list(groups_dict.items()):
            if not cols:
                del groups_dict[name]
                continue
            w = weights_map.get(name)
            if w is not None and w != 1.0:
                df_all[cols] = df_all[cols] * w

    if optimize and n_components is None:
        max_dim = df_all.shape[1]
        tmp = prince.MFA(n_components=max_dim, n_iter=n_iter)
        tmp = tmp.fit(df_all, groups=groups_dict)
        eig = getattr(tmp, "eigenvalues_", None)
        if eig is None:
            eig = (tmp.percentage_of_variance_ / 100) * max_dim
        n_components = _select_n_components(
            np.asarray(eig), threshold=variance_threshold
        )
        max_limit = min(max_dim, 10)
        n_components = min(n_components, max_limit)
        logger.info("MFA: selected %d components automatically", n_components)

    max_limit = min(df_all.shape[1], 10)
    n_components = n_components or max_limit
    mfa = prince.MFA(n_components=n_components, n_iter=n_iter)
    mfa = mfa.fit(df_all, groups=groups_dict)
    inertia_values = np.asarray(mfa.percentage_of_variance_, dtype=float) / 100
    inertia_values = (
        inertia_values / inertia_values.sum()
        if inertia_values.sum() > 0
        else inertia_values
    )
    mfa.explained_inertia_ = inertia_values
    embeddings = mfa.row_coordinates(df_all)
    embeddings.index = df_active.index

    inertia = pd.Series(
        mfa.explained_inertia_,
        index=[f"F{i+1}" for i in range(len(mfa.explained_inertia_))],
    )

    runtime = time.perf_counter() - start
    result = {
        "model": mfa,
        "inertia": inertia,
        "embeddings": embeddings,
        "runtime_s": runtime,
    }
    result["explained_inertia"] = inertia
    result["coords"] = embeddings
    result["runtime"] = runtime
    return result


# ---------------------------------------------------------------------------
# nonlinear_methods.py
# ---------------------------------------------------------------------------
"""Non-linear dimensionality reduction utilities.

This module re-implements the UMAP, PHATE and PaCMAP wrappers that were
previously scattered across several scripts. The functions are self-contained
and do not depend on ``phase4v2.py`` or the fine-tuning scripts so that those
files can be removed without breaking the pipeline.
"""

import time
from typing import Any, Dict, Tuple

import numpy as np
import pandas as pd

# Optional dependencies are imported lazily to avoid costly import time
# (e.g. PaCMAP triggers numba compilation on import).
try:  # pragma: no cover - optional dependency may not be present
    import umap  # type: ignore
except Exception:
    umap = None

# ``phate`` and ``pacmap`` are set to ``None`` and will only be imported when
# the corresponding functions are called.  This prevents slow start-up during
# test collection when those heavy libraries are available.
phate = None  # type: ignore
pacmap = None  # type: ignore


# ---------------------------------------------------------------------------
# Helpers
# ---------------------------------------------------------------------------


def _encode_mixed(df: pd.DataFrame) -> np.ndarray:
    """Return a numeric matrix from ``df`` with scaling and one-hot encoding."""
    if not isinstance(df, pd.DataFrame):
        raise TypeError("df must be a pandas DataFrame")

    numeric_cols = df.select_dtypes(include="number").columns.tolist()
    cat_cols = df.select_dtypes(exclude="number").columns.tolist()

    if numeric_cols:
        stds = df[numeric_cols].std()
        zero_std = stds[stds == 0].index.tolist()
        if zero_std:
            logger.warning("Variables constantes exclues du scaling : %s", zero_std)
            numeric_cols = [c for c in numeric_cols if c not in zero_std]

    X_num = (
        StandardScaler().fit_transform(df[numeric_cols])
        if numeric_cols
        else np.empty((len(df), 0))
    )

    if cat_cols:
        try:
            enc = OneHotEncoder(sparse_output=False, handle_unknown="ignore")
        except TypeError:  # pragma: no cover - older scikit-learn
            enc = OneHotEncoder(handle_unknown="ignore")
        X_cat = enc.fit_transform(df[cat_cols])
    else:
        X_cat = np.empty((len(df), 0))

    if X_num.size and X_cat.size:
        X = np.hstack([X_num, X_cat])
    elif X_num.size:
        X = X_num
    else:
        X = X_cat

    # ensure no NaN values
    if np.isnan(X).any():  # pragma: no cover - should not happen
        X = np.nan_to_num(X)

    return X


# ---------------------------------------------------------------------------
# Public API
# ---------------------------------------------------------------------------


def run_umap(
    df_active: pd.DataFrame,
    n_components: int = 2,
    n_neighbors: int = 15,
    min_dist: float = 0.1,
    *,
    metric: str | None = "euclidean",
    n_jobs: int = -1,
) -> Dict[str, Any]:
    """Run UMAP on ``df_active`` and return model and embeddings.

    The mixed-type dataframe is converted to a purely numeric matrix using
    :func:`_encode_mixed` (standardising numeric columns and one-hot encoding
    categoricals) before fitting UMAP.
    """
    if umap is None:  # pragma: no cover - optional dependency may be absent
        logger.warning("UMAP is not installed; skipping")
        return {
            "model": None,
            "embeddings": pd.DataFrame(index=df_active.index),
            "params": {},
        }

    start = time.perf_counter()
    X = _encode_mixed(df_active)

    if metric is None:
        metric = "euclidean"

    reducer = umap.UMAP(
        n_components=n_components,
        n_neighbors=n_neighbors,
        min_dist=min_dist,
        metric=metric,
        n_jobs=n_jobs,
    )
    embedding = reducer.fit_transform(X)
    runtime = time.perf_counter() - start

    cols = [f"U{i + 1}" for i in range(n_components)]
    emb_df = pd.DataFrame(embedding, index=df_active.index, columns=cols)

    params = {
        "n_components": n_components,
        "n_neighbors": n_neighbors,
        "min_dist": min_dist,
        "metric": metric,
    }
    return {
        "model": reducer,
        "embeddings": emb_df,
        "params": params,
        "runtime_s": runtime,
    }


def run_phate(
    df_active: pd.DataFrame,
    n_components: int = 2,
    k: int = 15,
    a: int = 40,
    *,
    t: str | int = "auto",
    knn: int | None = None,
    decay: int | None = None,
) -> Dict[str, Any]:
    """Run PHATE on ``df_active``.

    The dataframe is encoded numerically via :func:`_encode_mixed` before
    fitting PHATE.  The ``knn`` keyword is accepted as an alias for ``k`` and
    ``decay`` can be used as an alias for ``a``. Returns an empty result if the
    library is unavailable.
    """
    global phate
    if phate is None:
        try:  # pragma: no cover - lazy optional import
            import phate as _phate  # type: ignore

            phate = _phate
        except Exception:
            logger.warning("PHATE is not installed; skipping")
            return {
                "model": None,
                "embeddings": pd.DataFrame(index=df_active.index),
                "params": {},
            }

    if knn is not None:
        if isinstance(knn, str):
            try:
                k = int(knn)
            except ValueError:  # invalid string like "auto"
                logger.warning("Invalid PHATE knn value '%s'; using default", knn)
        else:
            k = knn
    if decay is not None:
        a = decay

    start = time.perf_counter()
    X = _encode_mixed(df_active)

    op = phate.PHATE(
        n_components=n_components,
        knn=k,
        decay=a,
        t=t,
        n_jobs=-1,
        verbose=False,
    )
    embedding = op.fit_transform(X)
    runtime = time.perf_counter() - start

    cols = [f"P{i + 1}" for i in range(n_components)]
    emb_df = pd.DataFrame(embedding, index=df_active.index, columns=cols)

    params = {"n_components": n_components, "k": k, "a": a, "t": t}
    return {"model": op, "embeddings": emb_df, "params": params, "runtime_s": runtime}


def run_pacmap(
    df_active: pd.DataFrame,
    n_components: int = 2,
    n_neighbors: int = 10,
    *,
    MN_ratio: float = 0.5,
    FP_ratio: float = 2.0,
    num_iters: Tuple[int, int, int] = (10, 10, 10),
) -> Dict[str, Any]:
    """Run PaCMAP on ``df_active``.

    ``df_active`` is encoded to numeric form via :func:`_encode_mixed` prior to
    fitting. If PaCMAP is unavailable or fails, ``model`` is ``None`` and the
    returned embeddings are empty.
    """
    global pacmap
    if pacmap is None:
        try:  # pragma: no cover - lazy optional import
            import pacmap as _pacmap  # type: ignore

            pacmap = _pacmap
        except Exception:
            logger.warning("PaCMAP is not installed; skipping")
            return {
                "model": None,
                "embeddings": pd.DataFrame(index=df_active.index),
                "params": {},
            }

    start = time.perf_counter()
    X = _encode_mixed(df_active)

    try:
        params = dict(
            n_components=n_components,
            n_neighbors=n_neighbors,
            MN_ratio=MN_ratio,
            FP_ratio=FP_ratio,
            num_iters=num_iters,
            verbose=False,
            apply_pca=True,
        )
        model = pacmap.PaCMAP(**params)
        embedding = model.fit_transform(X)
    except Exception as exc:  # pragma: no cover - rare runtime error
        logger.warning("PaCMAP failed: %s", exc)
        return {
            "model": None,
            "embeddings": pd.DataFrame(index=df_active.index),
            "params": {},
        }

    runtime = time.perf_counter() - start
    cols = [f"C{i + 1}" for i in range(n_components)]
    emb_df = pd.DataFrame(embedding, index=df_active.index, columns=cols)
    params.pop("verbose")
    params.pop("apply_pca")
    return {
        "model": model,
        "embeddings": emb_df,
        "params": params,
        "runtime_s": runtime,
    }


def run_all_nonlinear(df_active: pd.DataFrame) -> Dict[str, Dict[str, Any]]:
    """Execute all non-linear methods on ``df_active`` and collect the results."""
    results: Dict[str, Dict[str, Any]] = {}

    try:
        results["umap"] = run_umap(df_active)
    except Exception as exc:  # pragma: no cover - unexpected runtime failure
        logger.warning("UMAP failed: %s", exc)
        results["umap"] = {"error": str(exc)}

    try:
        results["phate"] = run_phate(df_active)
    except Exception as exc:  # pragma: no cover - unexpected runtime failure
        logger.warning("PHATE failed: %s", exc)
        results["phate"] = {"error": str(exc)}

    if pacmap is not None:
        try:
            results["pacmap"] = run_pacmap(df_active)
        except Exception as exc:  # pragma: no cover - unexpected runtime failure
            logger.warning("PaCMAP failed: %s", exc)
            results["pacmap"] = {"error": str(exc)}

    return results


# ---------------------------------------------------------------------------
# evaluate_methods.py
# ---------------------------------------------------------------------------
"""Metrics to compare dimensionality reduction methods.
"""

from pathlib import Path
from typing import Any, Dict, Sequence, Iterable, Tuple
from joblib import Parallel, delayed

import numpy as np
import pandas as pd
from sklearn.manifold import trustworthiness
from sklearn.metrics import silhouette_score, silhouette_samples
from sklearn.cluster import AgglomerativeClustering, DBSCAN
from sklearn.mixture import GaussianMixture


def tune_kmeans_clusters(
    X: np.ndarray, k_range: Iterable[int] = range(2, 16)
) -> Tuple[np.ndarray, int]:
    """Return K-Means labels using the best silhouette over ``k_range``."""
    best_score = -1.0
    best_labels: Optional[np.ndarray] = None
    best_k = 2
    X = np.asarray(X)
    for k in k_range:
        if k >= len(X) or k < 2:
            continue
        labels = KMeans(n_clusters=k).fit_predict(X)
        if len(np.unique(labels)) < 2:
            score = -1.0
        else:
            score = silhouette_score(X, labels)
        if score > best_score:
            best_score = score
            best_labels = labels
            best_k = k
    if best_labels is None:
        k = max(2, min(len(X), 2))
        best_labels = KMeans(n_clusters=k).fit_predict(X)
        best_k = k
    return best_labels, best_k


def tune_agglomerative_clusters(
    X: np.ndarray, k_range: Iterable[int] = range(2, 16)
) -> Tuple[np.ndarray, int]:
    """Return Agglomerative clustering labels using the best silhouette."""
    best_score = -1.0
    best_labels: Optional[np.ndarray] = None
    best_k = 2
    X = np.asarray(X)
    for k in k_range:
        if k >= len(X) or k < 2:
            continue
        labels = AgglomerativeClustering(n_clusters=k).fit_predict(X)
        if len(np.unique(labels)) < 2:
            score = -1.0
        else:
            score = silhouette_score(X, labels)
        if score > best_score:
            best_score = score
            best_labels = labels
            best_k = k
    if best_labels is None:
        k = max(2, min(len(X), 2))
        best_labels = AgglomerativeClustering(n_clusters=k).fit_predict(X)
        best_k = k
    return best_labels, best_k


def tune_dbscan_clusters(
    X: np.ndarray,
    eps_values: Iterable[float] = (0.3, 0.4, 0.5, 0.6, 0.7, 0.8),
    min_samples: int = 5,
) -> Tuple[np.ndarray, float]:
    """Return DBSCAN labels using the best silhouette over ``eps_values``."""
    best_score = -1.0
    best_labels: Optional[np.ndarray] = None
    best_eps = 0.5
    X = np.asarray(X)
    for eps in eps_values:
        labels = DBSCAN(eps=eps, min_samples=min_samples).fit_predict(X)
        n_clusters = len(set(labels)) - (1 if -1 in labels else 0)
        if n_clusters < 2:
            score = -1.0
        else:
            score = silhouette_score(X, labels)
        if score > best_score:
            best_score = score
            best_labels = labels
            best_eps = eps
    if best_labels is None:
        best_labels = DBSCAN(eps=best_eps, min_samples=min_samples).fit_predict(X)
    return best_labels, best_eps


def tune_gmm_clusters(
    X: np.ndarray, k_range: Iterable[int] = range(2, 16)
) -> Tuple[np.ndarray, int]:
    """Return Gaussian Mixture labels using the best silhouette."""
    best_score = -1.0
    best_labels: Optional[np.ndarray] = None
    best_k = 2
    X = np.asarray(X)
    for k in k_range:
        if k >= len(X) or k < 2:
            continue
        gmm = GaussianMixture(n_components=k, covariance_type="full")
        labels = gmm.fit_predict(X)
        if len(np.unique(labels)) < 2:
            score = -1.0
        else:
            score = silhouette_score(X, labels)
        if score > best_score:
            best_score = score
            best_labels = labels
            best_k = k
    if best_labels is None:
        k = max(2, min(len(X), 2))
        best_labels = GaussianMixture(n_components=k).fit_predict(X)
        best_k = k
    return best_labels, best_k


def auto_cluster_labels(
    X: np.ndarray, k_range: Iterable[int] = range(2, 11)
) -> Tuple[np.ndarray, int, str]:
    """Return automatic cluster labels using HDBSCAN when available.

    If the optional :mod:`hdbscan` package is installed and produces at least
    two distinct clusters, it is used. Otherwise the function falls back to a
    K-Means clustering with the number of clusters tuned via silhouette score
    over ``k_range``.
    """

    try:  # pragma: no cover - optional dependency
        import hdbscan  # type: ignore

        clusterer = hdbscan.HDBSCAN()
        labels = clusterer.fit_predict(X)
        if len(np.unique(labels)) > 1:
            return labels, len(np.unique(labels)), "hdbscan"
    except Exception:  # pragma: no cover - missing library
        labels = None

    km_labels, km_k = tune_kmeans_clusters(X, k_range)
    return km_labels, km_k, "kmeans"


def dunn_index(X: np.ndarray, labels: np.ndarray) -> float:
    """Compute the Dunn index of a clustering.

    Parameters
    ----------
    X:
        Coordinates of the points.
    labels:
        Cluster labels for each point.

    Returns
    -------
    float
        Dunn index (higher is better). ``NaN`` if undefined.
    """
    from scipy.spatial.distance import pdist, squareform

    if len(np.unique(labels)) < 2:
        return float("nan")

    dist = squareform(pdist(X))
    unique = np.unique(labels)

    intra_diam = []
    min_inter = np.inf

    for i, ci in enumerate(unique):
        idx_i = np.where(labels == ci)[0]
        if len(idx_i) > 1:
            intra = dist[np.ix_(idx_i, idx_i)].max()
        else:
            intra = 0.0
        intra_diam.append(intra)

        for cj in unique[i + 1 :]:
            idx_j = np.where(labels == cj)[0]
            inter = dist[np.ix_(idx_i, idx_j)].min()
            if inter < min_inter:
                min_inter = inter

    max_intra = max(intra_diam)
    if max_intra == 0:
        return float("nan")
    return float(min_inter / max_intra)


def cluster_evaluation_metrics(
    X: np.ndarray,
    method: str,
    k_range: Iterable[int] = range(2, 16),
) -> tuple[pd.DataFrame, int]:
    """Return silhouette and Dunn curves for a clustering method.

    Parameters
    ----------
    X : array-like of shape (n_samples, n_features)
        Data to cluster.
    method : {"kmeans", "agglomerative", "gmm"}
        Algorithm to evaluate.
    k_range : iterable of int, default ``range(2, 16)``
        Candidate numbers of clusters.

    Returns
    -------
    pandas.DataFrame
        Table with columns ``k``, ``silhouette`` and ``dunn_index``.
    int
        ``k`` giving the highest silhouette score.
    """

    X = np.asarray(X)
    n_samples = len(X)

    def _eval(k: int) -> tuple[int, float, float, float, float]:
        if k >= n_samples or k < 2:
            return k, float("nan"), float("nan"), float("nan"), float("nan")
        if method == "kmeans":
            labels = KMeans(n_clusters=k).fit_predict(X)
        elif method == "agglomerative":
            labels = AgglomerativeClustering(n_clusters=k).fit_predict(X)
        elif method == "gmm":
            labels = GaussianMixture(
                n_components=k, covariance_type="full"
            ).fit_predict(X)
        else:
            raise ValueError(f"Unknown method '{method}'")

        if len(np.unique(labels)) < 2:
            return k, float("nan"), float("nan"), float("nan"), float("nan")

        samples = silhouette_samples(X, labels)
        sil_mean = float(samples.mean())
        sil_err = 1.96 * samples.std(ddof=1) / np.sqrt(len(samples))
        dunn = dunn_index(X, labels)
        return k, sil_mean, sil_mean - sil_err, sil_mean + sil_err, dunn

    with Parallel(n_jobs=-1) as parallel:
        results = parallel(delayed(_eval)(k) for k in k_range)

    records: list[dict[str, float]] = []
    best_k = None

    for k, mean, lower, upper, dunn in results:
        records.append(
            {
                "k": k,
                "silhouette": mean,
                "silhouette_lower": lower,
                "silhouette_upper": upper,
                "dunn_index": dunn,
            }
        )
        if np.isnan(mean):
            continue

    df = pd.DataFrame.from_records(records)
    if df["silhouette"].notna().any():
        best_k = int(df.loc[df["silhouette"].idxmax(), "k"])
    else:
        best_k = int(df["k"].iloc[0])
    return df.sort_values("k"), best_k


def optimize_clusters(
    method: str,
    X: np.ndarray,
    k_range: Iterable[int] = range(2, 16),
) -> tuple[np.ndarray, int, pd.DataFrame]:
    """Return labels and evaluation curves for ``method``.

    Parameters
    ----------
    method : {"kmeans", "agglomerative", "gmm"}
        Clustering algorithm to use.
    X : array-like of shape (n_samples, n_features)
        Input data to cluster.
    k_range : iterable of int, default ``range(2, 16)``
        Candidate numbers of clusters to evaluate.

    Returns
    -------
    labels : ndarray of shape (n_samples,)
        Cluster labels obtained with the optimal ``k``.
    int
        Value of ``k`` giving the best silhouette score.
    pandas.DataFrame
        Evaluation table as returned by :func:`cluster_evaluation_metrics`.
    """

    curves, best_k = cluster_evaluation_metrics(X, method, k_range)

    if method == "kmeans":
        labels = KMeans(n_clusters=best_k).fit_predict(X)
    elif method == "agglomerative":
        labels = AgglomerativeClustering(n_clusters=best_k).fit_predict(X)
    elif method == "gmm":
        labels = GaussianMixture(
            n_components=best_k, covariance_type="full"
        ).fit_predict(X)
    else:  # pragma: no cover - defensive
        raise ValueError(f"Unknown method '{method}'")

    return labels, best_k, curves


def dbscan_evaluation_metrics(
    X: np.ndarray,
    eps_values: Iterable[float],
    *,
    min_samples: int = 5,
) -> tuple[pd.DataFrame, float]:
    """Return silhouette and Dunn curves for DBSCAN over ``eps_values``."""

    X = np.asarray(X)
    n_samples = len(X)

    def _eval(eps: float) -> tuple[float, float, float, float, float, int]:
        labels = DBSCAN(eps=eps, min_samples=min_samples).fit_predict(X)
        n_clusters = len(set(labels)) - (1 if -1 in labels else 0)
        if n_clusters < 2:
            return (
                eps,
                float("nan"),
                float("nan"),
                float("nan"),
                float("nan"),
                n_clusters,
            )
        samples = silhouette_samples(X, labels)
        sil_mean = float(samples.mean())
        sil_err = 1.96 * samples.std(ddof=1) / np.sqrt(len(samples))
        dunn = dunn_index(X, labels)
        return eps, sil_mean, sil_mean - sil_err, sil_mean + sil_err, dunn, n_clusters

    with Parallel(n_jobs=-1) as parallel:
        results = parallel(delayed(_eval)(e) for e in eps_values)

    records: list[dict[str, float]] = []
    best_eps = None
    highest_upper = -np.inf

    for eps, mean, lower, upper, dunn, n_clusters in results:
        records.append(
            {
                "eps": eps,
                "k": n_clusters,
                "silhouette": mean,
                "silhouette_lower": lower,
                "silhouette_upper": upper,
                "dunn_index": dunn,
            }
        )
        if np.isnan(mean):
            continue
        if best_eps is None and mean > highest_upper:
            best_eps = eps
        highest_upper = max(highest_upper, upper)

    df = pd.DataFrame.from_records(records)
    if best_eps is None:
        best_eps = (
            float(df.loc[df["silhouette"].idxmax(), "eps"])
            if not df.empty
            else next(iter(eps_values), 0.5)
        )
    return df.sort_values("eps"), float(best_eps)


def plot_cluster_evaluation(
    df: pd.DataFrame, method: str, k_opt: int | None = None
) -> plt.Figure:
    """Plot silhouette and Dunn index curves for ``method``.

    Parameters
    ----------
    df : pandas.DataFrame
        Table returned by :func:`cluster_evaluation_metrics` or an equivalent
        function. The table must contain at least the columns ``silhouette``
        and ``dunn_index`` as well as one column specifying the evaluated
        parameter (typically ``k`` or ``min_cluster_size``).
    method : str
        Name of the clustering algorithm.
    k_opt : int or None, optional
        Value of ``k`` considered optimal. When provided and when a ``k``
        column exists in ``df``, it is highlighted on the silhouette curve.
    """

    # Determine which column to use on the x-axis
    if "k" in df.columns:
        xcol = "k"
        xlabel = "k"
    elif "min_cluster_size" in df.columns:
        xcol = "min_cluster_size"
        xlabel = "min_cluster_size"
    elif "eps" in df.columns:
        xcol = "eps"
        xlabel = "eps"
    else:  # fallback to the first column
        xcol = df.columns[0]
        xlabel = xcol

    fig, ax1 = plt.subplots(figsize=(6, 4), dpi=200)
    ax2 = ax1.twinx()

    ax1.plot(
        df[xcol],
        df["silhouette"],
        marker="o",
        color="tab:blue",
        label="Silhouette",
    )
    ax2.bar(
        df[xcol],
        df["dunn_index"],
        color="tab:orange",
        alpha=0.3,
        label="Dunn index",
    )

    if xcol == "k" and k_opt is not None and k_opt in df[xcol].values:
        ax1.axvline(k_opt, color="grey", linestyle="--", linewidth=1)

    ax1.set_xlabel(xlabel)
    ax1.set_ylabel("Silhouette")
    ax2.set_ylabel("Dunn index")
    ax1.set_title(f"Évaluation clustering – {method.upper()}")

    lines1, labels1 = ax1.get_legend_handles_labels()
    lines2, labels2 = ax2.get_legend_handles_labels()
    ax1.legend(lines1 + lines2, labels1 + labels2, loc="best")
    fig.tight_layout()
    return fig


def hdbscan_evaluation_metrics(
    X: np.ndarray,
    mcs_values: Iterable[int],
    *,
    min_samples_values: Iterable[int] = (5, 10),
) -> tuple[pd.DataFrame, tuple[int, int]]:
    """Return silhouette and Dunn curves for HDBSCAN.

    Only configurations producing between 2 and 15 clusters are considered
    when determining the best parameters.
    """
    try:  # optional dependency
        import hdbscan
    except Exception as exc:  # pragma: no cover - missing library
        raise RuntimeError("hdbscan is required") from exc

    X = np.asarray(X)

    def _eval(mcs: int, ms: int) -> tuple[int, int, float, float, float, float]:
        clusterer = hdbscan.HDBSCAN(min_cluster_size=mcs, min_samples=ms)
        labels = clusterer.fit_predict(X)
        n_clusters = len(set(labels)) - (1 if -1 in labels else 0)
        if n_clusters < 2 or n_clusters > 15:
            return mcs, ms, float("nan"), float("nan"), float("nan"), n_clusters
        samples = silhouette_samples(X, labels)
        sil_mean = float(samples.mean())
        sil_err = 1.96 * samples.std(ddof=1) / np.sqrt(len(samples))
        dunn = dunn_index(X, labels)
        return mcs, ms, sil_mean, sil_mean - sil_err, sil_mean + sil_err, dunn

    with Parallel(n_jobs=-1) as parallel:
        results = parallel(
            delayed(_eval)(mcs, ms)
            for mcs in mcs_values
            for ms in min_samples_values
        )

    records: list[dict[str, float]] = []
    best: tuple[int, int] | None = None
    highest_upper = -np.inf

    for mcs, ms, mean, lower, upper, dunn in results:
        records.append(
            {
                "min_cluster_size": mcs,
                "min_samples": ms,
                "silhouette": mean,
                "silhouette_lower": lower,
                "silhouette_upper": upper,
                "dunn_index": dunn,
            }
        )
        if np.isnan(mean):
            continue
        if best is None and mean > highest_upper:
            best = (mcs, ms)
        highest_upper = max(highest_upper, upper)

    df = pd.DataFrame.from_records(records)
    if best is None and not df.empty:
        best = (
            int(df.loc[df["silhouette"].idxmax(), "min_cluster_size"]),
            int(df.loc[df["silhouette"].idxmax(), "min_samples"]),
        )
    elif best is None:
        best = (next(iter(mcs_values), 2), next(iter(min_samples_values), 5))
    return df.sort_values(["min_cluster_size", "min_samples"]), best


def optimize_hdbscan_clusters(
    X: np.ndarray,
    mcs_values: Iterable[int] = range(2, 16),
    min_samples_values: Iterable[int] = (5, 10),
) -> tuple[np.ndarray, tuple[int, int], pd.DataFrame]:
    """Return labels and evaluation curves for HDBSCAN.

    The search for ``min_cluster_size`` is limited to the range ``2..15`` so
    that the resulting number of clusters remains comparable to the other
    algorithms.  If the ``hdbscan`` package is unavailable the function falls
    back to :func:`tune_dbscan_clusters` for compatibility with the test suite.
    """
    try:
        curves, best = hdbscan_evaluation_metrics(
            X, mcs_values, min_samples_values=min_samples_values
        )
        import hdbscan  # type: ignore

        clusterer = hdbscan.HDBSCAN(min_cluster_size=best[0], min_samples=best[1])
        labels = clusterer.fit_predict(X)
        return labels, best, curves
    except Exception:
        labels, eps = tune_dbscan_clusters(X)
        df = pd.DataFrame(
            {
                "k": [len(set(labels)) - (1 if -1 in labels else 0)],
                "silhouette": [float("nan")],
                "dunn_index": [float("nan")],
            }
        )
        return labels, (int(eps), 5), df


def plot_cluster_metrics_grid(
    curves: Mapping[str, pd.DataFrame], optimal: Mapping[str, int]
) -> plt.Figure:
    """Return a figure with silhouette/Dunn curves."""
    fig, axes = plt.subplots(2, 2, figsize=(12, 6), dpi=200)
    methods = ["kmeans", "agglomerative", "gmm", "hdbscan"]
    for ax, method in zip(axes.ravel(), methods):
        df = curves.get(method)
        if df is None or df.empty:
            ax.axis("off")
            continue
        ax2 = ax.twinx()
        xcol = "k" if "k" in df.columns else "min_cluster_size"
        ax.plot(df[xcol], df["silhouette"], marker="o", color="tab:blue")
        # Removed confidence interval shading for clarity
        ax2.bar(df[xcol], df["dunn_index"], color="tab:orange", alpha=0.3)
        k_opt = optimal.get(method)
        if k_opt is not None and k_opt in df[xcol].values:
            val = float(df.loc[df[xcol] == k_opt, "silhouette"].iloc[0])
            ax.scatter([k_opt], [val], marker="x", s=60)
            ax.axvline(k_opt, color="grey", ls="--", lw=1)
        ax.set_title(method)
        ax.set_ylabel("Silhouette")
        ax2.set_ylabel("Dunn")
    fig.tight_layout()
    return fig


def plot_combined_silhouette(
    curves: Mapping[str, pd.DataFrame], optimal_k: Mapping[str, int]
) -> plt.Figure:
    """Overlay silhouette curves from several methods on one figure."""

    fig, ax = plt.subplots(figsize=(6, 4), dpi=200)
    for method, df in curves.items():
        if df.empty:
            continue
        df = df.sort_values("k")
        ax.plot(df["k"], df["silhouette"], marker="o", label=method)
        # interval shading removed
        k_opt = optimal_k.get(method)
        if k_opt is not None and k_opt in df["k"].values:
            val = float(df.loc[df["k"] == k_opt, "silhouette"].iloc[0])
            ax.scatter([k_opt], [val], marker="x", s=60)
    ax.set_xlabel("k")
    ax.set_ylabel("Silhouette")
    ax.set_title("Comparaison des méthodes – silhouette")
    handles, labels = ax.get_legend_handles_labels()
    if labels:
        ax.legend()
    fig.tight_layout()
    return fig


def plot_analysis_summary(
    correlation: Path | plt.Figure | None,
    scree: Path | plt.Figure | None,
    silhouette: Path | plt.Figure | None,
    contributions: Path | plt.Figure | None = None,
) -> plt.Figure:
    """Combine analysis figures into a single 2x2 layout."""

    def _to_image(src: Path | plt.Figure | None) -> np.ndarray | None:
        if src is None:
            return None
        if isinstance(src, (str, Path)):
            return plt.imread(str(src))
        buf = io.BytesIO()
        src.savefig(buf, format="png", dpi=200)
        buf.seek(0)
        img = plt.imread(buf)
        buf.close()
        return img

    imgs = [contributions, correlation, scree, silhouette]
    imgs = [_to_image(i) for i in imgs]

    fig, axes = plt.subplots(2, 2, figsize=(11, 8.5), dpi=200)
    for ax, img in zip(axes.ravel(), imgs):
        if img is None:
            ax.axis("off")
            continue
        ax.imshow(img)
        ax.axis("off")
    fig.tight_layout()
    return fig


def plot_pca_stability_bars(
    metrics: Mapping[str, Mapping[str, float]],
) -> Dict[str, plt.Figure]:
    """Return bar charts summarising PCA cross-validation stability."""

    datasets = list(metrics)
    axis_corr = [metrics[d].get("pca_axis_corr_mean", float("nan")) for d in datasets]
    var_first = [
        metrics[d].get("pca_var_first_axis_mean", float("nan")) for d in datasets
    ]

    fig1, ax1 = plt.subplots(figsize=(6, 4), dpi=200)
    ax1.bar(datasets, axis_corr, color="tab:blue", edgecolor="black")
    ax1.set_xlabel("Dataset")
    ax1.set_ylabel("pca_axis_corr_mean")
    ax1.set_title("Stabilité PCA – corrélation des axes")
    fig1.tight_layout()

    fig2, ax2 = plt.subplots(figsize=(6, 4), dpi=200)
    ax2.bar(datasets, var_first, color="tab:orange", edgecolor="black")
    ax2.set_xlabel("Dataset")
    ax2.set_ylabel("pca_var_first_axis_mean")
    ax2.set_title("Stabilité PCA – variance axe 1")
    fig2.tight_layout()

    return {
        "pca_axis_corr_mean": fig1,
        "pca_var_first_axis_mean": fig2,
    }


def evaluate_methods(
    results_dict: Dict[str, Dict[str, Any]],
    df_active: pd.DataFrame,
    quant_vars: Sequence[str],
    qual_vars: Sequence[str],
    *,
    k_range: Iterable[int] = range(2, 16),
) -> pd.DataFrame:
    """Compute comparison metrics for each dimensionality reduction method.

    Parameters
    ----------
    results_dict:
        Mapping of method name to a dictionary containing at least ``embeddings``
        as a DataFrame. Optionally ``inertia`` (list or Series) and
        ``runtime_s`` or ``runtime``.
    df_active:
        Original high dimensional dataframe.
    quant_vars:
        Names of quantitative variables in ``df_active``.
    qual_vars:
        Names of qualitative variables in ``df_active``.
    k_range:
        Range of ``k`` values to test when tuning the K-Means clustering.

    Returns
    -------
    pandas.DataFrame
        Metrics table indexed by method name.
    """
    rows = []
    n_features = len(quant_vars) + len(qual_vars)

    logger = logging.getLogger(__name__)

    def _process(
        item: tuple[str, Dict[str, Any]],
    ) -> tuple[str, np.ndarray, str, Dict[str, Any]]:
        method, info = item

        inertias = info.get("inertia")
        if inertias is None:
            inertias = []
        if isinstance(inertias, pd.Series):
            inertias = inertias.tolist()
        inertias = list(inertias)

        if inertias and inertias[0] > 0.5:
            logger.warning(
                "Attention : l'axe F1 de %s explique %.1f%% de la variance",
                method.upper(),
                inertias[0] * 100,
            )

        contrib = info.get("contributions")
        if isinstance(contrib, pd.DataFrame) and "F1" in contrib:
            top = float(contrib["F1"].max())
            if top > 50:
                dom_var = contrib["F1"].idxmax()
                logger.warning(
                    "Attention : la variable %s domine l’axe F1 de la %s avec %.1f%% de contribution, risque de projection biaisée.",
                    dom_var,
                    method.upper(),
                    top,
                )

        kaiser = int(sum(1 for eig in np.array(inertias) * n_features if eig > 1))
        cum_inertia = float(sum(inertias) * 100) if inertias else np.nan

        X_low = info["embeddings"].values
        labels, best_k, algo = auto_cluster_labels(X_low, k_range)
        info["cluster_labels"] = labels
        info["cluster_k"] = best_k
        info["cluster_algo"] = algo
        if len(labels) <= best_k or len(set(labels)) < 2:
            sil = float("nan")
            dunn = float("nan")
        else:
            sil = float(silhouette_score(X_low, labels))
            dunn = dunn_index(X_low, labels)

        try:
            enc = OneHotEncoder(sparse_output=False, handle_unknown="ignore")
        except TypeError:  # pragma: no cover - older scikit-learn
            enc = OneHotEncoder(handle_unknown="ignore")
        X_num = StandardScaler().fit_transform(
            df_active.loc[info["embeddings"].index, quant_vars]
        )
        X_cat = (
            enc.fit_transform(df_active.loc[info["embeddings"].index, qual_vars])
            if qual_vars
            else np.empty((len(X_low), 0))
        )
        X_high = np.hstack([X_num, X_cat])
        k_nn = min(10, max(1, len(X_high) // 2))
        if k_nn >= len(X_high) / 2:
            T = float("nan")
            C = float("nan")
        else:
            T = float(trustworthiness(X_high, X_low, n_neighbors=k_nn))
            C = float(trustworthiness(X_low, X_high, n_neighbors=k_nn))

        runtime = (
            info.get("runtime_seconds") or info.get("runtime_s") or info.get("runtime")
        )

        row = {
            "method": method,
            "variance_cumulee_%": cum_inertia,
            "nb_axes_kaiser": kaiser,
            "silhouette": sil,
            "dunn_index": dunn,
            "trustworthiness": T,
            "continuity": C,
            "runtime_seconds": runtime,
            "cluster_k": best_k,
            "cluster_algo": algo,
        }
        return method, labels, row

    with Parallel(n_jobs=-1) as parallel:
        parallel_res = parallel(delayed(_process)(it) for it in results_dict.items())

    rows = []
    for method, labels, row in parallel_res:
        results_dict[method]["cluster_labels"] = labels
        results_dict[method]["cluster_k"] = row["cluster_k"]
        results_dict[method]["cluster_algo"] = row["cluster_algo"]
        rows.append(row)
    df_metrics = pd.DataFrame(rows).set_index("method")
    return df_metrics


def plot_methods_heatmap(df_metrics: pd.DataFrame, output_path: str | Path) -> None:
    """Plot a normalized heatmap of ``df_metrics``.

    Parameters
    ----------
    df_metrics:
        DataFrame as returned by :func:`evaluate_methods`.
    output_path:
        Directory where ``methods_heatmap.png`` will be saved.
    """
    import matplotlib.pyplot as plt
    import seaborn as sns

    output = Path(output_path)
    output.mkdir(parents=True, exist_ok=True)

    df_norm = df_metrics.select_dtypes(include=[np.number]).copy()
    for col in df_norm.columns:
        if not pd.api.types.is_numeric_dtype(df_norm[col]):
            df_norm[col] = 0.0
            continue
        cmin, cmax = df_norm[col].min(), df_norm[col].max()
        if pd.isna(cmin) or cmax == cmin:
            df_norm[col] = 0.0
        else:
            df_norm[col] = (df_norm[col] - cmin) / (cmax - cmin)

    # keep the original numeric values for annotations before normalization
    annot = df_metrics[df_norm.columns].copy()
    if "variance_cumulee_%" in annot:
        annot["variance_cumulee_%"] = (
            annot["variance_cumulee_%"].round().astype("Int64")
        )
    if "nb_axes_kaiser" in annot:
        annot["nb_axes_kaiser"] = annot["nb_axes_kaiser"].astype("Int64")
    for col in annot.columns:
        if col not in {
            "variance_cumulee_%",
            "nb_axes_kaiser",
        } and pd.api.types.is_numeric_dtype(annot[col]):
            annot[col] = annot[col].map(lambda x: f"{x:.2f}" if pd.notna(x) else "")

    fig, ax = plt.subplots(figsize=(12, 6), dpi=200)
    sns.heatmap(
        df_norm,
        annot=annot,
        fmt="",
        cmap="coolwarm",
        vmin=0,
        vmax=1,
        ax=ax,
        cbar=False,
    )
    ax.set_title("Comparaison des méthodes")
    ax.set_xticklabels(ax.get_xticklabels(), rotation=45, ha="right")
    plt.yticks(rotation=0)
    plt.tight_layout()
    fig.savefig(output / "methods_heatmap.png", dpi=300, bbox_inches="tight")
    plt.close(fig)


def plot_general_heatmap(df_metrics: pd.DataFrame, output_path: str | Path) -> None:
    """Plot a heatmap comparing all datasets and methods."""
    import matplotlib.pyplot as plt
    import seaborn as sns

    output = Path(output_path)
    output.mkdir(parents=True, exist_ok=True)

    if "dataset" not in df_metrics.columns:
        raise ValueError("df_metrics must contain a 'dataset' column")

    df = df_metrics.copy()
    df["row"] = df["dataset"] + " – " + df["method"].str.upper()
    df = df.set_index("row")
    df_numeric = df.select_dtypes(include=[np.number])

    norm = df_numeric.copy()
    for col in norm.columns:
        cmin, cmax = norm[col].min(), norm[col].max()
        if pd.isna(cmin) or cmax == cmin:
            norm[col] = 0.0
        else:
            norm[col] = (norm[col] - cmin) / (cmax - cmin)

    annot = df_numeric.copy()
    if "variance_cumulee_%" in annot:
        annot["variance_cumulee_%"] = (
            annot["variance_cumulee_%"].round().astype("Int64")
        )
    if "nb_axes_kaiser" in annot:
        annot["nb_axes_kaiser"] = annot["nb_axes_kaiser"].astype("Int64")
    for col in annot.columns:
        if col not in {"variance_cumulee_%", "nb_axes_kaiser"}:
            annot[col] = annot[col].map(lambda x: f"{x:.2f}" if pd.notna(x) else "")

    fig, ax = plt.subplots(figsize=(12, 8), dpi=200)
    sns.heatmap(
        norm, annot=annot, fmt="", cmap="coolwarm", vmin=0, vmax=1, ax=ax, cbar=False
    )
    ax.set_title("Synthèse globale des métriques")
    ax.set_xticklabels(ax.get_xticklabels(), rotation=45, ha="right")
    ax.set_ylabel("Dataset – Méthode")
    plt.yticks(rotation=0)
    plt.tight_layout()
    fig.savefig(output / "general_heatmap.png", dpi=300, bbox_inches="tight")
    plt.close(fig)


# ---------------------------------------------------------------------------
# visualization.py
# ---------------------------------------------------------------------------
"""Comparative visualization utilities for dimensionality reduction results."""


import matplotlib

matplotlib.use("Agg")
import matplotlib.pyplot as plt
from pathlib import Path
from mpl_toolkits.mplot3d import Axes3D  # noqa: F401
from matplotlib.lines import Line2D
import pandas as pd
import seaborn as sns
import numpy as np
import io
from typing import Dict, Any, List, Optional, Sequence
from sklearn.cluster import KMeans


def plot_correlation_circle(
    factor_model: Any,
    quant_vars: Sequence[str],
    output_path: str | Path,
    *,
    coords: Optional[pd.DataFrame] = None,
) -> Path:
    """Generate and save a correlation circle for ``factor_model``.

    Parameters
    ----------
    factor_model:
        Fitted model exposing ``components_`` or ``column_correlations_``.
    quant_vars:
        Names of quantitative variables to include.
    output_path:
        Destination path for the created figure.
    coords : pandas.DataFrame, optional
        Pre-computed coordinates for the variables. When provided, the
        ``factor_model`` is only used to extract the explained variance for the
        title and may lack ``components_`` or ``column_correlations_``.
    """

    if coords is not None:
        coords = coords.loc[[v for v in quant_vars if v in coords.index], ["F1", "F2"]]
    elif hasattr(factor_model, "column_correlations_"):
        coords = pd.DataFrame(
            factor_model.column_correlations_,
            columns=["F1", "F2"],
        )
        coords = coords.loc[[v for v in quant_vars if v in coords.index]]
    elif hasattr(factor_model, "components_"):
        comps = np.asarray(factor_model.components_, dtype=float)
        names = getattr(factor_model, "feature_names_in_", list(quant_vars))
        eig = getattr(factor_model, "explained_variance_", None)
        if eig is not None:
            load = comps[:2].T * np.sqrt(eig[:2])
        else:
            load = comps[:2].T
        coords = pd.DataFrame(load, index=names, columns=["F1", "F2"])
        coords = coords.loc[[v for v in quant_vars if v in coords.index]]
    elif hasattr(factor_model, "column_coordinates_"):
        tmp = pd.DataFrame(factor_model.column_coordinates_, copy=True)
        tmp.columns = ["F" + str(i + 1) for i in range(tmp.shape[1])]
        coords = tmp.loc[[v for v in quant_vars if v in tmp.index], ["F1", "F2"]]
    else:  # pragma: no cover - unexpected model type
        raise AttributeError("factor_model lacks components")

    norms = np.sqrt(np.square(coords["F1"]) + np.square(coords["F2"]))
    scale = float(norms.max()) if len(norms) else 1.0

    # Use a single reference circle centred at the origin with a radius scaled
    # to the longest vector. This keeps all arrows inside the square while
    # preserving their relative lengths.
    fig, ax = plt.subplots(figsize=(6, 6), dpi=200)

    if not any(isinstance(p, plt.Circle) and np.isclose(p.radius, scale) for p in ax.patches):
        circle = plt.Circle((0, 0), scale, color="grey", fill=False, linestyle="dashed")
        ax.add_patch(circle)
    ax.axhline(0, color="grey", lw=0.5)
    ax.axvline(0, color="grey", lw=0.5)

    offset = 0.05 * scale
    palette = sns.color_palette("husl", len(coords))
    handles: list[Line2D] = []
    for var, color, norm in zip(coords.index, palette, norms):
        x, y = coords.loc[var, ["F1", "F2"]]
        alpha = 0.3 + 0.7 * (norm / scale) if scale else 1.0
        ax.arrow(
            0,
            0,
            x,
            y,
            head_width=0.02 * scale,
            length_includes_head=True,
            width=0.002 * scale,
            linewidth=0.8,
            color=color,
            alpha=alpha,
        )
        ax.text(
            x + (offset if x >= 0 else -offset),
            y + (offset if y >= 0 else -offset),
            str(var),
            fontsize=8,
            ha="left" if x >= 0 else "right",
            va="bottom" if y >= 0 else "top",
        )
        handles.append(Line2D([0], [0], color=color, lw=1.0, label=str(var)))

    ax.legend(
        handles=handles,
        bbox_to_anchor=(1.05, 1.0),
        loc="upper left",
        frameon=False,
        fontsize="small",
    )
<<<<<<< HEAD
    limit = max(scale, 1.0) * 1.1
=======
    limit = scale if scale > 0 else 1.0
>>>>>>> fd9cc3df
    ax.set_xlim(-limit, limit)
    ax.set_ylim(-limit, limit)
    ax.set_xlabel("F1")
    ax.set_ylabel("F2")

    method_name = factor_model.__class__.__name__.upper()
    if hasattr(factor_model, "explained_variance_ratio_"):
        inertia = np.asarray(
            getattr(factor_model, "explained_variance_ratio_"), dtype=float
        )
    else:
        inertia = np.asarray(_get_explained_inertia(factor_model), dtype=float)
    var2 = float(np.sum(inertia[:2]) * 100) if inertia.size else 0.0
    ax.set_title(
        f"Cercle des corrélations – {method_name} (F1+F2 = {var2:.1f} % de variance)"
    )
    ax.set_aspect("equal")
    fig.tight_layout()

    output = Path(output_path)
    output.parent.mkdir(parents=True, exist_ok=True)
    fig.savefig(output, dpi=300, bbox_inches="tight")
    plt.close(fig)
    return output


def _choose_color_var(df: pd.DataFrame, qual_vars: List[str]) -> Optional[str]:
    """Return a qualitative variable available in ``df`` to colour scatter plots."""
    preferred = [
        "Statut production",
        "Statut commercial",
        "Type opportunité",
    ]
    for col in preferred:
        if col in df.columns:
            return col
    for col in qual_vars:
        if col in df.columns:
            return col
    return None


def plot_scatter_2d(
    emb_df: pd.DataFrame, df_active: pd.DataFrame, color_var: Optional[str], title: str
) -> plt.Figure:
    """Return a 2D scatter plot figure coloured by ``color_var``."""
    fig, ax = plt.subplots(figsize=(12, 6), dpi=200)
    if color_var is None or color_var not in df_active.columns:
        ax.scatter(
            emb_df.iloc[:, 0],
            emb_df.iloc[:, 1],
            s=10,
            alpha=0.6,
            color="tab:blue",
        )
    else:
        cats = df_active.loc[emb_df.index, color_var].astype("category")
        palette = sns.color_palette("tab10", len(cats.cat.categories))
        for cat, color in zip(cats.cat.categories, palette):
            mask = cats == cat
            ax.scatter(
                emb_df.loc[mask, emb_df.columns[0]],
                emb_df.loc[mask, emb_df.columns[1]],
                s=10,
                alpha=0.6,
                color=color,
                label=str(cat),
            )
        handles, labels = ax.get_legend_handles_labels()
        if labels:
            if str(color_var).lower().startswith("sous-"):
                ax.legend(
                    title=color_var,
                    bbox_to_anchor=(0.5, -0.15),
                    loc="upper center",
                    ncol=3,
                )
            else:
                ax.legend(title=color_var, bbox_to_anchor=(1.05, 1), loc="upper left")
    ax.set_xlabel(emb_df.columns[0])
    ax.set_ylabel(emb_df.columns[1])
    ax.set_title(title)
    fig.tight_layout()
    return fig


def plot_scatter_3d(
    emb_df: pd.DataFrame, df_active: pd.DataFrame, color_var: Optional[str], title: str
) -> plt.Figure:
    """Return a 3D scatter plot figure coloured by ``color_var``."""
    fig = plt.figure(figsize=(12, 6), dpi=200)
    ax = fig.add_subplot(111, projection="3d")
    if color_var is None or color_var not in df_active.columns:
        ax.scatter(
            emb_df.iloc[:, 0],
            emb_df.iloc[:, 1],
            emb_df.iloc[:, 2],
            s=10,
            alpha=0.6,
            color="tab:blue",
        )
    else:
        cats = df_active.loc[emb_df.index, color_var].astype("category")
        palette = sns.color_palette("tab10", len(cats.cat.categories))
        for cat, color in zip(cats.cat.categories, palette):
            mask = cats == cat
            ax.scatter(
                emb_df.loc[mask, emb_df.columns[0]],
                emb_df.loc[mask, emb_df.columns[1]],
                emb_df.loc[mask, emb_df.columns[2]],
                s=10,
                alpha=0.6,
                color=color,
                label=str(cat),
            )
        handles, labels = ax.get_legend_handles_labels()
        if labels:
            if str(color_var).lower().startswith("sous-"):
                ax.legend(
                    title=color_var,
                    bbox_to_anchor=(0.5, -0.1),
                    loc="upper center",
                    ncol=3,
                )
            else:
                ax.legend(title=color_var, bbox_to_anchor=(1.05, 1), loc="upper left")
    ax.set_xlabel(emb_df.columns[0])
    ax.set_ylabel(emb_df.columns[1])
    ax.set_zlabel(emb_df.columns[2])
    ax.set_title(title)
    ax.view_init(elev=20, azim=60)
    fig.tight_layout()
    return fig


def plot_cluster_scatter_3d(
    emb_df: pd.DataFrame, labels: np.ndarray, title: str
) -> plt.Figure:
    """Return a 3D scatter plot coloured by cluster labels."""
    fig = plt.figure(figsize=(12, 6), dpi=200)
    ax = fig.add_subplot(111, projection="3d")
    unique = np.unique(labels)
    try:
        cmap = matplotlib.colormaps.get_cmap("tab10")
    except AttributeError:  # Matplotlib < 3.6
        cmap = matplotlib.cm.get_cmap("tab10")
    n_colors = cmap.N if hasattr(cmap, "N") else len(unique)
    centroids = []
    for i, lab in enumerate(unique):
        mask = labels == lab
        ax.scatter(
            emb_df.loc[mask, emb_df.columns[0]],
            emb_df.loc[mask, emb_df.columns[1]],
            emb_df.loc[mask, emb_df.columns[2]],
            s=10,
            alpha=0.6,
            color=cmap(i % n_colors),
            label=str(lab),
        )
        centroid = emb_df.loc[mask, emb_df.columns[:3]].mean().values
        centroids.append(centroid)
    if centroids:
        centroids = np.vstack(centroids)
        ax.scatter(
            centroids[:, 0],
            centroids[:, 1],
            centroids[:, 2],
            marker="x",
            s=60,
            color="black",
            zorder=3,
        )
    handles, labels = ax.get_legend_handles_labels()
    if labels:
        ax.legend(title="cluster", bbox_to_anchor=(1.05, 1), loc="upper left")
    ax.set_xlabel(emb_df.columns[0])
    ax.set_ylabel(emb_df.columns[1])
    ax.set_zlabel(emb_df.columns[2])
    ax.set_title(title)
    ax.view_init(elev=20, azim=60)
    fig.tight_layout()
    return fig


def plot_cluster_scatter(
    emb_df: pd.DataFrame, labels: np.ndarray, title: str
) -> plt.Figure:
    """Return a 2D scatter plot coloured by cluster labels.

    Parameters
    ----------
    emb_df : pandas.DataFrame
        Embedding coordinates with at least two columns.
    labels : array-like
        Cluster labels for each observation.
    title : str
        Title of the figure.
    """
    fig, ax = plt.subplots(figsize=(12, 6), dpi=200)
    unique = np.unique(labels)
    try:
        cmap = matplotlib.colormaps.get_cmap("tab10")
    except AttributeError:  # Matplotlib < 3.6
        cmap = matplotlib.cm.get_cmap("tab10")
    n_colors = cmap.N if hasattr(cmap, "N") else len(unique)
    centroids = []
    for i, lab in enumerate(unique):
        mask = labels == lab
        ax.scatter(
            emb_df.loc[mask, emb_df.columns[0]],
            emb_df.loc[mask, emb_df.columns[1]],
            s=10,
            alpha=0.6,
            color=cmap(i % n_colors),
            label=str(lab),
        )
        centroid = emb_df.loc[mask, emb_df.columns[:2]].mean().values
        centroids.append(centroid)

    if centroids:
        centroids = np.vstack(centroids)
        ax.scatter(
            centroids[:, 0],
            centroids[:, 1],
            marker="x",
            s=60,
            color="black",
            zorder=3,
        )
    handles, labels = ax.get_legend_handles_labels()
    if labels:
        ax.legend(title="cluster", bbox_to_anchor=(1.05, 1), loc="upper left")
    ax.set_xlabel(emb_df.columns[0])
    ax.set_ylabel(emb_df.columns[1])
    ax.set_title(title)
    fig.tight_layout()
    return fig


def plot_cluster_distribution(labels: np.ndarray, title: str) -> plt.Figure:
    """Return a bar chart showing the count of points per cluster."""
    unique, counts = np.unique(labels, return_counts=True)
    fig, ax = plt.subplots(figsize=(6, 4), dpi=200)
    try:
        cmap = matplotlib.colormaps.get_cmap("tab10")
    except AttributeError:  # pragma: no cover - older Matplotlib
        cmap = matplotlib.cm.get_cmap("tab10")
    n_colors = cmap.N if hasattr(cmap, "N") else len(unique)
    colors = [cmap(i % n_colors) for i in range(len(unique))]
    positions = range(len(unique))
    ax.bar(positions, counts, color=colors, edgecolor="black")
    ax.set_xticks(list(positions))
    ax.set_xticklabels([str(u) for u in unique])
    ax.set_xlabel("Cluster")
    ax.set_ylabel("Effectif")
    ax.set_title(title)
    fig.tight_layout()
    return fig


def plot_cluster_grid(
    emb_df: pd.DataFrame,
    km_labels: np.ndarray,
    ag_labels: np.ndarray,
    hdb_labels: np.ndarray,
    gmm_labels: np.ndarray,
    method: str,
    km_k: int,
    ag_k: int,
    gmm_k: int,
    hdb_mcs: int,
) -> plt.Figure:
    """Return a 2x2 grid comparing clustering algorithms."""

    fig, axes = plt.subplots(2, 2, figsize=(12, 12), dpi=200)
    axes = axes.ravel()

    def _plot(ax: plt.Axes, labels: np.ndarray, title: str) -> None:
        unique = np.unique(labels)
        try:
            cmap = matplotlib.colormaps.get_cmap("tab10")
        except AttributeError:  # pragma: no cover - older Matplotlib
            cmap = matplotlib.cm.get_cmap("tab10")
        n_colors = cmap.N if hasattr(cmap, "N") else len(unique)
        for i, lab in enumerate(unique):
            mask = labels == lab
            color = "lightgray" if lab == -1 else cmap(i % n_colors)
            ax.scatter(
                emb_df.loc[mask, emb_df.columns[0]],
                emb_df.loc[mask, emb_df.columns[1]],
                s=10,
                alpha=0.6,
                color=color,
                label=str(lab),
            )
        ax.set_xlabel(emb_df.columns[0])
        ax.set_ylabel(emb_df.columns[1])
        ax.set_title(title)

    _plot(
        axes[0],
        km_labels,
        f"{method.upper()} \u2013 K-Means (k={km_k})",
    )
    _plot(
        axes[1],
        ag_labels,
        f"{method.upper()} \u2013 Agglomerative (n={ag_k})",
    )
    _plot(
        axes[2],
        hdb_labels,
        f"{method.upper()} \u2013 HDBSCAN (mcs={hdb_mcs})",
    )
    _plot(
        axes[3],
        gmm_labels,
        f"{method.upper()} \u2013 Gaussian Mixture (k={gmm_k})",
    )

    for ax in axes:
        handles, labels = ax.get_legend_handles_labels()
        if labels:
            ax.legend(title="cluster", bbox_to_anchor=(1.05, 1), loc="upper left")

    fig.tight_layout()
    return fig


def cluster_segment_table(
    labels: Sequence[int] | pd.Series,
    segments: Sequence[str] | pd.Series,
) -> pd.DataFrame:
    """Return a cross-tabulation of segments per cluster."""
    if len(labels) != len(segments):
        raise ValueError("labels and segments must have same length")
    ser_labels = pd.Series(labels, name="cluster")
    ser_segments = pd.Series(segments, name="segment")
    return pd.crosstab(ser_labels, ser_segments)


def plot_cluster_segment_heatmap(table: pd.DataFrame, title: str) -> plt.Figure:
    """Return a heatmap visualising ``table`` counts."""
    import seaborn as sns

    fig, ax = plt.subplots(figsize=(8, 4), dpi=200)
    sns.heatmap(table, annot=True, fmt="d", cmap="Blues", ax=ax)
    ax.set_title(title)
    ax.set_xlabel("Segment")
    ax.set_ylabel("Cluster")
    fig.tight_layout()
    return fig


def segment_profile_table(
    df: pd.DataFrame,
    segment_col: str,
    variables: Sequence[str] | None = None,
) -> pd.DataFrame:
    """Return a table of mean values per segment for ``variables``."""
    if segment_col not in df.columns:
        raise KeyError(segment_col)
    if variables is None:
        variables = [
            c for c in df.select_dtypes(include="number").columns if c != segment_col
        ]
    if not variables:
        return pd.DataFrame(index=df[segment_col].unique())
    table = df.groupby(segment_col)[list(variables)].mean()
    return table


def plot_segment_profile_bars(profile: pd.DataFrame, title: str) -> plt.Figure:
    """Return a grouped bar chart from ``profile`` table."""
    fig, ax = plt.subplots(figsize=(8, 4), dpi=200)
    profile.T.plot(kind="bar", ax=ax)
    ax.set_xlabel("Variable")
    ax.set_ylabel("Mean value")
    ax.set_title(title)
    ax.legend(title="Segment")
    fig.tight_layout()
    return fig


def segment_image_figures(
    image_dir: Path, segments: Sequence[str]
) -> Dict[str, plt.Figure]:
    """Return a figure per segment image with counts in the title."""
    counts = pd.Series(segments).value_counts()
    total = len(segments)
    figures: Dict[str, plt.Figure] = {}
    for path in sorted(Path(image_dir).glob("*.png")):
        if not path.is_file():
            continue
        seg_name = path.stem.replace("_", " ")
        n = int(counts.get(seg_name, 0))
        pct = (n / total * 100) if total else 0.0
        img = plt.imread(path)
        fig, ax = plt.subplots(dpi=200)
        ax.imshow(img)
        ax.axis("off")
        ax.set_title(f"{seg_name}: {n} obs ({pct:.0f}%)")
        fig.tight_layout()
        figures[seg_name] = fig
    return figures


def generate_scatter_plots(
    emb: pd.DataFrame, dataset: str, method: str, out_dir: Path
) -> Dict[str, Path]:
    """Generate baseline and clustered scatter plots for ``emb``.

    The function saves four PNG files in ``out_dir`` named ``no_cluster_2d``,
    ``kmeans_2d``, ``agglomerative_2d`` and ``gmm_2d``.  It returns a mapping
    from those keys to the created file paths.
    """

    out_dir = Path(out_dir)
    out_dir.mkdir(parents=True, exist_ok=True)
    result: Dict[str, Path] = {}

    title = f"{dataset} – {method.upper()}"
    fig = plot_scatter_2d(emb.iloc[:, :2], emb, None, title)
    path = out_dir / "no_cluster_2d.png"
    fig.savefig(path, dpi=300)
    plt.close(fig)
    result["no_cluster_2d"] = path

    labels, k = tune_kmeans_clusters(
        emb.iloc[:, :2].values, range(2, min(15, len(emb)))
    )
    fig = plot_cluster_scatter(emb.iloc[:, :2], labels, f"{title} – KMeans (k={k})")
    path = out_dir / "kmeans_2d.png"
    fig.savefig(path, dpi=300)
    plt.close(fig)
    result["kmeans_2d"] = path

    labels, k = tune_agglomerative_clusters(
        emb.iloc[:, :2].values, range(2, min(15, len(emb)))
    )
    fig = plot_cluster_scatter(
        emb.iloc[:, :2], labels, f"{title} – Agglomerative (k={k})"
    )
    path = out_dir / "agglomerative_2d.png"
    fig.savefig(path, dpi=300)
    plt.close(fig)
    result["agglomerative_2d"] = path

    labels, k = tune_gmm_clusters(emb.iloc[:, :2].values, range(2, min(15, len(emb))))
    fig = plot_cluster_scatter(emb.iloc[:, :2], labels, f"{title} – GMM (k={k})")
    path = out_dir / "gmm_2d.png"
    fig.savefig(path, dpi=300)
    plt.close(fig)
    result["gmm_2d"] = path

    return result


def _extract_quant_coords(coords: pd.DataFrame, quant_vars: List[str]) -> pd.DataFrame:
    """Extract F1/F2 coordinates for quantitative variables if available."""
    cols = [c for c in ["F1", "F2"] if c in coords.columns]
    if len(cols) < 2:
        # fall back to the first available columns
        extra = [c for c in coords.columns if c not in cols][: 2 - len(cols)]
        cols.extend(extra)
    if len(cols) < 2:
        return pd.DataFrame(columns=["F1", "F2"])
    subset = coords.loc[[v for v in quant_vars if v in coords.index], cols]
    subset = subset.rename(columns={cols[0]: "F1", cols[1]: "F2"})
    return subset


def _corr_from_embeddings(
    emb: pd.DataFrame, df_active: pd.DataFrame, quant_vars: List[str]
) -> pd.DataFrame:
    """Return correlations of quantitative variables with the first two dims."""
    if emb.shape[1] < 2:
        return pd.DataFrame(columns=["F1", "F2"])
    data = {}
    f1 = emb.iloc[:, 0]
    f2 = emb.iloc[:, 1]
    for var in quant_vars:
        if var in df_active.columns:
            series = df_active.loc[emb.index, var]
            data[var] = [series.corr(f1), series.corr(f2)]
    if not data:
        return pd.DataFrame(columns=["F1", "F2"])
    return pd.DataFrame(data, index=["F1", "F2"]).T


def plot_scree(
    explained_variance: Sequence[float] | pd.Series,
    method_name: str,
    output_path: str | Path,
) -> Path:
    """Generate and save a scree plot for ``method_name``.

    The function writes the image to ``output_path`` and returns that path.
    ``explained_variance`` can be a sequence of eigenvalues or variance ratios.
    """

    values = np.asarray(explained_variance, dtype=float)
    if values.max() > 1.0:
        ratios = values / values.sum()
        kaiser = 100.0 / values.sum()
    else:
        ratios = values
        kaiser = None

    axes = np.arange(1, len(ratios) + 1)
    fig, ax = plt.subplots(figsize=(12, 6), dpi=200)
    ax.bar(
        axes,
        ratios * 100,
        color=sns.color_palette("deep")[0],
        edgecolor="black",
    )
    cum = np.cumsum(ratios)
    ax.plot(axes, cum * 100, "-o", color="#C04000")

    if kaiser is not None:
        ax.axhline(kaiser, color="red", ls="--", lw=0.8, label="Kaiser")

    # The 80% cumulative inertia marker is shown as a horizontal line at 80 on
    # the percentage scale (or ``0.8`` if the axis uses fractions).  Because the
    # y-axis here is expressed in percent, the line is drawn at ``y=80``.  For
    # MFA this replaces a former vertical marker placed at the component index
    # where cumulative inertia reached 80%.
    ax.axhline(80, color="green", ls="--", lw=0.8, label="80% cumul")

    ax.set_xlabel("Composante")
    ax.set_ylabel("% Variance expliquée")
    ax.set_title(f"Éboulis des variances – {method_name}")
    ax.set_xticks(list(axes))
    handles, labels = ax.get_legend_handles_labels()
    if labels:
        ax.legend(loc="upper right")
    fig.tight_layout()

    output = Path(output_path)
    output.parent.mkdir(parents=True, exist_ok=True)
    fig.savefig(output, dpi=300)
    plt.close(fig)
    return output


def plot_famd_contributions(contrib: pd.DataFrame, n: int = 10) -> plt.Figure:
    """Return a bar plot of variable contributions to F1 and F2.

    ``contrib`` is typically obtained from ``prince.FAMD.column_contributions``
    and may have integer component labels.  The function is tolerant to the
    number of components provided and only uses the first two.  When only one
    component is present a zero-filled second component is added to avoid index
    errors.
    """

    # Normalise column names to ``F1``/``F2`` ------------------------------
    if not {"F1", "F2"}.issubset(contrib.columns):
        cols = list(contrib.columns[:2])
        rename = {}
        if cols:
            rename[cols[0]] = "F1"
        if len(cols) > 1:
            rename[cols[1]] = "F2"
        contrib = contrib.rename(columns=rename)
    if "F2" not in contrib.columns:
        contrib["F2"] = 0.0

    # Aggregate contributions by variable --------------------------------
    grouped: dict[str, pd.Series] = {}
    for idx in contrib.index:
        var = idx.split("__", 1)[0]
        grouped.setdefault(var, pd.Series(dtype=float))
        grouped[var] = grouped[var].add(contrib.loc[idx, ["F1", "F2"]], fill_value=0)
    df = pd.DataFrame(grouped).T.fillna(0)

    # Order by total contribution and keep top ``n`` ---------------------
    sort_index = df.sum(axis=1).sort_values(ascending=False).index
    df = df.loc[sort_index].iloc[:n]

    fig, ax = plt.subplots(figsize=(12, 6), dpi=200)
    df[["F1", "F2"]].plot(kind="bar", ax=ax)
    ax.set_xticklabels(ax.get_xticklabels(), rotation=45, ha="right")
    ax.set_ylabel("% Contribution")
    ax.set_title("Contributions des variables – FAMD (F1 et F2)")
    handles, labels = ax.get_legend_handles_labels()
    if labels:
        ax.legend(title="Axe")
    fig.tight_layout()
    return fig


def plot_embedding(
    coords_df: pd.DataFrame,
    color_by: Optional[Sequence[Any]] = None,
    title: str = "",
    output_path: str | Path = "",
) -> Path:
    """Generate and save a 2D scatter plot from ``coords_df``.

    Parameters
    ----------
    coords_df:
        DataFrame with two columns representing the embedding.
    color_by:
        Optional sequence of labels used to colour the points.
    title:
        Title of the figure.
    output_path:
        Destination path for the saved image.
    """

    fig, ax = plt.subplots(figsize=(12, 6), dpi=200)
    if color_by is None:
        ax.scatter(coords_df.iloc[:, 0], coords_df.iloc[:, 1], s=10, alpha=0.6)
    else:
        labels = pd.Series(list(color_by), index=coords_df.index)
        if labels.dtype.kind in {"O", "b"} or str(labels.dtype).startswith("category"):
            cats = labels.astype("category")
            palette = sns.color_palette("tab10", len(cats.cat.categories))
            for cat, color in zip(cats.cat.categories, palette):
                mask = cats == cat
                ax.scatter(
                    coords_df.loc[mask, coords_df.columns[0]],
                    coords_df.loc[mask, coords_df.columns[1]],
                    s=10,
                    alpha=0.6,
                    color=color,
                    label=str(cat),
                )
            handles, labs = ax.get_legend_handles_labels()
            if labs:
                ax.legend(
                    title=getattr(labels, "name", ""),
                    bbox_to_anchor=(1.05, 1),
                    loc="upper left",
                )
        else:
            sc = ax.scatter(
                coords_df.iloc[:, 0],
                coords_df.iloc[:, 1],
                c=labels,
                cmap="viridis",
                s=10,
                alpha=0.6,
            )
            fig.colorbar(sc, ax=ax)

    ax.set_xlabel(coords_df.columns[0])
    ax.set_ylabel(coords_df.columns[1])
    ax.set_title(title)
    fig.tight_layout()

    output = Path(output_path)
    output.parent.mkdir(parents=True, exist_ok=True)
    fig.savefig(output, dpi=300)
    plt.close(fig)
    return output


def _factor_method_figures(
    method: str,
    res: Dict[str, Any],
    df_active: pd.DataFrame,
    quant_vars: List[str],
    qual_vars: List[str],
    out: Optional[Path],
    cluster_k: int | None,
    segments: Optional[pd.Series],
    color_var: Optional[str],
) -> Dict[str, plt.Figure]:
    figures: Dict[str, plt.Figure] = {}

    def _save(fig: plt.Figure, name: str) -> Optional[Path]:
        if out is None:
            return None
        sub = out / method.lower()
        sub.mkdir(parents=True, exist_ok=True)
        path = sub / f"{name}.png"
        fig.savefig(path, dpi=300)
        plt.close(fig)
        return path

    emb = res.get("embeddings")
    if isinstance(emb, pd.DataFrame) and emb.shape[1] >= 2:
        title = f"Projection des affaires – {method.upper()}"
        fig = plot_scatter_2d(emb.iloc[:, :2], df_active, color_var, title)
        figures[f"{method}_scatter_2d"] = fig
        _save(fig, f"{method}_scatter_2d")
        max_k = cluster_k if cluster_k is not None else min(15, len(emb) - 1)
        km_labels, km_k, km_curve = optimize_clusters(
            "kmeans", emb.iloc[:, :2].values, range(2, max_k + 1)
        )
        ag_labels, ag_k, ag_curve = optimize_clusters(
            "agglomerative", emb.iloc[:, :2].values, range(2, max_k + 1)
        )
        gmm_labels, gmm_k, gmm_curve = optimize_clusters(
            "gmm", emb.iloc[:, :2].values, range(2, max_k + 1)
        )
        hdb_labels, (hdb_mcs, _), hdb_curve = optimize_hdbscan_clusters(
            emb.iloc[:, :2].values
        )

        grid_fig = plot_cluster_grid(
            emb.iloc[:, :2],
            km_labels,
            ag_labels,
            hdb_labels,
            gmm_labels,
            method,
            km_k,
            ag_k,
            gmm_k,
            hdb_mcs,
        )
        figures[f"{method}_cluster_grid"] = grid_fig
        _save(grid_fig, f"{method}_cluster_grid")

        km_eval = plot_cluster_evaluation(km_curve, "kmeans", km_k)
        ag_eval = plot_cluster_evaluation(ag_curve, "agglomerative", ag_k)
        gmm_eval = plot_cluster_evaluation(gmm_curve, "gmm", gmm_k)
        figures[f"{method}_kmeans_silhouette"] = km_eval
        figures[f"{method}_agglomerative_silhouette"] = ag_eval
        hdb_eval = plot_cluster_evaluation(hdb_curve, "hdbscan", None)
        figures[f"{method}_gmm_silhouette"] = gmm_eval
        figures[f"{method}_hdbscan_silhouette"] = hdb_eval

        metrics_fig = plot_cluster_metrics_grid(
            {
                "kmeans": km_curve,
                "agglomerative": ag_curve,
                "gmm": gmm_curve,
                "hdbscan": hdb_curve,
            },
            {
                "kmeans": km_k,
                "agglomerative": ag_k,
                "gmm": gmm_k,
                "hdbscan": hdb_mcs,
            },
        )
        summary_fig = plot_analysis_summary(None, None, metrics_fig)
        figures[f"{method}_analysis_summary"] = summary_fig
        _save(summary_fig, f"{method}_analysis_summary")
        _save(km_eval, f"{method}_kmeans_silhouette")
        _save(ag_eval, f"{method}_agglomerative_silhouette")
        _save(gmm_eval, f"{method}_gmm_silhouette")
        _save(hdb_eval, f"{method}_hdbscan_silhouette")

        labels = km_labels
        dist_fig = plot_cluster_distribution(
            labels,
            f"Répartition des segments – {method.upper()} (K-Means)",
        )
        figures[f"{method}_cluster_dist"] = dist_fig
        _save(dist_fig, f"{method}_cluster_dist_kmeans")
        if segments is not None:
            table = cluster_segment_table(labels, segments.loc[emb.index])
            heat = plot_cluster_segment_heatmap(
                table,
                f"Segments vs clusters – {method.upper()} (K-Means)",
            )
            figures[f"{method}_cluster_segments"] = heat
            _save(heat, f"{method}_cluster_segments_kmeans")
        if emb.shape[1] >= 3:
            fig3d = plot_scatter_3d(
                emb.iloc[:, :3],
                df_active,
                color_var,
                f"Projection 3D – {method.upper()}",
            )
            figures[f"{method}_scatter_3d"] = fig3d
            _save(fig3d, f"{method}_scatter_3d")
            cfig3d = plot_cluster_scatter_3d(
                emb.iloc[:, :3],
                km_labels,
                f"Projection 3D – {method.upper()} (K-Means, k={km_k})",
            )
            figures[f"{method}_clusters_3d"] = cfig3d
            _save(cfig3d, f"{method}_clusters_kmeans_k{km_k}_3d")

    coords = res.get("loadings")
    if coords is None:
        coords = res.get("column_coords")
    if isinstance(coords, pd.DataFrame):
        qcoords = _extract_quant_coords(coords, quant_vars)
        if qcoords.empty and isinstance(emb, pd.DataFrame):
            qcoords = _corr_from_embeddings(emb, df_active, quant_vars)
    elif isinstance(emb, pd.DataFrame):
        qcoords = _corr_from_embeddings(emb, df_active, quant_vars)
    else:
        qcoords = pd.DataFrame()
    if not qcoords.empty and "model" in res:
        dest = (
            out / method.lower() / f"{method}_correlation.png"
            if out
            else Path(f"{method}_correlation.png")
        )
        corr_path = plot_correlation_circle(
            res["model"], quant_vars, dest, coords=qcoords
        )
        figures[f"{method}_correlation"] = corr_path
    inertia = res.get("inertia")
    if isinstance(inertia, pd.Series) and not inertia.empty:
        dest = (
            out / method.lower() / f"{method}_scree.png"
            if out
            else Path(f"{method}_scree.png")
        )
        scree_path = plot_scree(inertia, method.upper(), dest)
        figures[f"{method}_scree"] = scree_path
    contrib_fig = None
    if method == "famd":
        contrib = res.get("contributions")
        if isinstance(contrib, pd.DataFrame) and not contrib.empty:
            contrib_fig = plot_famd_contributions(contrib)
            figures[f"{method}_contributions"] = contrib_fig

    # Combined analysis summary page ------------------------------------
    summary_fig = plot_analysis_summary(
        corr_path if "corr_path" in locals() else None,
        scree_path if "scree_path" in locals() else None,
        km_eval,
        contrib_fig,
    )
    figures[f"{method}_analysis_summary"] = summary_fig
    _save(summary_fig, f"{method}_analysis_summary")

    _save(km_eval, f"{method}_kmeans_silhouette")
    _save(gmm_eval, f"{method}_gmm_silhouette")

    # Save individual contribution figure if available -------------------
    if contrib_fig is not None:
        _save(contrib_fig, f"{method}_contributions")

    return figures


def _nonlin_method_figures(
    method: str,
    res: Dict[str, Any],
    df_active: pd.DataFrame,
    out: Optional[Path],
    cluster_k: int | None,
    segments: Optional[pd.Series],
    color_var: Optional[str],
) -> Dict[str, plt.Figure]:
    figures: Dict[str, plt.Figure] = {}

    def _save(fig: plt.Figure, name: str) -> Optional[Path]:
        if out is None:
            return None
        sub = out / method.lower()
        sub.mkdir(parents=True, exist_ok=True)
        path = sub / f"{name}.png"
        fig.savefig(path, dpi=300)
        plt.close(fig)
        return path

    emb = res.get("embeddings")
    if isinstance(emb, pd.DataFrame) and emb.shape[1] >= 2:
        title = f"Projection des affaires – {method.upper()}"
        fig = plot_scatter_2d(emb.iloc[:, :2], df_active, color_var, title)
        figures[f"{method}_scatter_2d"] = fig
        _save(fig, f"{method}_scatter_2d")
        max_k = cluster_k if cluster_k is not None else min(15, len(emb) - 1)
        km_labels, km_k, km_curve = optimize_clusters(
            "kmeans", emb.iloc[:, :2].values, range(2, max_k + 1)
        )
        ag_labels, ag_k, ag_curve = optimize_clusters(
            "agglomerative", emb.iloc[:, :2].values, range(2, max_k + 1)
        )
        gmm_labels, gmm_k, gmm_curve = optimize_clusters(
            "gmm", emb.iloc[:, :2].values, range(2, max_k + 1)
        )
        hdb_labels, (hdb_mcs, _), hdb_curve = optimize_hdbscan_clusters(
            emb.iloc[:, :2].values
        )

        grid_fig = plot_cluster_grid(
            emb.iloc[:, :2],
            km_labels,
            ag_labels,
            hdb_labels,
            gmm_labels,
            method,
            km_k,
            ag_k,
            gmm_k,
            hdb_mcs,
        )
        figures[f"{method}_cluster_grid"] = grid_fig
        _save(grid_fig, f"{method}_cluster_grid")
        labels = km_labels
        title = (
            f"Projection {method.upper()} – coloration par clusters (K-Means, k={km_k})"
        )
        save_name = f"{method}_clusters_kmeans_k{km_k}"
        cfig = plot_cluster_scatter(emb.iloc[:, :2], labels, title)
        figures[save_name] = cfig
        _save(cfig, save_name)

        km_eval = plot_cluster_evaluation(km_curve, "kmeans", km_k)
        ag_eval = plot_cluster_evaluation(ag_curve, "agglomerative", ag_k)
        gmm_eval = plot_cluster_evaluation(gmm_curve, "gmm", gmm_k)
        hdb_eval = plot_cluster_evaluation(hdb_curve, "hdbscan", None)
        figures[f"{method}_kmeans_silhouette"] = km_eval
        figures[f"{method}_agglomerative_silhouette"] = ag_eval
        figures[f"{method}_gmm_silhouette"] = gmm_eval
        figures[f"{method}_hdbscan_silhouette"] = hdb_eval

        metrics_fig = plot_cluster_metrics_grid(
            {
                "kmeans": km_curve,
                "agglomerative": ag_curve,
                "gmm": gmm_curve,
                "hdbscan": hdb_curve,
            },
            {
                "kmeans": km_k,
                "agglomerative": ag_k,
                "gmm": gmm_k,
                "hdbscan": hdb_mcs,
            },
        )

        summary_fig = plot_analysis_summary(None, None, metrics_fig)
        figures[f"{method}_analysis_summary"] = summary_fig
        _save(summary_fig, f"{method}_analysis_summary")
        _save(km_eval, f"{method}_kmeans_silhouette")
        _save(ag_eval, f"{method}_agglomerative_silhouette")
        _save(gmm_eval, f"{method}_gmm_silhouette")
        _save(hdb_eval, f"{method}_hdbscan_silhouette")
        if segments is not None:
            table = cluster_segment_table(labels, segments.loc[emb.index])
            heat = plot_cluster_segment_heatmap(
                table,
                f"Segments vs clusters – {method.upper()} (K-Means)",
            )
            figures[f"{method}_cluster_segments"] = heat
            _save(heat, f"{method}_cluster_segments_kmeans")
        if emb.shape[1] >= 3:
            fig3d = plot_scatter_3d(
                emb.iloc[:, :3],
                df_active,
                color_var,
                f"Projection 3D – {method.upper()}",
            )
            figures[f"{method}_scatter_3d"] = fig3d
            _save(fig3d, f"{method}_scatter_3d")
            cfig3d = plot_cluster_scatter_3d(
                emb.iloc[:, :3],
                km_labels,
                f"Projection 3D – {method.upper()} (K-Means, k={km_k})",
            )
            figures[f"{method}_clusters_3d"] = cfig3d
            _save(cfig3d, f"{method}_clusters_kmeans_k{km_k}_3d")

    return figures


def generate_figures(
    factor_results: Dict[str, Dict[str, Any]],
    nonlin_results: Dict[str, Dict[str, Any]],
    df_active: pd.DataFrame,
    quant_vars: List[str],
    qual_vars: List[str],
    output_dir: Optional[Path] = None,
    *,
    cluster_k: int | None = None,
    segment_col: str | None = None,
    n_jobs: Optional[int] = None,
    backend: str = "loky",
) -> Dict[str, plt.Figure]:
    """Generate and optionally save comparative visualization figures.

    Parameters
    ----------
    output_dir : Path or None, optional
        Directory where figures will be saved.
    cluster_k : int or None, optional
        If ``None``, the number of clusters is tuned automatically up to a
        maximum of 10. Otherwise ``cluster_k`` is treated as the upper bound for
        the search range.
    segment_col : str or None, optional
        Name of the column in ``df_active`` containing business segments.
        When provided, a heatmap comparing clusters to segments is generated for
        each method.
    n_jobs : int or None, optional
        Number of parallel workers to use. Defaults to all available cores.
    backend : str, optional
        Joblib backend used for parallelisation. Defaults to ``"loky"`` which
        launches separate processes.
    """
    color_var = None
    figures: Dict[str, plt.Figure] = {}
    out = Path(output_dir) if output_dir is not None else None
    segments = (
        df_active[segment_col]
        if segment_col is not None and segment_col in df_active.columns
        else None
    )

    tasks = []
    for method, res in factor_results.items():
        tasks.append(
            delayed(_factor_method_figures)(
                method,
                res,
                df_active,
                quant_vars,
                qual_vars,
                out,
                cluster_k,
                segments,
                color_var,
            )
        )

    for method, res in nonlin_results.items():
        tasks.append(
            delayed(_nonlin_method_figures)(
                method,
                res,
                df_active,
                out,
                cluster_k,
                segments,
                color_var,
            )
        )

    n_jobs = n_jobs if n_jobs is not None else -1
    with Parallel(n_jobs=n_jobs, backend=backend) as parallel:
        for res_dict in parallel(tasks):
            figures.update(res_dict)

    return figures


# ---------------------------------------------------------------------------
# unsupervised_cv.py
# ---------------------------------------------------------------------------
"""Unsupervised cross-validation and temporal robustness tests."""

from typing import Sequence, Tuple, Optional, Dict

import numpy as np
import pandas as pd
from sklearn.decomposition import PCA
from sklearn.model_selection import KFold
from sklearn.preprocessing import OneHotEncoder, StandardScaler
from scipy.spatial.distance import pdist

__all__ = [
    "unsupervised_cv_and_temporal_tests",
    "cluster_evaluation_metrics",
    "optimize_clusters",
    "dbscan_evaluation_metrics",
    "plot_cluster_evaluation",
    "plot_combined_silhouette",
    "plot_pca_stability_bars",
]


def _find_date_column(df: pd.DataFrame) -> Optional[str]:
    """Return the first column name containing 'date' (case-insensitive)."""
    for col in df.columns:
        if "date" in col.lower():
            return col
    return None


def _fit_preprocess(
    df: pd.DataFrame, quant_vars: Sequence[str], qual_vars: Sequence[str]
) -> Tuple[np.ndarray, Optional[StandardScaler], Optional[OneHotEncoder]]:
    """Scale numeric columns and one-hot encode categoricals."""
    scaler: Optional[StandardScaler] = None
    encoder: Optional[OneHotEncoder] = None

    X_num = np.empty((len(df), 0))
    if quant_vars:
        scaler = StandardScaler()
        X_num = scaler.fit_transform(df[quant_vars])

    X_cat = np.empty((len(df), 0))
    if qual_vars:
        try:
            encoder = OneHotEncoder(sparse_output=False, handle_unknown="ignore")
        except TypeError:  # pragma: no cover - older scikit-learn
            encoder = OneHotEncoder(handle_unknown="ignore")
        X_cat = encoder.fit_transform(df[qual_vars])

    if X_num.size and X_cat.size:
        X = np.hstack([X_num, X_cat])
    elif X_num.size:
        X = X_num
    else:
        X = X_cat

    return X, scaler, encoder


def _transform(
    df: pd.DataFrame,
    quant_vars: Sequence[str],
    qual_vars: Sequence[str],
    scaler: Optional[StandardScaler],
    encoder: Optional[OneHotEncoder],
) -> np.ndarray:
    """Apply preprocessing fitted on the training data."""
    X_num = np.empty((len(df), 0))
    if quant_vars and scaler is not None:
        X_num = scaler.transform(df[quant_vars])

    X_cat = np.empty((len(df), 0))
    if qual_vars and encoder is not None:
        X_cat = encoder.transform(df[qual_vars])

    if X_num.size and X_cat.size:
        return np.hstack([X_num, X_cat])
    if X_num.size:
        return X_num
    return X_cat


def _axis_similarity(a: np.ndarray, b: np.ndarray) -> float:
    """Return the mean absolute cosine similarity between corresponding axes."""
    sims = []
    for v1, v2 in zip(a, b):
        num = np.abs(np.dot(v1, v2))
        denom = np.linalg.norm(v1) * np.linalg.norm(v2) + 1e-12
        sims.append(num / denom)
    return float(np.mean(sims)) if sims else float("nan")


def _distance_discrepancy(X1: np.ndarray, X2: np.ndarray) -> float:
    """Return the relative Frobenius norm between distance matrices."""
    d1 = pdist(X1)
    d2 = pdist(X2)
    norm = np.linalg.norm(d2) + 1e-12
    return float(np.linalg.norm(d1 - d2) / norm)


def unsupervised_cv_and_temporal_tests(
    df_active: pd.DataFrame,
    quant_vars: Sequence[str],
    qual_vars: Sequence[str],
    *,
    n_splits: int = 5,
) -> Dict[str, Dict[str, float]]:
    """Assess stability of PCA/UMAP with cross-validation and temporal splits."""

    logger = logging.getLogger(__name__)

    if not isinstance(df_active, pd.DataFrame):
        raise TypeError("df_active must be a DataFrame")

    kf: Optional[KFold]
    if n_splits < 2:
        logger.warning("n_splits < 2; skipping cross-validation")
        kf = None
    else:
        kf = KFold(n_splits=n_splits, shuffle=True)

    pca_axis_scores: list[float] = []
    pca_dist_scores: list[float] = []
    pca_var_ratio: list[float] = []
    umap_dist_scores: list[float] = []

    try:
        import umap  # type: ignore
    except Exception as exc:  # pragma: no cover - optional dependency
        logger.warning("UMAP unavailable: %s", exc)
        umap = None  # type: ignore

    if kf is not None:

        def _process_split(
            train_idx: np.ndarray, test_idx: np.ndarray
        ) -> tuple[float, float, float, float]:
            df_train = df_active.iloc[train_idx]
            df_test = df_active.iloc[test_idx]

            X_train, scaler, encoder = _fit_preprocess(df_train, quant_vars, qual_vars)
            X_test = _transform(df_test, quant_vars, qual_vars, scaler, encoder)

            n_comp = min(2, X_train.shape[1]) or 1
            pca_train = PCA(n_components=n_comp).fit(X_train)
            emb_proj = pca_train.transform(X_test)

            pca_test = PCA(n_components=n_comp)
            emb_test = pca_test.fit_transform(X_test)

            axis_score = _axis_similarity(pca_train.components_, pca_test.components_)
            dist_score = _distance_discrepancy(emb_proj, emb_test)
            var_ratio = (
                float(pca_train.explained_variance_ratio_[0])
                if pca_train.explained_variance_ratio_.size
                else float("nan")
            )

            umap_score = float("nan")
            if umap is not None:
                reducer_train = umap.UMAP(n_components=2, n_jobs=-1)
                reducer_train.fit(X_train)
                emb_umap_proj = reducer_train.transform(X_test)
                reducer_test = umap.UMAP(n_components=2, n_jobs=-1)
                emb_umap_test = reducer_test.fit_transform(X_test)
                umap_score = _distance_discrepancy(emb_umap_proj, emb_umap_test)

            return axis_score, dist_score, var_ratio, umap_score

        with Parallel(n_jobs=-1) as parallel:
            results = parallel(
                delayed(_process_split)(tr, te) for tr, te in kf.split(df_active)
            )
        for axis, dist, var, um in results:
            pca_axis_scores.append(axis)
            pca_dist_scores.append(dist)
            if not np.isnan(var):
                pca_var_ratio.append(var)
            if not np.isnan(um):
                umap_dist_scores.append(um)

    cv_stability = {
        "pca_axis_corr_mean": (
            float(np.nanmean(pca_axis_scores)) if pca_axis_scores else float("nan")
        ),
        "pca_axis_corr_std": (
            float(np.nanstd(pca_axis_scores)) if pca_axis_scores else float("nan")
        ),
        "pca_var_first_axis_mean": (
            float(np.nanmean(pca_var_ratio)) if pca_var_ratio else float("nan")
        ),
        "pca_var_first_axis_std": (
            float(np.nanstd(pca_var_ratio)) if pca_var_ratio else float("nan")
        ),
        "pca_distance_mse_mean": (
            float(np.mean(pca_dist_scores)) if pca_dist_scores else float("nan")
        ),
        "pca_distance_mse_std": (
            float(np.std(pca_dist_scores)) if pca_dist_scores else float("nan")
        ),
        "umap_distance_mse_mean": (
            float(np.mean(umap_dist_scores)) if umap_dist_scores else float("nan")
        ),
        "umap_distance_mse_std": (
            float(np.std(umap_dist_scores)) if umap_dist_scores else float("nan")
        ),
    }

    # Temporal robustness -------------------------------------------------
    date_col = _find_date_column(df_active)
    temporal_shift: Optional[Dict[str, float]] = None
    if date_col:
        df_sorted = df_active.sort_values(date_col)
        split_point = len(df_sorted) // 2
        df_old = df_sorted.iloc[:split_point]
        df_new = df_sorted.iloc[split_point:]

        X_old, scaler, encoder = _fit_preprocess(df_old, quant_vars, qual_vars)
        X_new = _transform(df_new, quant_vars, qual_vars, scaler, encoder)

        n_comp = min(2, X_old.shape[1]) or 1
        pca_old = PCA(n_components=n_comp).fit(X_old)
        emb_proj = pca_old.transform(X_new)

        pca_new = PCA(n_components=n_comp)
        emb_new = pca_new.fit_transform(X_new)

        axis_corr = _axis_similarity(pca_old.components_, pca_new.components_)
        dist_diff = _distance_discrepancy(emb_proj, emb_new)
        mean_shift = float(
            np.linalg.norm(
                emb_proj.mean(axis=0) - pca_old.transform(X_old).mean(axis=0)
            )
        )

        umap_dist = float("nan")
        if umap is not None:
            reducer_old = umap.UMAP(n_components=2, n_jobs=-1)
            reducer_old.fit(X_old)
            emb_proj_umap = reducer_old.transform(X_new)
            reducer_new = umap.UMAP(n_components=2, n_jobs=-1)
            emb_new_umap = reducer_new.fit_transform(X_new)
            umap_dist = _distance_discrepancy(emb_proj_umap, emb_new_umap)

        temporal_shift = {
            "pca_axis_corr": axis_corr,
            "pca_distance_mse": dist_diff,
            "pca_mean_shift": mean_shift,
            "umap_distance_mse": umap_dist,
        }

    return {"cv_stability": cv_stability, "temporal_shift": temporal_shift}


# ---------------------------------------------------------------------------
# pdf_report.py
# ---------------------------------------------------------------------------
"""Utilities to build a consolidated PDF report of phase 4 results."""


import datetime
import logging
import os
import tempfile
from contextlib import suppress
from pathlib import Path
from typing import Mapping, Union

import matplotlib

matplotlib.use("Agg")
import matplotlib.pyplot as plt
from matplotlib.backends.backend_pdf import PdfPages
import pandas as pd


def _table_to_figure(df: pd.DataFrame, title: str) -> plt.Figure:
    """Return a Matplotlib figure displaying ``df`` as a table.

    Parameters
    ----------
    df : pandas.DataFrame
        Table to render.
    title : str
        Title of the figure.
    """
    # height grows with number of rows
    fig_height = 0.4 * len(df) + 1.5
    fig_height = min(fig_height, 8.27)
    fig, ax = plt.subplots(figsize=(11.69, fig_height), dpi=200)
    ax.axis("off")
    ax.set_title(title)

    table = ax.table(
        cellText=df.values,
        colLabels=list(df.columns),
        rowLabels=list(df.index),
        cellLoc="center",
        rowLoc="center",
        loc="center",
    )
    table.scale(1, 1.2)
    fig.tight_layout()
    return fig


def format_metrics_table(df: pd.DataFrame) -> pd.DataFrame:
    """Return ``df`` with values formatted as strings for display."""
    formatted = df.copy()
    for col in formatted.columns:
        series = formatted[col]
        if col == "variance_cumulee_%":
            formatted[col] = series.map(
                lambda x: f"{int(round(x))}" if pd.notna(x) else ""
            )
        elif col == "nb_axes_kaiser":
            formatted[col] = series.map(lambda x: f"{int(x)}" if pd.notna(x) else "")
        elif pd.api.types.is_integer_dtype(series):
            formatted[col] = series.map(lambda x: f"{int(x)}" if pd.notna(x) else "")
        elif pd.api.types.is_float_dtype(series):
            formatted[col] = series.map(lambda x: f"{x:.2f}" if pd.notna(x) else "")
        else:
            formatted[col] = series.astype(str).replace("nan", "")
    return formatted


def export_report_to_pdf(
    figures: Mapping[str, Union[plt.Figure, str, Path]],
    tables: Mapping[str, Union[pd.DataFrame, str, Path]],
    output_path: str | Path,
) -> Path | None:
    """Create a structured PDF gathering all figures and tables from phase 4.

    The function tries to use :mod:`fpdf` for advanced layout. If ``fpdf`` is not
    available, it falls back to :class:`matplotlib.backends.backend_pdf.PdfPages`
    (used in earlier versions).

    Parameters
    ----------
    figures : mapping
        Mapping from figure name to either a Matplotlib :class:`~matplotlib.figure.Figure`
        or a path to an existing image file.
    tables : mapping
        Mapping from table name to a :class:`pandas.DataFrame` or a CSV file path.
    output_path : str or :class:`pathlib.Path`
        Destination path of the PDF file.
        Pages are added in portrait mode by default but switch to landscape when
        a table has many columns.

    Returns
    -------
    pathlib.Path
        Path to the generated PDF.
    """

    if not isinstance(output_path, (str, Path)):
        raise TypeError("output_path must be a path-like object")

    out = Path(output_path)
    out.parent.mkdir(parents=True, exist_ok=True)

    logger.info("Exporting PDF report to %s", out)

    # Ensure previous figures do not accumulate and trigger warnings
    plt.close("all")

    try:
        from fpdf import FPDF  # type: ignore

        pdf = FPDF(orientation="L", format="A4", unit="mm")
        pdf.set_auto_page_break(auto=True, margin=10)

        def _add_title(text: str, size: int = 14) -> None:
            pdf.set_font("Helvetica", "B", size)
            pdf.cell(0, 10, txt=text, ln=1, align="C")

        # Title page
        pdf.add_page()
        _add_title("Rapport d'analyse Phase 4 – Résultats Dimensionnels", 16)
        pdf.set_font("Helvetica", size=12)
        today = datetime.datetime.now().strftime("%Y-%m-%d")
        pdf.cell(0, 10, f"Généré le {today}", ln=1, align="C")

        # Tables first (comparatif des méthodes, etc.)
        for name, table in tables.items():
            if isinstance(table, (str, Path)):
                try:
                    table = pd.read_csv(table)
                except Exception:
                    continue
            if not isinstance(table, pd.DataFrame):
                continue
            pdf.add_page()
            _add_title(name)
            pdf.set_font("Courier", size=8)
            table_str = table.to_string()
            for line in table_str.splitlines():
                pdf.cell(0, 4, line, ln=1)

        # Figures
        tmp_paths: list[str] = []
        for name, figure in figures.items():
            if figure is None:
                continue
            pdf.add_page()
            _add_title(name)
            if isinstance(figure, (str, Path)):
                img_path = str(figure)
            else:
                tmp = tempfile.NamedTemporaryFile(suffix=".png", delete=False)
                figure.savefig(tmp.name, dpi=200, bbox_inches="tight")
                plt.close(figure)
                img_path = tmp.name
                tmp_paths.append(tmp.name)
            pdf.image(img_path, w=180)

        pdf.output(str(out))

        for p in tmp_paths:
            with suppress(OSError):
                os.remove(p)

        plt.close("all")

    except Exception:  # pragma: no cover - fallback when FPDF not installed
        logger.info("FPDF not available, falling back to PdfPages")

        with PdfPages(out) as pdf_backend:
            fig, ax = plt.subplots(figsize=(11.69, 8.27), dpi=200)
            today = datetime.datetime.now().strftime("%Y-%m-%d")
            ax.text(
                0.5,
                0.6,
                "Rapport des analyses – Phase 4",
                fontsize=20,
                ha="center",
                va="center",
            )
            ax.text(
                0.5, 0.4, f"Généré le {today}", fontsize=12, ha="center", va="center"
            )
            ax.axis("off")
            pdf_backend.savefig(fig, dpi=300)
            plt.close(fig)

            for name, figure in figures.items():
                if figure is None:
                    continue
                if isinstance(figure, (str, Path)):
                    img = plt.imread(figure)
                    f, ax = plt.subplots()
                    ax.imshow(img)
                    ax.axis("off")
                    f.suptitle(name, fontsize=12)
                    pdf_backend.savefig(f, dpi=300)
                    plt.close(f)
                    continue
                if isinstance(fig, (str, Path)):
                    img = plt.imread(fig)
                    f, ax = plt.subplots()
                    ax.imshow(img)
                    ax.axis("off")
                    f.suptitle(name, fontsize=12)
                    pdf_backend.savefig(f, dpi=300)
                    plt.close(f)
                    continue
                try:
                    figure.suptitle(name, fontsize=12)
                    pdf_backend.savefig(figure, dpi=300)
                finally:
                    plt.close(figure)

            for name, table in tables.items():
                if isinstance(table, (str, Path)):
                    try:
                        table = pd.read_csv(table)
                    except Exception:
                        continue
                if not isinstance(table, pd.DataFrame):
                    continue
                fig = _table_to_figure(table, name)
                pdf_backend.savefig(fig, dpi=300)
                plt.close(fig)

        plt.close("all")

    return out


# ---------------------------------------------------------------------------
# best_params.py
# ---------------------------------------------------------------------------
import csv
import json
from pathlib import Path
from typing import Any, Dict


def _parse_value(value: str) -> Any:
    v = value.strip()
    if v.lower() in {"", "null"}:
        return None
    if v.lower() == "true":
        return True
    if v.lower() == "false":
        return False
    if (v.startswith('"') and v.endswith('"')) or (
        v.startswith("'") and v.endswith("'")
    ):
        return v[1:-1]
    try:
        return int(v)
    except ValueError:
        pass
    try:
        return float(v)
    except ValueError:
        pass
    try:
        return json.loads(v)
    except Exception:
        return v


def load_best_params(
    csv_path: Path | str = Path(__file__).with_name("best_params.csv"),
) -> Dict[str, Dict[str, Any]]:
    csv_path = Path(csv_path)
    params: Dict[str, Dict[str, Any]] = {}
    if not csv_path.exists():
        return params
    with open(csv_path, newline="", encoding="utf-8") as fh:
        reader = csv.DictReader(fh)
        for row in reader:
            method = row["method"].strip().upper()
            param = row["param"].strip()
            value = _parse_value(row["value"])
            params.setdefault(method, {})[param] = value
    return params


BEST_PARAMS = load_best_params()
BEST_PARAMS.pop("PCAMIX", None)<|MERGE_RESOLUTION|>--- conflicted
+++ resolved
@@ -2528,11 +2528,7 @@
         frameon=False,
         fontsize="small",
     )
-<<<<<<< HEAD
     limit = max(scale, 1.0) * 1.1
-=======
-    limit = scale if scale > 0 else 1.0
->>>>>>> fd9cc3df
     ax.set_xlim(-limit, limit)
     ax.set_ylim(-limit, limit)
     ax.set_xlabel("F1")
