# -*- coding: utf-8 -*-
"""Utility functions for factorial analyses (PCA, MCA, FAMD, MFA).

This module implements standalone wrappers around ``scikit-learn`` and
``prince`` to run the main factorial analysis methods used in the project.
The functions do not depend on other local modules so they can be reused
independently of ``phase4v2.py`` or the fine-tuning scripts.
"""

from __future__ import annotations

import logging
import time
from typing import Dict, List, Optional

from pandas.api.types import is_object_dtype, is_categorical_dtype

import numpy as np
import pandas as pd
from sklearn.decomposition import PCA
from sklearn.preprocessing import OneHotEncoder, StandardScaler
import prince


def _get_explained_inertia(model: object) -> List[float]:
    """Return the explained inertia ratio for a fitted model."""
    inertia = getattr(model, "explained_inertia_", None)
    if inertia is not None:
        return list(np.asarray(inertia, dtype=float))

    eigenvalues = getattr(model, "eigenvalues_", None)
    if eigenvalues is None:
        return []
    total = float(np.sum(eigenvalues))
    if total == 0:
        return []
    return list(np.asarray(eigenvalues, dtype=float) / total)


def _select_n_components(eigenvalues: np.ndarray, threshold: float = 0.8) -> int:
    """Select a number of components using Kaiser and inertia criteria."""
    ev = np.asarray(eigenvalues, dtype=float)
    if ev.sum() <= 1.0:
        ev = ev * len(ev)

    n_kaiser = max(1, int(np.sum(ev >= 1)))
    ratios = ev / ev.sum()
    cum = np.cumsum(ratios)
    n_inertia = int(np.searchsorted(cum, threshold) + 1)
    return max(n_kaiser, n_inertia)


def run_pca(
    df_active: pd.DataFrame,
    quant_vars: List[str],
    n_components: Optional[int] = None,
    *,
    optimize: bool = False,
    variance_threshold: float = 0.8,
    random_state: Optional[int] = 0,
    whiten: Optional[bool] = None,
    svd_solver: Optional[str] = None,
) -> Dict[str, object]:
    """Run a Principal Component Analysis on quantitative variables.

    Parameters
    ----------
    df_active : pandas.DataFrame
        DataFrame containing the active observations.
    quant_vars : list of str
        Names of the quantitative columns to use.
    n_components : int, optional
        Number of components to keep. If ``None`` and ``optimize`` is ``True``
        the value is determined automatically with a variance threshold.
    optimize : bool, default ``False``
        Activate automatic selection of ``n_components`` when ``n_components`` is
        not provided.
    variance_threshold : float, default ``0.8``
        Cumulative explained variance ratio threshold when ``optimize`` is true.
    random_state : int, optional
        Random state forwarded to :class:`sklearn.decomposition.PCA`.
    whiten : bool, optional
        If provided, sets the ``whiten`` parameter of :class:`~sklearn.decomposition.PCA`.
    svd_solver : str, optional
        If provided, sets the ``svd_solver`` parameter of :class:`~sklearn.decomposition.PCA`.

    Returns
    -------
    dict
        ``{"model", "inertia", "embeddings", "loadings", "runtime_s"}``
    """
    start = time.perf_counter()
    logger = logging.getLogger(__name__)

    X = StandardScaler().fit_transform(df_active[quant_vars])
    max_dim = min(X.shape)

    if optimize and n_components is None:
        tmp = PCA(n_components=max_dim, random_state=random_state).fit(X)
        n_components = _select_n_components(
            tmp.explained_variance_, threshold=variance_threshold
        )
        logger.info("PCA: selected %d components automatically", n_components)

    n_components = n_components or max_dim
    kwargs = {}
    if whiten is not None:
        kwargs["whiten"] = whiten
    if svd_solver is not None:
        kwargs["svd_solver"] = svd_solver
    pca = PCA(n_components=n_components, random_state=random_state, **kwargs)
    emb = pca.fit_transform(X)

    inertia = pd.Series(
        pca.explained_variance_ratio_,
        index=[f"F{i+1}" for i in range(pca.n_components_)],
    )
    embeddings = pd.DataFrame(
        emb,
        index=df_active.index,
        columns=[f"F{i+1}" for i in range(pca.n_components_)],
    )
    loadings = pd.DataFrame(
        pca.components_.T,
        index=quant_vars,
        columns=[f"F{i+1}" for i in range(pca.n_components_)],
    )

    runtime = time.perf_counter() - start
    result = {
        "model": pca,
        "inertia": inertia,
        "embeddings": embeddings,
        "loadings": loadings,
        "runtime_s": runtime,
    }
    # aliases for compatibility with other naming conventions
    result["explained_variance_ratio"] = inertia
    result["coords"] = embeddings
    result["runtime"] = runtime
    return result


def run_mca(
    df_active: pd.DataFrame,
    qual_vars: List[str],
    n_components: Optional[int] = None,
    *,
    optimize: bool = False,
    variance_threshold: float = 0.8,
    random_state: Optional[int] = 0,
    normalize: bool = True,
    n_iter: int = 3,
) -> Dict[str, object]:
    """Run Multiple Correspondence Analysis on qualitative variables.

    Parameters
    ----------
    df_active : pandas.DataFrame
        Input data with qualitative variables.
    qual_vars : list of str
        Names of the qualitative columns to use.
    n_components : int, optional
        Number of dimensions to compute. If ``None`` and ``optimize`` is
        ``True`` the value is selected automatically.
    optimize : bool, default ``False``
        Activate automatic selection of ``n_components`` when not provided.
    variance_threshold : float, default ``0.8``
        Cumulative inertia threshold when ``optimize`` is enabled.
    random_state : int, optional
        Random state passed to :class:`prince.MCA`.
    normalize : bool, default ``True``
        If ``True`` applies the Benzecri correction (``correction='benzecri'``).
    n_iter : int, default ``3``
        Number of iterations for the underlying algorithm.
    """
    start = time.perf_counter()
    logger = logging.getLogger(__name__)

    df_cat = df_active[qual_vars].astype("category")

    if optimize and n_components is None:
        max_dim = sum(df_cat[c].nunique() - 1 for c in df_cat.columns)
        tmp = prince.MCA(n_components=max_dim, random_state=random_state).fit(df_cat)
        eig = getattr(tmp, "eigenvalues_", None)
        if eig is None:
            eig = np.asarray(_get_explained_inertia(tmp)) * max_dim
        n_components = _select_n_components(eig, threshold=variance_threshold)
        logger.info("MCA: selected %d components automatically", n_components)

    n_components = n_components or 5
    corr = "benzecri" if normalize else None
    mca = prince.MCA(
        n_components=n_components,
        n_iter=n_iter,
        correction=corr,
        random_state=random_state,
    )
    mca = mca.fit(df_cat)

    inertia = pd.Series(
        _get_explained_inertia(mca), index=[f"F{i+1}" for i in range(mca.n_components)]
    )
    embeddings = mca.row_coordinates(df_cat)
    embeddings.index = df_active.index
    col_coords = mca.column_coordinates(df_cat)

    runtime = time.perf_counter() - start
    result = {
        "model": mca,
        "inertia": inertia,
        "embeddings": embeddings,
        "column_coords": col_coords,
        "runtime_s": runtime,
    }
    result["explained_inertia"] = inertia
    result["coords"] = embeddings
    result["runtime"] = runtime
    return result


def run_famd(
    df_active: pd.DataFrame,
    quant_vars: List[str],
    qual_vars: List[str],
    n_components: Optional[int] = None,
    *,
    optimize: bool = False,
    variance_threshold: float = 0.8,
    random_state: Optional[int] = 0,
    weighting: Optional[str] = None,
<<<<<<< HEAD
    n_components_rule: Optional[str] = None,
=======
>>>>>>> bab53123
) -> Dict[str, object]:
    """Run Factor Analysis of Mixed Data (FAMD).

    Parameters
    ----------
    n_components_rule : str, optional
        Placeholder for compatibility with configuration files. Currently
        ignored.
    """
    start = time.perf_counter()
    logger = logging.getLogger(__name__)

    if weighting is not None:
        logger.info("FAMD weighting=%s ignored (not implemented)", weighting)
<<<<<<< HEAD
    if n_components_rule is not None:
        logger.info(
            "FAMD n_components_rule=%s ignored (not implemented)",
            n_components_rule,
        )
=======
>>>>>>> bab53123

    scaler = StandardScaler()
    X_quanti = scaler.fit_transform(df_active[quant_vars])
    df_quanti = pd.DataFrame(X_quanti, index=df_active.index, columns=quant_vars)
    df_mix = pd.concat([df_quanti, df_active[qual_vars].astype("category")], axis=1)

    if df_mix.isnull().any().any():
        raise ValueError("Input contains NaN values")

    if optimize and n_components is None:
        max_dim = df_mix.shape[1]
        tmp = prince.FAMD(
            n_components=max_dim, n_iter=3, random_state=random_state
        ).fit(df_mix)
        eig = getattr(tmp, "eigenvalues_", None)
        if eig is None:
            eig = np.asarray(_get_explained_inertia(tmp)) * max_dim
        n_components = _select_n_components(eig, threshold=variance_threshold)
        logger.info("FAMD: selected %d components automatically", n_components)

    n_components = n_components or df_mix.shape[1]
    famd = prince.FAMD(n_components=n_components, n_iter=3, random_state=random_state)
    famd = famd.fit(df_mix)

    inertia = pd.Series(
        _get_explained_inertia(famd),
        index=[f"F{i+1}" for i in range(famd.n_components)],
    )
    embeddings = famd.row_coordinates(df_mix)
    embeddings.index = df_active.index
    if hasattr(famd, "column_coordinates"):
        col_coords = famd.column_coordinates(df_mix)
    elif hasattr(famd, "column_coordinates_"):
        col_coords = famd.column_coordinates_
    else:
        col_coords = pd.DataFrame()

    if hasattr(famd, "column_contributions"):
        contrib = famd.column_contributions(df_mix)
    elif hasattr(famd, "column_contributions_"):
        contrib = famd.column_contributions_
    else:
        contrib = (col_coords**2).div((col_coords**2).sum(axis=0), axis=1) * 100

    runtime = time.perf_counter() - start
    result = {
        "model": famd,
        "inertia": inertia,
        "embeddings": embeddings,
        "column_coords": col_coords,
        "contributions": contrib,
        "runtime_s": runtime,
    }
    result["explained_inertia"] = inertia
    result["coords"] = embeddings
    result["runtime"] = runtime
    return result


def run_mfa(
    df_active: pd.DataFrame,
    groups: List[List[str]],
    n_components: Optional[int] = None,
    *,
    optimize: bool = False,
    variance_threshold: float = 0.8,
    normalize: bool = True,
    random_state: Optional[int] = 0,
    n_iter: int = 3,
) -> Dict[str, object]:
    """Run Multiple Factor Analysis."""
    start = time.perf_counter()
    logger = logging.getLogger(__name__)

    # one-hot encode qualitative variables that appear in groups
    qual_cols = []
    for group in groups:
        for col in group:
            if col in df_active.columns and (
                is_object_dtype(df_active[col]) or is_categorical_dtype(df_active[col])
            ):
                qual_cols.append(col)
    # remove duplicates while preserving order
    seen = set()
    qual_cols = [c for c in qual_cols if not (c in seen or seen.add(c))]
    if qual_cols:
        enc = OneHotEncoder(sparse_output=False, handle_unknown="ignore")
        encoded = enc.fit_transform(df_active[qual_cols])
        df_dummies = pd.DataFrame(
            encoded, index=df_active.index, columns=enc.get_feature_names_out(qual_cols)
        )
    else:
        df_dummies = pd.DataFrame(index=df_active.index)

    df_num = df_active.drop(columns=qual_cols)
    df_all = pd.concat([df_num, df_dummies], axis=1)

    groups_dict: Dict[str, List[str]] = {}
    used_cols: List[str] = []
    for i, g in enumerate(groups, 1):
        cols: List[str] = []
        for v in g:
            if v in df_all.columns:
                cols.append(v)
            else:
                # qualitative variables have been expanded
                cols.extend([c for c in df_all.columns if c.startswith(f"{v}_")])
        if cols:
            name = f"G{i}"
            groups_dict[name] = cols
            used_cols.extend(cols)

    remaining = [c for c in df_all.columns if c not in used_cols]
    if remaining:
        groups_dict[f"G{len(groups_dict)+1}"] = remaining
        used_cols.extend(remaining)
    df_all = df_all[used_cols]

    if normalize:
        scaler = StandardScaler()
        for cols in groups_dict.values():
            if cols:
                df_all[cols] = scaler.fit_transform(df_all[cols])

    if optimize and n_components is None:
        max_dim = df_all.shape[1]
        tmp = prince.MFA(n_components=max_dim, n_iter=n_iter, random_state=random_state)
        tmp = tmp.fit(df_all, groups=groups_dict)
        eig = getattr(tmp, "eigenvalues_", None)
        if eig is None:
            eig = (tmp.percentage_of_variance_ / 100) * max_dim
        n_components = _select_n_components(
            np.asarray(eig), threshold=variance_threshold
        )
        logger.info("MFA: selected %d components automatically", n_components)

    n_components = n_components or 5
    mfa = prince.MFA(
        n_components=n_components, n_iter=n_iter, random_state=random_state
    )
    mfa = mfa.fit(df_all, groups=groups_dict)
    mfa.explained_inertia_ = mfa.percentage_of_variance_ / 100
    embeddings = mfa.row_coordinates(df_all)
    embeddings.index = df_active.index

    inertia = pd.Series(
        mfa.explained_inertia_,
        index=[f"F{i+1}" for i in range(len(mfa.explained_inertia_))],
    )

    runtime = time.perf_counter() - start
    result = {
        "model": mfa,
        "inertia": inertia,
        "embeddings": embeddings,
        "runtime_s": runtime,
    }
    result["explained_inertia"] = inertia
    result["coords"] = embeddings
    result["runtime"] = runtime
    return result<|MERGE_RESOLUTION|>--- conflicted
+++ resolved
@@ -229,10 +229,7 @@
     variance_threshold: float = 0.8,
     random_state: Optional[int] = 0,
     weighting: Optional[str] = None,
-<<<<<<< HEAD
     n_components_rule: Optional[str] = None,
-=======
->>>>>>> bab53123
 ) -> Dict[str, object]:
     """Run Factor Analysis of Mixed Data (FAMD).
 
@@ -247,14 +244,12 @@
 
     if weighting is not None:
         logger.info("FAMD weighting=%s ignored (not implemented)", weighting)
-<<<<<<< HEAD
     if n_components_rule is not None:
         logger.info(
             "FAMD n_components_rule=%s ignored (not implemented)",
             n_components_rule,
         )
-=======
->>>>>>> bab53123
+
 
     scaler = StandardScaler()
     X_quanti = scaler.fit_transform(df_active[quant_vars])
