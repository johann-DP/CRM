--- conflicted
+++ resolved
@@ -75,16 +75,12 @@
     # ------------------------------------------------------------------
     # Classification models
     # ------------------------------------------------------------------
-<<<<<<< HEAD
     executor_cls = (
         concurrent.futures.ProcessPoolExecutor
         if "PYTEST_CURRENT_TEST" not in os.environ
         else concurrent.futures.ThreadPoolExecutor
     )
     with executor_cls(max_workers=mp.cpu_count()) as ex:
-=======
-    with concurrent.futures.ProcessPoolExecutor(max_workers=4) as ex:
->>>>>>> 40ce8540
         fut_xgb = ex.submit(train_xgboost_lead, cfg, X_train, y_train, X_val, y_val)
         fut_cat = ex.submit(train_catboost_lead, cfg, X_train, y_train, X_val, y_val)
         fut_log = ex.submit(train_logistic_lead, cfg, X_train, y_train, X_val, y_val)
@@ -102,11 +98,7 @@
     # ------------------------------------------------------------------
     # Forecast models
     # ------------------------------------------------------------------
-<<<<<<< HEAD
     with executor_cls(max_workers=mp.cpu_count()) as ex:
-=======
-    with concurrent.futures.ProcessPoolExecutor(max_workers=2) as ex:
->>>>>>> 40ce8540
         fut_arima = ex.submit(
             train_arima_conv_rate,
             cfg,
