#!/usr/bin/env python
"""Master script orchestrating the lead scoring pipeline.

Pipeline overview
-----------------
The preprocessing step from :mod:`preprocess_lead_scoring` must run first as
it requires the raw CSV export.  Once the datasets are written to disk the
training routines can be parallelised:

- ``train_xgboost_lead``
- ``train_catboost_lead``
- ``train_lstm_lead``

The two forecasting models, ``train_arima_conv_rate`` and
``train_prophet_conv_rate``, may also run concurrently after preprocessing.
Finally :mod:`evaluate_lead_models` is executed sequentially once all models
have been trained and saved.
"""

from __future__ import annotations

import argparse
import concurrent.futures
import logging
import multiprocessing as mp
from pathlib import Path
import yaml

from .logging_utils import setup_logging

from .preprocess_lead_scoring import preprocess
from .train_lead_models import (
    train_xgboost_lead,
    train_catboost_lead,
    train_logistic_lead,
    train_lstm_lead,
    train_logistic_lead,
    train_arima_conv_rate,
    train_prophet_conv_rate,
)
from .evaluate_lead_models import evaluate_lead_models
from .plot_lead_results import main as plot_results

logger = logging.getLogger(__name__)


def main(argv: list[str] | None = None) -> None:
    setup_logging()
    p = argparse.ArgumentParser(description="Run full lead scoring pipeline")
    p.add_argument("--config", default="config.yaml", help="Path to YAML config")
    args = p.parse_args(argv)

    with open(args.config, "r", encoding="utf-8") as fh:
        cfg = yaml.safe_load(fh)

    try:
        mp.set_start_method("forkserver", force=True)
    except ValueError:  # pragma: no cover - Windows fallback
        mp.set_start_method("spawn", force=True)

    (
        X_train,
        y_train,
        X_val,
        y_val,
        X_test,
        y_test,
        ts_conv_train,
        ts_conv_test,
        df_prophet_train,
    ) = preprocess(cfg)

    # ------------------------------------------------------------------
    # Classification models
    # ------------------------------------------------------------------
    with concurrent.futures.ThreadPoolExecutor(max_workers=4) as ex:
        fut_xgb = ex.submit(train_xgboost_lead, cfg, X_train, y_train, X_val, y_val)
        fut_cat = ex.submit(train_catboost_lead, cfg, X_train, y_train, X_val, y_val)
<<<<<<< HEAD
        fut_log = ex.submit(train_logistic_lead, cfg, X_train, y_train, X_val, y_val)
=======
        fut_logreg = ex.submit(train_logistic_lead, cfg, X_train, y_train, X_val, y_val)
>>>>>>> ba5cb073
        fut_lstm = ex.submit(train_lstm_lead, cfg, X_train, y_train, X_val, y_val)

        # Retrieve results to surface potential exceptions from worker threads
        fut_xgb.result()
        fut_cat.result()
<<<<<<< HEAD
        fut_log.result()
=======
        fut_logreg.result()
>>>>>>> ba5cb073
        fut_lstm.result()

    # ------------------------------------------------------------------
    # Forecast models
    # ------------------------------------------------------------------
    with concurrent.futures.ThreadPoolExecutor(max_workers=2) as ex:
        fut_arima = ex.submit(
            train_arima_conv_rate,
            cfg,
            ts_conv_train["conv_rate"],
            ts_conv_test["conv_rate"],
        )
        fut_prophet = ex.submit(
            train_prophet_conv_rate, cfg, df_prophet_train, ts_conv_test["conv_rate"]
        )

        # Ensure forecasting models completed successfully
        fut_arima.result()
        fut_prophet.result()

    df_metrics = evaluate_lead_models(cfg, X_test, y_test, ts_conv_test["conv_rate"])
    logger.info("\n%s", df_metrics.to_string(index=False))

    lead_cfg = cfg.get("lead_scoring", {})
    out_dir = Path(lead_cfg.get("output_dir", cfg.get("output_dir", ".")))
    report_file = out_dir / "lead_scoring_report.txt"
    try:
        report_file.write_text(df_metrics.to_string(index=False))
    except Exception:
        pass

    # Generate all figures summarising the results
    try:
        plot_results(["--config", args.config])
    except Exception:
        pass


if __name__ == "__main__":  # pragma: no cover - simple script
    main()<|MERGE_RESOLUTION|>--- conflicted
+++ resolved
@@ -76,21 +76,13 @@
     with concurrent.futures.ThreadPoolExecutor(max_workers=4) as ex:
         fut_xgb = ex.submit(train_xgboost_lead, cfg, X_train, y_train, X_val, y_val)
         fut_cat = ex.submit(train_catboost_lead, cfg, X_train, y_train, X_val, y_val)
-<<<<<<< HEAD
         fut_log = ex.submit(train_logistic_lead, cfg, X_train, y_train, X_val, y_val)
-=======
-        fut_logreg = ex.submit(train_logistic_lead, cfg, X_train, y_train, X_val, y_val)
->>>>>>> ba5cb073
         fut_lstm = ex.submit(train_lstm_lead, cfg, X_train, y_train, X_val, y_val)
 
         # Retrieve results to surface potential exceptions from worker threads
         fut_xgb.result()
         fut_cat.result()
-<<<<<<< HEAD
         fut_log.result()
-=======
-        fut_logreg.result()
->>>>>>> ba5cb073
         fut_lstm.result()
 
     # ------------------------------------------------------------------
