--- conflicted
+++ resolved
@@ -18,15 +18,11 @@
     mean_squared_error,
     mean_absolute_percentage_error,
 )
-<<<<<<< HEAD
 from sklearn.linear_model import LogisticRegression
 from sklearn.model_selection import GridSearchCV, TimeSeriesSplit
 from skopt import BayesSearchCV
 from skopt.space import Integer, Real
 import concurrent.futures
-=======
-from sklearn.model_selection import TimeSeriesSplit
->>>>>>> ba5cb073
 
 import tensorflow as tf
 from keras import layers, Model
@@ -341,7 +337,6 @@
 
     params = lead_cfg.get("xgb_params", {}).copy()
     params.setdefault("n_jobs", lead_cfg.get("xgb_params", {}).get("n_jobs", 1))
-<<<<<<< HEAD
 
     if lead_cfg.get("fine_tuning", False):
         grid = {
@@ -359,8 +354,6 @@
         params.update(best_params)
 
     model_xgb = XGBClassifier(use_label_encoder=False, eval_metric="logloss", **params)
-=======
->>>>>>> ba5cb073
 
     X_train = X_train.loc[y_train.index]
     X_val = X_val.loc[y_val.index]
@@ -429,7 +422,6 @@
         "thread_count", lead_cfg.get("catboost_params", {}).get("thread_count", 1)
     )
 
-<<<<<<< HEAD
     if lead_cfg.get("fine_tuning", False):
         grid = {
             "depth": [4, 6, 8],
@@ -444,20 +436,6 @@
         base_model = CatBoostClassifier(**params)
         best_params = _run_hyperparameter_search(base_model, grid, space, X_train, y_train)
         params.update(best_params)
-=======
-    if lead_cfg.get("imbal_target", False):
-        pos = int((y_train == 1).sum())
-        neg = int((y_train == 0).sum())
-        if pos and neg:
-            params.setdefault(
-                "class_weights",
-                [len(y_train) / (2 * neg), len(y_train) / (2 * pos)],
-            )
-        smote = SMOTE(random_state=0, n_jobs=-1)
-        under = RandomUnderSampler(random_state=0)
-        X_tmp, y_tmp = smote.fit_resample(X_train, y_train)
-        X_train, y_train = under.fit_resample(X_tmp, y_tmp)
->>>>>>> ba5cb073
 
     model_cat = CatBoostClassifier(**params)
     model_cat.fit(
