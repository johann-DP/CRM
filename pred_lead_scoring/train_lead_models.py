"""Training utilities for lead scoring models."""

from __future__ import annotations

from pathlib import Path
from typing import Dict, Optional
import pickle
import logging
from math import sqrt
import joblib

import numpy as np
import pandas as pd
from sklearn.metrics import (
    log_loss,
    roc_auc_score,
    mean_absolute_error,
    mean_squared_error,
    mean_absolute_percentage_error,
)
from sklearn.model_selection import TimeSeriesSplit

import tensorflow as tf
from keras import layers, Model
from statsmodels.tsa.arima.model import ARIMA
from prophet import Prophet
from xgboost import XGBClassifier
from catboost import CatBoostClassifier
from imblearn.over_sampling import SMOTE
from imblearn.under_sampling import RandomUnderSampler
from sklearn.linear_model import LogisticRegression
from .logging_utils import setup_logging

logger = logging.getLogger(__name__)

try:  # Optional dependency
    from pmdarima import auto_arima as _auto_arima
except Exception as _exc_pmdarima:  # pragma: no cover - optional
    _auto_arima = None


# ---------------------------------------------------------------------------
# Main training function
# ---------------------------------------------------------------------------


def train_lstm_lead(
    cfg: Dict[str, Dict],
    X_train: Optional[pd.DataFrame] = None,
    y_train: Optional[pd.Series] = None,
    X_val: Optional[pd.DataFrame] = None,
    y_val: Optional[pd.Series] = None,
) -> Model:
    """Train a simple MLP/LSTM model on the preprocessed lead scoring dataset.

    Parameters
    ----------
    cfg: dict
        Configuration dictionary with a ``lead_scoring`` section holding
        ``lstm_params`` and ``output_dir``. ``intra_threads`` and
        ``inter_threads`` control TensorFlow threading and GPU usage is
        detected automatically.
    """

    lead_cfg = cfg.get("lead_scoring", {})
    out_dir = Path(lead_cfg.get("output_dir", cfg.get("output_dir", ".")))
    data_dir = out_dir / "data_cache"
    lstm_params = lead_cfg.get("lstm_params", {})
    cross_val = lead_cfg.get("cross_val", False)

    # ------------------------------------------------------------------
    # Load datasets if not provided
    # ------------------------------------------------------------------
    if X_train is None or y_train is None:
        X_train = pd.read_csv(data_dir / "X_train.csv")
        y_train = pd.read_csv(data_dir / "y_train.csv").squeeze()
    if X_val is None or y_val is None:
        X_val = pd.read_csv(data_dir / "X_val.csv")
        y_val = pd.read_csv(data_dir / "y_val.csv").squeeze()

    X_train = X_train.loc[y_train.index]
    X_val = X_val.loc[y_val.index]

    if lead_cfg.get("imbal_target", False):
        smote = SMOTE(random_state=0, n_jobs=-1)
        under = RandomUnderSampler(random_state=0)
        X_tmp, y_tmp = smote.fit_resample(X_train, y_train)
        X_train, y_train = under.fit_resample(X_tmp, y_tmp)

    # Convert to ``np.ndarray`` and ensure correct dtypes
    X_train = np.asarray(X_train, dtype=float)
    X_val = np.asarray(X_val, dtype=float)
    y_train = np.asarray(y_train, dtype=int).ravel()
    y_val = np.asarray(y_val, dtype=int).ravel()

    # Configure TensorFlow threading
    tf.config.threading.set_intra_op_parallelism_threads(
        lstm_params.get("intra_threads", 0)
    )
    tf.config.threading.set_inter_op_parallelism_threads(
        lstm_params.get("inter_threads", 0)
    )

    device = "/GPU:0" if tf.config.list_physical_devices("GPU") else "/CPU:0"

    def _build_model() -> Model:
        with tf.device(device):
            inp = layers.Input(shape=(X_train.shape[1],), name="features")
            x = layers.Dense(256, activation="relu")(inp)
            x = layers.Dropout(0.3)(x)
            x = layers.Dense(128, activation="relu")(x)
            x = layers.Dropout(0.3)(x)
            out = layers.Dense(1, activation="sigmoid")(x)
            model = Model(inputs=inp, outputs=out)
            model.compile(
                optimizer=tf.keras.optimizers.Adam(
                    learning_rate=lstm_params["learning_rate"]
                ),
                loss="binary_crossentropy",
                metrics=["AUC", "accuracy"],
            )
        return model

    if cross_val:
        X_full = np.concatenate([X_train, X_val])
        y_full = np.concatenate([y_train, y_val])
        tscv = TimeSeriesSplit(n_splits=5)
        metrics = []
        for i, (tr, va) in enumerate(tscv.split(X_full)):
            model_cv = _build_model()
            model_cv.fit(
                X_full[tr],
                y_full[tr],
                validation_data=(X_full[va], y_full[va]),
                batch_size=lstm_params["batch_size"],
                epochs=lstm_params["epochs"],
                callbacks=[
                    tf.keras.callbacks.EarlyStopping(
                        monitor="val_loss",
                        patience=lstm_params["patience"],
                        restore_best_weights=True,
                    )
                ],
                verbose=lstm_params.get("verbose", 1),
            )
            preds = model_cv.predict(X_full[va]).ravel()
            fold_logloss = log_loss(y_full[va], preds)
            fold_auc = roc_auc_score(y_full[va], preds)
            metrics.append({"logloss": fold_logloss, "auc": fold_auc})
            logger.info(
                "Fold %d/%d - log loss: %.4f, AUC: %.4f",
                i + 1,
                tscv.n_splits,
                fold_logloss,
                fold_auc,
            )

        mean_logloss = float(np.mean([m["logloss"] for m in metrics]))
        std_logloss = float(np.std([m["logloss"] for m in metrics]))
        mean_auc = float(np.mean([m["auc"] for m in metrics]))
        std_auc = float(np.std([m["auc"] for m in metrics]))
        logger.info(
            "CV log loss: %.4f ± %.4f, AUC: %.4f ± %.4f",
            mean_logloss,
            std_logloss,
            mean_auc,
            std_auc,
        )

        model_lstm = _build_model()
        model_lstm.fit(
            X_full,
            y_full,
            validation_split=0.1,
            batch_size=lstm_params["batch_size"],
            epochs=lstm_params["epochs"],
            callbacks=[
                tf.keras.callbacks.EarlyStopping(
                    monitor="val_loss",
                    patience=lstm_params["patience"],
                    restore_best_weights=True,
                )
            ],
            verbose=lstm_params.get("verbose", 1),
        )
        metrics_summary = {"logloss": mean_logloss, "auc": mean_auc}
    else:
        model_lstm = _build_model()
        model_lstm.fit(
            X_train,
            y_train,
            validation_data=(X_val, y_val),
            batch_size=lstm_params["batch_size"],
            epochs=lstm_params["epochs"],
            callbacks=[
                tf.keras.callbacks.EarlyStopping(
                    monitor="val_loss",
                    patience=lstm_params["patience"],
                    restore_best_weights=True,
                )
            ],
            verbose=lstm_params.get("verbose", 1),
        )
        val_preds = model_lstm.predict(X_val).ravel()
        metrics_summary = {
            "logloss": log_loss(y_val, val_preds),
            "auc": roc_auc_score(y_val, val_preds),
        }
        pd.Series(val_preds).to_csv(data_dir / "proba_lstm.csv", index=False)
        logger.info(
            "Validation log loss: %.4f, AUC: %.4f",
            metrics_summary["logloss"],
            metrics_summary["auc"],
        )

    model_path = out_dir / "models" / "lead_lstm.h5"
    model_path.parent.mkdir(parents=True, exist_ok=True)
    model_lstm.save(model_path)

    return model_lstm, metrics_summary


def train_xgboost_lead(
    cfg: Dict[str, Dict],
    X_train: Optional[pd.DataFrame] = None,
    y_train: Optional[pd.Series] = None,
    X_val: Optional[pd.DataFrame] = None,
    y_val: Optional[pd.Series] = None,
) -> tuple[XGBClassifier, Dict[str, float]]:
    """Train an XGBoost classifier on the lead scoring dataset.

    Parameters
    ----------
    cfg : dict
        Configuration with an ``xgb_params`` section. ``n_jobs`` controls
        internal parallelism of the XGBoost training.
    """

    lead_cfg = cfg.get("lead_scoring", {})
    out_dir = Path(lead_cfg.get("output_dir", cfg.get("output_dir", ".")))
    data_dir = out_dir / "data_cache"

    if X_train is None or y_train is None:
        X_train = pd.read_csv(data_dir / "X_train.csv")
        y_train = pd.read_csv(data_dir / "y_train.csv").squeeze()
    if X_val is None or y_val is None:
        X_val = pd.read_csv(data_dir / "X_val.csv")
        y_val = pd.read_csv(data_dir / "y_val.csv").squeeze()

    params = lead_cfg.get("xgb_params", {})
<<<<<<< HEAD
    params.setdefault("n_jobs", lead_cfg.get("xgb_params", {}).get("n_jobs", 1))
=======
    params.setdefault("n_jobs", -1)
    cross_val = lead_cfg.get("cross_val", False)
>>>>>>> 31509e8a

    X_train = X_train.loc[y_train.index]
    X_val = X_val.loc[y_val.index]

<<<<<<< HEAD
    if lead_cfg.get("imbal_target", False):
        pos = int((y_train == 1).sum())
        neg = int((y_train == 0).sum())
        if pos:
            params.setdefault("scale_pos_weight", neg / pos)
        smote = SMOTE(random_state=0, n_jobs=-1)
        under = RandomUnderSampler(random_state=0)
        X_tmp, y_tmp = smote.fit_resample(X_train, y_train)
        X_train, y_train = under.fit_resample(X_tmp, y_tmp)

    model_xgb = XGBClassifier(use_label_encoder=False, eval_metric="logloss", **params)

    logger.debug("DEBUG – XGBoost")
    logger.debug("  X_train.shape: %s", X_train.shape)
    logger.debug("  len(y_train): %d", len(y_train))
    logger.debug("  X_val.shape: %s", X_val.shape)
    logger.debug("  len(y_val): %d", len(y_val))

    model_xgb.fit(
        X_train,
        y_train,
        eval_set=[(X_val, y_val)],
        verbose=params.get("verbose", False),
    )
=======
    def _fit_model(X_t, y_t, X_v=None, y_v=None):
        model = XGBClassifier(use_label_encoder=False, eval_metric="logloss", **params)
        if X_v is not None and y_v is not None:
            model.fit(X_t, y_t, eval_set=[(X_v, y_v)], verbose=params.get("verbose", False))
        else:
            model.fit(X_t, y_t, verbose=params.get("verbose", False))
        return model

    if cross_val:
        X_full = pd.concat([X_train, X_val])
        y_full = pd.concat([y_train, y_val])
        tscv = TimeSeriesSplit(n_splits=5)
        metrics = []
        for i, (tr, va) in enumerate(tscv.split(X_full)):
            model_cv = _fit_model(X_full.iloc[tr], y_full.iloc[tr], X_full.iloc[va], y_full.iloc[va])
            preds = model_cv.predict_proba(X_full.iloc[va])[:, 1]
            fold_logloss = log_loss(y_full.iloc[va], preds)
            fold_auc = roc_auc_score(y_full.iloc[va], preds)
            metrics.append({"logloss": fold_logloss, "auc": fold_auc})
            logger.info(
                "XGB fold %d/%d - log loss: %.4f, AUC: %.4f",
                i + 1,
                tscv.n_splits,
                fold_logloss,
                fold_auc,
            )
        mean_logloss = float(np.mean([m["logloss"] for m in metrics]))
        std_logloss = float(np.std([m["logloss"] for m in metrics]))
        mean_auc = float(np.mean([m["auc"] for m in metrics]))
        std_auc = float(np.std([m["auc"] for m in metrics]))
        logger.info(
            "XGB CV log loss: %.4f ± %.4f, AUC: %.4f ± %.4f",
            mean_logloss,
            std_logloss,
            mean_auc,
            std_auc,
        )
        model_xgb = _fit_model(X_full, y_full)
        metrics_summary = {"logloss": mean_logloss, "auc": mean_auc}
    else:
        model_xgb = _fit_model(X_train, y_train, X_val, y_val)
        val_pred = model_xgb.predict_proba(X_val)[:, 1]
        metrics_summary = {
            "logloss": log_loss(y_val, val_pred),
            "auc": roc_auc_score(y_val, val_pred),
        }
        pd.Series(val_pred).to_csv(data_dir / "proba_xgboost.csv", index=False)
>>>>>>> 31509e8a

    model_path = out_dir / "models" / "lead_xgb.pkl"
    model_path.parent.mkdir(parents=True, exist_ok=True)
    joblib.dump(model_xgb, model_path)

    return model_xgb, metrics_summary


def train_catboost_lead(
    cfg: Dict[str, Dict],
    X_train: Optional[pd.DataFrame] = None,
    y_train: Optional[pd.Series] = None,
    X_val: Optional[pd.DataFrame] = None,
    y_val: Optional[pd.Series] = None,
) -> tuple[CatBoostClassifier, Dict[str, float]]:
    """Train a CatBoost classifier on the lead scoring dataset.

    ``thread_count`` in ``catboost_params`` sets the number of threads used
    during training.
    """

    lead_cfg = cfg.get("lead_scoring", {})
    out_dir = Path(lead_cfg.get("output_dir", cfg.get("output_dir", ".")))
    data_dir = out_dir / "data_cache"

    if X_train is None or y_train is None:
        X_train = pd.read_csv(data_dir / "X_train.csv")
        y_train = pd.read_csv(data_dir / "y_train.csv").squeeze()
    if X_val is None or y_val is None:
        X_val = pd.read_csv(data_dir / "X_val.csv")
        y_val = pd.read_csv(data_dir / "y_val.csv").squeeze()

    X_train = X_train.loc[y_train.index]
    X_val = X_val.loc[y_val.index]

    params = lead_cfg.get("catboost_params", {})
<<<<<<< HEAD
    params.setdefault(
        "thread_count", lead_cfg.get("catboost_params", {}).get("thread_count", 1)
    )

    if lead_cfg.get("imbal_target", False):
        pos = int((y_train == 1).sum())
        neg = int((y_train == 0).sum())
        if pos and neg:
            params.setdefault(
                "class_weights",
                [len(y_train) / (2 * neg), len(y_train) / (2 * pos)],
            )
        smote = SMOTE(random_state=0, n_jobs=-1)
        under = RandomUnderSampler(random_state=0)
        X_tmp, y_tmp = smote.fit_resample(X_train, y_train)
        X_train, y_train = under.fit_resample(X_tmp, y_tmp)

    model_cat = CatBoostClassifier(**params)
    model_cat.fit(
        X_train, y_train, eval_set=(X_val, y_val), verbose=params.get("verbose", False)
    )
=======
    params.setdefault("thread_count", -1)
    cross_val = lead_cfg.get("cross_val", False)

    def _fit_model(X_t, y_t, X_v=None, y_v=None):
        model = CatBoostClassifier(**params)
        if X_v is not None and y_v is not None:
            model.fit(X_t, y_t, eval_set=(X_v, y_v), verbose=params.get("verbose", False))
        else:
            model.fit(X_t, y_t, verbose=params.get("verbose", False))
        return model

    if cross_val:
        X_full = pd.concat([X_train, X_val])
        y_full = pd.concat([y_train, y_val])
        tscv = TimeSeriesSplit(n_splits=5)
        metrics = []
        for i, (tr, va) in enumerate(tscv.split(X_full)):
            model_cv = _fit_model(X_full.iloc[tr], y_full.iloc[tr], X_full.iloc[va], y_full.iloc[va])
            preds = model_cv.predict_proba(X_full.iloc[va])[:, 1]
            fold_logloss = log_loss(y_full.iloc[va], preds)
            fold_auc = roc_auc_score(y_full.iloc[va], preds)
            metrics.append({"logloss": fold_logloss, "auc": fold_auc})
            logger.info(
                "CatBoost fold %d/%d - log loss: %.4f, AUC: %.4f",
                i + 1,
                tscv.n_splits,
                fold_logloss,
                fold_auc,
            )
        mean_logloss = float(np.mean([m["logloss"] for m in metrics]))
        std_logloss = float(np.std([m["logloss"] for m in metrics]))
        mean_auc = float(np.mean([m["auc"] for m in metrics]))
        std_auc = float(np.std([m["auc"] for m in metrics]))
        logger.info(
            "CatBoost CV log loss: %.4f ± %.4f, AUC: %.4f ± %.4f",
            mean_logloss,
            std_logloss,
            mean_auc,
            std_auc,
        )
        model_cat = _fit_model(X_full, y_full)
        metrics_summary = {"logloss": mean_logloss, "auc": mean_auc}
    else:
        model_cat = _fit_model(X_train, y_train, X_val, y_val)
        val_pred = model_cat.predict_proba(X_val)[:, 1]
        metrics_summary = {
            "logloss": log_loss(y_val, val_pred),
            "auc": roc_auc_score(y_val, val_pred),
        }
        pd.Series(val_pred).to_csv(data_dir / "proba_catboost.csv", index=False)
>>>>>>> 31509e8a

    model_path = out_dir / "models" / "lead_catboost.cbm"
    model_path.parent.mkdir(parents=True, exist_ok=True)
    model_cat.save_model(str(model_path))

    return model_cat, metrics_summary


def train_logistic_lead(
    cfg: Dict[str, Dict],
    X_train: Optional[pd.DataFrame] = None,
    y_train: Optional[pd.Series] = None,
    X_val: Optional[pd.DataFrame] = None,
    y_val: Optional[pd.Series] = None,
) -> tuple[LogisticRegression, Dict[str, float]]:
    """Train a logistic regression classifier on the lead scoring dataset."""

    lead_cfg = cfg.get("lead_scoring", {})
    out_dir = Path(lead_cfg.get("output_dir", cfg.get("output_dir", ".")))
    data_dir = out_dir / "data_cache"

    if X_train is None or y_train is None:
        X_train = pd.read_csv(data_dir / "X_train.csv")
        y_train = pd.read_csv(data_dir / "y_train.csv").squeeze()
    if X_val is None or y_val is None:
        X_val = pd.read_csv(data_dir / "X_val.csv")
        y_val = pd.read_csv(data_dir / "y_val.csv").squeeze()

    X_train = X_train.loc[y_train.index]
    X_val = X_val.loc[y_val.index]

    params = lead_cfg.get("logreg_params", {})
    if lead_cfg.get("imbal_target", False):
        params.setdefault("class_weight", "balanced")
        smote = SMOTE(random_state=0, n_jobs=-1)
        under = RandomUnderSampler(random_state=0)
        X_tmp, y_tmp = smote.fit_resample(X_train, y_train)
        X_train, y_train = under.fit_resample(X_tmp, y_tmp)

    model_log = LogisticRegression(**params)
    model_log.fit(X_train, y_train)

    model_path = out_dir / "models" / "lead_logistic.pkl"
    model_path.parent.mkdir(parents=True, exist_ok=True)
    joblib.dump(model_log, model_path)

    val_pred = model_log.predict_proba(X_val)[:, 1]
    pd.Series(val_pred).to_csv(data_dir / "proba_logistic.csv", index=False)
    metrics = {
        "logloss": log_loss(y_val, val_pred),
        "auc": roc_auc_score(y_val, val_pred),
    }
    return model_log, metrics


def train_arima_conv_rate(
    cfg: Dict[str, Dict],
    ts_conv_rate_train: Optional[pd.Series] = None,
    ts_conv_rate_test: Optional[pd.Series] = None,
) -> tuple[ARIMA, Dict[str, float]]:
    """Train an ARIMA model on the conversion rate time series.

    Parameters
    ----------
    cfg : dict
        Configuration dictionary containing ``lead_scoring`` settings. The
        ``arima_params`` section may define ``n_jobs`` for parallel order search.
    """

    lead_cfg = cfg.get("lead_scoring", {})
    out_dir = Path(lead_cfg.get("output_dir", cfg.get("output_dir", ".")))
    data_dir = out_dir / "data_cache"

    # ------------------------------------------------------------------
    # Load conversion rate series generated by ``preprocess_lead_scoring``
    # ------------------------------------------------------------------
    if ts_conv_rate_train is None or ts_conv_rate_test is None:
        ts_conv_rate_train = pd.read_csv(
            data_dir / "ts_conv_rate_train.csv", index_col=0, parse_dates=True
        )["conv_rate"]
        ts_conv_rate_test = pd.read_csv(
            data_dir / "ts_conv_rate_test.csv", index_col=0, parse_dates=True
        )["conv_rate"]

    ts_conv_rate_train = ts_conv_rate_train.fillna(0.0)
    ts_conv_rate_test = ts_conv_rate_test.fillna(0.0)

    # Determine ARIMA order either from config or via automatic search
    order = lead_cfg.get("arima_order")
    if order is None:
        if _auto_arima is None:
            raise ImportError(
                "pmdarima is required for automatic ARIMA order search"
            ) from _exc_pmdarima
        auto_model = _auto_arima(
            ts_conv_rate_train,
            seasonal=False,
            error_action="ignore",
            suppress_warnings=True,
            n_jobs=lead_cfg.get("arima_params", {}).get("n_jobs", 1),
        )
        order = auto_model.order

    arima_model = ARIMA(ts_conv_rate_train, order=tuple(order))
    fitted_arima = arima_model.fit()

    h = len(ts_conv_rate_test)
    forecast = fitted_arima.get_forecast(steps=h)
    arima_pred = forecast.predicted_mean

    mae = mean_absolute_error(ts_conv_rate_test, arima_pred)
    rmse = sqrt(mean_squared_error(ts_conv_rate_test, arima_pred))
    mape = mean_absolute_percentage_error(ts_conv_rate_test, arima_pred)

    model_path = out_dir / "models" / "arima_conv_rate.pkl"
    model_path.parent.mkdir(parents=True, exist_ok=True)
    with open(model_path, "wb") as fh:
        pickle.dump(fitted_arima, fh)

    pd.Series(arima_pred, index=ts_conv_rate_test.index).to_csv(
        data_dir / "pred_arima.csv"
    )

    return fitted_arima, {"mae": mae, "rmse": rmse, "mape": mape}


def train_prophet_conv_rate(
    cfg: Dict[str, Dict],
    df_prophet_train: Optional[pd.DataFrame] = None,
    ts_conv_rate_test: Optional[pd.Series] = None,
) -> tuple[Prophet, Dict[str, float]]:
    """Train a Prophet model on the aggregated conversion rate time series.

    Parameters
    ----------
    cfg : dict
        Configuration dictionary containing ``lead_scoring`` settings.
        Training runs on CPU and is parallelised internally by Prophet when
        possible.
    """

    lead_cfg = cfg.get("lead_scoring", {})
    out_dir = Path(lead_cfg.get("output_dir", cfg.get("output_dir", ".")))
    data_dir = out_dir / "data_cache"

    # ------------------------------------------------------------------
    # Load Prophet training DataFrame and test series generated by
    # ``preprocess_lead_scoring``
    # ------------------------------------------------------------------
    if df_prophet_train is None or ts_conv_rate_test is None:
        df_prophet_train = pd.read_csv(
            data_dir / "df_prophet_train.csv", parse_dates=["ds"]
        )
        ts_conv_rate_test = pd.read_csv(
            data_dir / "ts_conv_rate_test.csv", index_col=0, parse_dates=True
        )["conv_rate"]

    prophet_params = lead_cfg.get("prophet_params", {})
    model_prophet = Prophet(**prophet_params)
    model_prophet.fit(df_prophet_train)

    future = model_prophet.make_future_dataframe(
        periods=lead_cfg.get("prophet_forecast_periods", len(ts_conv_rate_test)),
        freq="M",
    )
    forecast = model_prophet.predict(future)

    forecast_series = forecast.set_index("ds")["yhat"]
    # On réindexe sur l’index de test ; si certaines dates de test ne figurent pas dans 'forecast_series',
    # on prend la dernière valeur connue (méthode "ffill").
    prophet_pred = forecast_series.reindex(ts_conv_rate_test.index, method="ffill")

    mae = mean_absolute_error(ts_conv_rate_test, prophet_pred)
    rmse = sqrt(mean_squared_error(ts_conv_rate_test, prophet_pred))
    mape = mean_absolute_percentage_error(ts_conv_rate_test, prophet_pred)

    model_path = out_dir / "models" / "prophet_conv_rate.pkl"
    model_path.parent.mkdir(parents=True, exist_ok=True)
    with open(model_path, "wb") as fh:
        pickle.dump(model_prophet, fh)

    pd.Series(prophet_pred.values, index=prophet_pred.index).to_csv(
        data_dir / "pred_prophet.csv"
    )

    return model_prophet, {"mae": mae, "rmse": rmse, "mape": mape}


__all__ = [
    "train_lstm_lead",
    "train_xgboost_lead",
    "train_catboost_lead",
    "train_logistic_lead",
    "train_arima_conv_rate",
    "train_prophet_conv_rate",
]<|MERGE_RESOLUTION|>--- conflicted
+++ resolved
@@ -248,17 +248,11 @@
         y_val = pd.read_csv(data_dir / "y_val.csv").squeeze()
 
     params = lead_cfg.get("xgb_params", {})
-<<<<<<< HEAD
     params.setdefault("n_jobs", lead_cfg.get("xgb_params", {}).get("n_jobs", 1))
-=======
-    params.setdefault("n_jobs", -1)
-    cross_val = lead_cfg.get("cross_val", False)
->>>>>>> 31509e8a
 
     X_train = X_train.loc[y_train.index]
     X_val = X_val.loc[y_val.index]
 
-<<<<<<< HEAD
     if lead_cfg.get("imbal_target", False):
         pos = int((y_train == 1).sum())
         neg = int((y_train == 0).sum())
@@ -283,55 +277,6 @@
         eval_set=[(X_val, y_val)],
         verbose=params.get("verbose", False),
     )
-=======
-    def _fit_model(X_t, y_t, X_v=None, y_v=None):
-        model = XGBClassifier(use_label_encoder=False, eval_metric="logloss", **params)
-        if X_v is not None and y_v is not None:
-            model.fit(X_t, y_t, eval_set=[(X_v, y_v)], verbose=params.get("verbose", False))
-        else:
-            model.fit(X_t, y_t, verbose=params.get("verbose", False))
-        return model
-
-    if cross_val:
-        X_full = pd.concat([X_train, X_val])
-        y_full = pd.concat([y_train, y_val])
-        tscv = TimeSeriesSplit(n_splits=5)
-        metrics = []
-        for i, (tr, va) in enumerate(tscv.split(X_full)):
-            model_cv = _fit_model(X_full.iloc[tr], y_full.iloc[tr], X_full.iloc[va], y_full.iloc[va])
-            preds = model_cv.predict_proba(X_full.iloc[va])[:, 1]
-            fold_logloss = log_loss(y_full.iloc[va], preds)
-            fold_auc = roc_auc_score(y_full.iloc[va], preds)
-            metrics.append({"logloss": fold_logloss, "auc": fold_auc})
-            logger.info(
-                "XGB fold %d/%d - log loss: %.4f, AUC: %.4f",
-                i + 1,
-                tscv.n_splits,
-                fold_logloss,
-                fold_auc,
-            )
-        mean_logloss = float(np.mean([m["logloss"] for m in metrics]))
-        std_logloss = float(np.std([m["logloss"] for m in metrics]))
-        mean_auc = float(np.mean([m["auc"] for m in metrics]))
-        std_auc = float(np.std([m["auc"] for m in metrics]))
-        logger.info(
-            "XGB CV log loss: %.4f ± %.4f, AUC: %.4f ± %.4f",
-            mean_logloss,
-            std_logloss,
-            mean_auc,
-            std_auc,
-        )
-        model_xgb = _fit_model(X_full, y_full)
-        metrics_summary = {"logloss": mean_logloss, "auc": mean_auc}
-    else:
-        model_xgb = _fit_model(X_train, y_train, X_val, y_val)
-        val_pred = model_xgb.predict_proba(X_val)[:, 1]
-        metrics_summary = {
-            "logloss": log_loss(y_val, val_pred),
-            "auc": roc_auc_score(y_val, val_pred),
-        }
-        pd.Series(val_pred).to_csv(data_dir / "proba_xgboost.csv", index=False)
->>>>>>> 31509e8a
 
     model_path = out_dir / "models" / "lead_xgb.pkl"
     model_path.parent.mkdir(parents=True, exist_ok=True)
@@ -368,7 +313,6 @@
     X_val = X_val.loc[y_val.index]
 
     params = lead_cfg.get("catboost_params", {})
-<<<<<<< HEAD
     params.setdefault(
         "thread_count", lead_cfg.get("catboost_params", {}).get("thread_count", 1)
     )
@@ -390,58 +334,6 @@
     model_cat.fit(
         X_train, y_train, eval_set=(X_val, y_val), verbose=params.get("verbose", False)
     )
-=======
-    params.setdefault("thread_count", -1)
-    cross_val = lead_cfg.get("cross_val", False)
-
-    def _fit_model(X_t, y_t, X_v=None, y_v=None):
-        model = CatBoostClassifier(**params)
-        if X_v is not None and y_v is not None:
-            model.fit(X_t, y_t, eval_set=(X_v, y_v), verbose=params.get("verbose", False))
-        else:
-            model.fit(X_t, y_t, verbose=params.get("verbose", False))
-        return model
-
-    if cross_val:
-        X_full = pd.concat([X_train, X_val])
-        y_full = pd.concat([y_train, y_val])
-        tscv = TimeSeriesSplit(n_splits=5)
-        metrics = []
-        for i, (tr, va) in enumerate(tscv.split(X_full)):
-            model_cv = _fit_model(X_full.iloc[tr], y_full.iloc[tr], X_full.iloc[va], y_full.iloc[va])
-            preds = model_cv.predict_proba(X_full.iloc[va])[:, 1]
-            fold_logloss = log_loss(y_full.iloc[va], preds)
-            fold_auc = roc_auc_score(y_full.iloc[va], preds)
-            metrics.append({"logloss": fold_logloss, "auc": fold_auc})
-            logger.info(
-                "CatBoost fold %d/%d - log loss: %.4f, AUC: %.4f",
-                i + 1,
-                tscv.n_splits,
-                fold_logloss,
-                fold_auc,
-            )
-        mean_logloss = float(np.mean([m["logloss"] for m in metrics]))
-        std_logloss = float(np.std([m["logloss"] for m in metrics]))
-        mean_auc = float(np.mean([m["auc"] for m in metrics]))
-        std_auc = float(np.std([m["auc"] for m in metrics]))
-        logger.info(
-            "CatBoost CV log loss: %.4f ± %.4f, AUC: %.4f ± %.4f",
-            mean_logloss,
-            std_logloss,
-            mean_auc,
-            std_auc,
-        )
-        model_cat = _fit_model(X_full, y_full)
-        metrics_summary = {"logloss": mean_logloss, "auc": mean_auc}
-    else:
-        model_cat = _fit_model(X_train, y_train, X_val, y_val)
-        val_pred = model_cat.predict_proba(X_val)[:, 1]
-        metrics_summary = {
-            "logloss": log_loss(y_val, val_pred),
-            "auc": roc_auc_score(y_val, val_pred),
-        }
-        pd.Series(val_pred).to_csv(data_dir / "proba_catboost.csv", index=False)
->>>>>>> 31509e8a
 
     model_path = out_dir / "models" / "lead_catboost.cbm"
     model_path.parent.mkdir(parents=True, exist_ok=True)
