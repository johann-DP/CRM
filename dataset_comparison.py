--- conflicted
+++ resolved
@@ -13,10 +13,6 @@
 
 import logging
 from typing import Any, Dict, List, Optional
-<<<<<<< HEAD
-=======
-
->>>>>>> cfab366c
 from pathlib import Path
 
 import pandas as pd
@@ -93,16 +89,11 @@
 # ---------------------------------------------------------------------------
 
 def compare_datasets_versions(
-<<<<<<< HEAD
     datasets: Dict[str, pd.DataFrame],
     *,
     exclude_lost: bool = True,
     min_modalite_freq: int = 5,
     output_dir: Optional[str | Path] = None,
-=======
-    datasets: Dict[str, pd.DataFrame], *, exclude_lost: bool = True, min_modalite_freq: int = 5,
-    output_dir: Optional[Path] = None
->>>>>>> cfab366c
 ) -> Dict[str, Any]:
     """Compare dimensionality reduction results between dataset versions.
 
@@ -114,15 +105,9 @@
         Whether to remove lost/cancelled opportunities during preparation.
     min_modalite_freq : int, default ``5``
         Frequency threshold passed to :func:`variable_selection.select_variables`.
-<<<<<<< HEAD
     output_dir : str or Path, optional
         Base directory where figures will be saved. A subdirectory per dataset
         version is created when provided.
-=======
-    output_dir : Path, optional
-        Base directory where figures for each version will be saved. A
-        subdirectory named after the version is created within this path.
->>>>>>> cfab366c
 
     Returns
     -------
@@ -184,11 +169,7 @@
         )
         metrics["dataset_version"] = name
         try:
-<<<<<<< HEAD
             fig_dir = base_dir / name if base_dir is not None else None
-=======
-            fig_dir = Path(output_dir) / name if output_dir is not None else None
->>>>>>> cfab366c
             figures = generate_figures(
                 factor_results,
                 nonlin_results,
