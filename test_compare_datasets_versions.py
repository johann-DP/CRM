import pandas as pd
from pathlib import Path

import dataset_comparison as dc


def sample_datasets():
    df1 = pd.DataFrame({
        "Code": [1, 2, 3, 4],
        "Date de début actualisée": ["2024-01-01", "2024-01-02", "2024-01-03", "2024-01-04"],
        "Date de fin réelle": ["2024-01-05", "2024-01-06", "2024-01-07", "2024-01-08"],
        "Total recette réalisé": [1000, 10000, 1500, 2000],
        "Budget client estimé": [1100, 10500, 1600, 2100],
        "Charge prévisionnelle projet": [800, 9500, 1300, 1700],
        "Statut commercial": ["Gagné", "Perdu", "Gagné", "Gagné"],
        "Type opportunité": ["T1", "T2", "T1", "T1"],
    })
    df2 = df1.copy()
    df2["flag_multivariate"] = [False, True, False, False]
    return {"phase1": df1, "phase3": df2}


def test_compare_versions_basic():
    datasets = sample_datasets()
    res = dc.compare_datasets_versions(datasets, min_modalite_freq=1)

    combined = res["metrics"]
    assert set(combined["dataset_version"]) == {"phase1", "phase3"}
    assert "pca" in combined["method"].values

    details = res["details"]
    assert set(details) == {"phase1", "phase3"}
    for d in details.values():
        assert isinstance(d["figures"], dict)
        assert not d["metrics"].empty


<<<<<<< HEAD
def test_compare_versions_output_dir(tmp_path, monkeypatch):
    datasets = sample_datasets()

    def dummy_generate(*args, output_dir=None, **kwargs):
        if output_dir is not None:
            Path(output_dir).mkdir(parents=True, exist_ok=True)
            (Path(output_dir) / "dummy.txt").write_text("x")
        return {}

    from dataset_comparison import generate_figures as real_generate
    monkeypatch.setattr("dataset_comparison.generate_figures", dummy_generate)

    res = compare_datasets_versions(datasets, min_modalite_freq=1, output_dir=tmp_path)
    for name in datasets:
        assert (tmp_path / name / "dummy.txt").is_file()
    monkeypatch.setattr("dataset_comparison.generate_figures", real_generate)


def test_compare_versions_monkeypatched(monkeypatch):
    datasets = sample_datasets()

    def fake_eval(*args, **kwargs):
        return pd.DataFrame({"variance_cumulee_%": [0.1]}, index=["dummy"])

    monkeypatch.setattr("dataset_comparison.evaluate_methods", fake_eval)
    res = compare_datasets_versions(datasets, min_modalite_freq=1)
    assert set(res["metrics"]["dataset_version"]) == set(datasets)
    assert (res["metrics"].groupby("dataset_version").size() == 1).all()
=======
def test_compare_versions_monkeypatched(monkeypatch, tmp_path):
    datasets = sample_datasets()

    def dummy_eval(*_args, **_kwargs):
        return pd.DataFrame({"silhouette": [0.5]}, index=["dummy"])

    monkeypatch.setattr(dc, "evaluate_methods", dummy_eval)
    monkeypatch.setattr(dc, "generate_figures", lambda *a, **k: {})

    res = dc.compare_datasets_versions(datasets, min_modalite_freq=1, output_dir=tmp_path)
    combined = res["metrics"]
    assert len(combined) == len(datasets)
    assert set(combined["dataset_version"]) == set(datasets)
>>>>>>> cfab366c
<|MERGE_RESOLUTION|>--- conflicted
+++ resolved
@@ -35,7 +35,6 @@
         assert not d["metrics"].empty
 
 
-<<<<<<< HEAD
 def test_compare_versions_output_dir(tmp_path, monkeypatch):
     datasets = sample_datasets()
 
@@ -63,19 +62,4 @@
     monkeypatch.setattr("dataset_comparison.evaluate_methods", fake_eval)
     res = compare_datasets_versions(datasets, min_modalite_freq=1)
     assert set(res["metrics"]["dataset_version"]) == set(datasets)
-    assert (res["metrics"].groupby("dataset_version").size() == 1).all()
-=======
-def test_compare_versions_monkeypatched(monkeypatch, tmp_path):
-    datasets = sample_datasets()
-
-    def dummy_eval(*_args, **_kwargs):
-        return pd.DataFrame({"silhouette": [0.5]}, index=["dummy"])
-
-    monkeypatch.setattr(dc, "evaluate_methods", dummy_eval)
-    monkeypatch.setattr(dc, "generate_figures", lambda *a, **k: {})
-
-    res = dc.compare_datasets_versions(datasets, min_modalite_freq=1, output_dir=tmp_path)
-    combined = res["metrics"]
-    assert len(combined) == len(datasets)
-    assert set(combined["dataset_version"]) == set(datasets)
->>>>>>> cfab366c
+    assert (res["metrics"].groupby("dataset_version").size() == 1).all()