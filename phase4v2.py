# !/usr/bin/env python3
# phase4v2.py

import sys
from pathlib import Path
import pandas as pd
from PIL import Image
import io
import matplotlib.pyplot as plt
from matplotlib.backends.backend_pdf import PdfPages
from typing import List, Optional, Tuple, Sequence, Dict, Any
import prince
from sklearn.preprocessing import StandardScaler, OneHotEncoder
from sklearn.manifold import TSNE
import logging
import os
import numpy as np
import umap
import time

# Ex. : lire un YAML/JSON de config, ici un simple dict
CONFIG = {
    'compare_baseline': True,
    'baseline_vars': {
        'quant': ['Total recette actualisé', 'Total recette réalisé', 'Budget client estimé', 'duree_projet_jours',
                  'taux_realisation', 'marge_estimee'],
        'qual': ['Statut commercial', 'Statut production', 'Type opportunité', 'Catégorie', 'Sous-catégorie']
    },
    'baseline_cfg': {'weighting': 'balanced'}
}


def sanity_check(
        df: pd.DataFrame,
        quant_vars: List[str],
        qual_vars: List[str],
        na_threshold: float = 0.30,
        max_levels: int = 50,
        corr_threshold: float = 0.98
) -> Tuple[List[str], List[str]]:
    """
    Vérifie variance, NA, corrélations, cardinalité.
    Retire et logue en WARNING les variables non-conformes. Si deux
    quantitatives dépassent le seuil de corrélation, seule la seconde
    variable du couple est éliminée.
    """
    logger = logging.getLogger(__name__)
    # 1) Quantitatives
    drop_q = set()
    sub = df[quant_vars]
    # NA %
    na_pc = sub.isna().mean()
    for v in quant_vars:
        if na_pc[v] > na_threshold:
            drop_q.add(v);
            logger.warning(f"Drop {v} – NA {na_pc[v]:.0%} > {na_threshold:.0%}")
        elif sub[v].var() == 0:
            drop_q.add(v);
            logger.warning(f"Drop {v} – variance nulle")
    # Corrélations trop élevées : parcours du triangle supérieur uniquement
    # et suppression de la seconde variable de chaque paire corrélée
    corr = sub.corr().abs()
    for idx_i in range(len(quant_vars)):
        for idx_j in range(idx_i + 1, len(quant_vars)):
            i = quant_vars[idx_i]
            j = quant_vars[idx_j]
            if corr.loc[i, j] > corr_threshold and j not in drop_q:
                drop_q.add(j)
                logger.warning(
                    f"Drop {j} – corr({i},{j})={corr.loc[i, j]:.2f} > {corr_threshold}"
                )
    # 2) Qualitatives
    drop_c = set()
    for v in qual_vars:
        prop_na = df[v].isna().mean()
        nlev = df[v].nunique(dropna=False)
        if prop_na > na_threshold:
            drop_c.add(v);
            logger.warning(f"Drop {v} – NA {prop_na:.0%} > {na_threshold:.0%}")
        elif nlev > max_levels:
            drop_c.add(v);
            logger.warning(f"Drop {v} – {nlev} modalités > {max_levels}")
    # Résultats
    q_final = [v for v in quant_vars if v not in drop_q]
    c_final = [v for v in qual_vars if v not in drop_c]
    return q_final, c_final


def load_phase_metrics(metrics_dir: str) -> pd.DataFrame:
    """
    Charge les rapports de complétude des phases 1, 2 et 3 et renvoie
    un ``DataFrame`` avec le taux de valeurs manquantes par variable.
    """
    files = [
        Path(metrics_dir) / "phase1_missing_report.csv",
        Path(metrics_dir) / "phase2_data_dictionary.xlsx",
        Path(metrics_dir) / "phase3_categorical_overview.csv",
    ]
    dfs = []
    for f in files:
        if not f.exists():
            continue

        if f.suffix.lower() == ".xlsx":
            df = pd.read_excel(f)
        else:
            df = pd.read_csv(f)

        cols = {c.lower(): c for c in df.columns}
        var_col = next((cols[c] for c in ["variable", "colonne", "column"] if c in cols), None)
        pct_col = next((cols[c] for c in ["missing_pct", "pct_missing"] if c in cols), None)
        if var_col is None or pct_col is None:
            continue

        series_pct = df[pct_col]
        if series_pct.dtype == object:
            series_pct = series_pct.str.replace(",", ".", regex=False)

        df_sub = pd.DataFrame({
            "variable": df[var_col].astype(str),
            "missing_pct": pd.to_numeric(series_pct, errors="coerce"),
        })

        dfs.append(df_sub)

    if not dfs:
        return pd.DataFrame(columns=["variable", "missing_pct"])

    return pd.concat(dfs).groupby("variable", as_index=False).mean()


def plot_na_dashboard(na_df: pd.DataFrame, output_path: Path):
    """
    Trace et enregistre un barplot du % de valeurs manquantes par variable.
    """
    if na_df.empty:
        return
    plt.figure(figsize=(12, 6), dpi=200)
    na_df = na_df.sort_values('missing_pct', ascending=False).head(30)
    plt.barh(na_df['variable'], na_df['missing_pct'], color='lightcoral', edgecolor='black')
    plt.xlabel('% Missing')
    plt.title("Top 30 variables par taux de NA (Phases 1–3)")
    plt.tight_layout()
    plt.savefig(output_path, dpi=150)
    plt.close()


def load_data(file_path: str) -> pd.DataFrame:
    """
    Charge les données CRM brutes depuis un fichier Excel
    et réalise quelques contrôles de base.

    Parameters
    ----------
    file_path : str
        Chemin vers le fichier Excel d’export Everwin (ex. "export_everwin (19).xlsx").

    Returns
    -------
    pd.DataFrame
        DataFrame pandas contenant les données CRM brutes, avec colonnes nettoyées.

    Raises
    ------
    FileNotFoundError
        Si le fichier n'existe pas.
    ValueError
        Si la lecture échoue pour une autre raison.
    """
    logger = logging.getLogger(__name__)
    # Lecture du fichier Excel
    try:
        df = pd.read_excel(file_path)
        logger.info(f"Données chargées : {df.shape[0]} lignes × {df.shape[1]} colonnes")
    except FileNotFoundError as fnf_err:
        logger.error(f"Fichier introuvable : {file_path}")
        raise
    except Exception as e:
        logger.error(f"Erreur lors du chargement de '{file_path}' : {e}")
        raise ValueError(f"Impossible de charger le fichier Excel : {e}")

    # Vérification rapide des colonnes
    logger.debug(f"Noms de colonnes avant nettoyage : {list(df.columns)}")

    # Uniformisation des noms de colonnes (strip des espaces, normalisation Unicode)
    def _dedup_columns(cols):
        seen = {}
        new_cols = []
        for col in cols:
            base = col
            i = seen.get(base, 0)
            name = base if i == 0 else f"{base}.{i}"
            while name in new_cols:
                i += 1
                name = f"{base}.{i}"
            seen[base] = i
            new_cols.append(name)
        return new_cols

    df.columns = _dedup_columns(df.columns.astype(str).map(str.strip))

    logger.debug(f"Noms de colonnes après nettoyage : {list(df.columns)}")

    # Aucune transformation métier ici : on renvoie le DataFrame brut prêt pour la préparation
    return df


def prepare_data(df: pd.DataFrame, metrics_dir: Optional[str] = None) -> pd.DataFrame:
    """
    Prépare et nettoie le DataFrame CRM pour la Phase 4.

    Steps:
    1. Correction des dates aberrantes
    2. Conversion et nettoyage des montants
    3. Suppression des doublons
    4. Gestion des valeurs manquantes
    5. Création de variables dérivées
    6. Filtrage optionnel des outliers (flags issus de la Phase 3)

    Parameters
    ----------
    df : pd.DataFrame
        DataFrame brut issu de ``load_data()``.
        metrics_dir : Optional[str], optional
        Répertoire contenant les métriques des phases précédentes. Si fourni,
        un tableau récapitulatif des taux de valeurs manquantes est généré et
        sauvegardé dans ce dossier.

    Returns
    -------
    pd.DataFrame
        DataFrame prêt pour l’AFDM, typé, nettoyé et sans outliers si présents.
    """
    logger = logging.getLogger(__name__)
    df_clean = df.copy()

    # 1) Dates : conversion et correction des out-of-bounds
    date_cols = [c for c in df_clean.columns if 'date' in c.lower()]
    min_date = pd.Timestamp('1990-01-01')
    max_date = pd.Timestamp('2050-12-31')
    for col in date_cols:
        df_clean[col] = pd.to_datetime(df_clean[col], errors='coerce')
        mask = df_clean[col].lt(min_date) | df_clean[col].gt(max_date)
        if mask.any():
            logger.warning(f"{mask.sum()} dates invalides dans « {col} » remplacées par NaT")
            df_clean.loc[mask, col] = pd.NaT

    # 2) Montants : conversion numérique + traitement des négatifs
    montants = [
        'Total recette actualisé',
        'Total recette réalisé',
        'Total recette produit',
        'Budget client estimé'
    ]
    for col in montants:
        if col in df_clean.columns:
            df_clean[col] = pd.to_numeric(df_clean[col], errors='coerce')
            neg = df_clean[col] < 0
            if neg.any():
                logger.warning(f"{neg.sum()} valeurs négatives dans « {col} » remplacées par NaN")
                df_clean.loc[neg, col] = pd.NA

    # 3) Suppression des doublons sur l’ID affaire
    if 'Code' in df_clean.columns:
        before = len(df_clean)
        df_clean = df_clean.drop_duplicates(subset=['Code'])
        logger.info(f"Duplication supprimée : {before - len(df_clean)} lignes retirées")

    # 4) Variables dérivées (si non présentes)
    # Durée du projet (jours)
    if all(x in df_clean.columns for x in ['Date de début actualisée', 'Date de fin réelle']):
        df_clean['duree_projet_jours'] = (
                df_clean['Date de fin réelle'] - df_clean['Date de début actualisée']
        ).dt.days

    # Taux de réalisation (CA réalisé / Budget estimé)
    if all(x in df_clean.columns for x in ['Total recette réalisé', 'Budget client estimé']):
        df_clean['taux_realisation'] = (
                df_clean['Total recette réalisé'] /
                df_clean['Budget client estimé'].replace(0, np.nan)
        )
        df_clean['taux_realisation'] = df_clean['taux_realisation'].replace([np.inf, -np.inf], np.nan)

    # Marge estimée (CA réalisé - Charge prévisionnelle projet)
    if 'Charge prévisionnelle projet' in df_clean.columns and 'Total recette réalisé' in df_clean.columns:
        df_clean['marge_estimee'] = (
                df_clean['Total recette réalisé'] - df_clean['Charge prévisionnelle projet']
        )

    # 5) Valeurs manquantes
    impute_cols = montants.copy()
    if 'taux_realisation' in df_clean.columns:
        impute_cols.append('taux_realisation')
    for col in impute_cols:
        if col in df_clean.columns:
            median = df_clean[col].median()
            df_clean[col] = df_clean[col].fillna(median)
    for col in df_clean.select_dtypes(include=['object']):
        df_clean[col] = df_clean[col].fillna('Non renseigné').astype('category')

    # 6) Filtrage des outliers (flag multivarié Phase 3)
    if 'flag_multivariate' in df_clean.columns:
        count_out = int(df_clean['flag_multivariate'].sum())
        df_clean = df_clean.loc[~df_clean['flag_multivariate']]
        logger.info(f"Filtrage outliers multivariés : {count_out} lignes exclues")

    # --- Lecture et affichage des métriques Phases 1/2/3 (optionnel) ---
    if 'metrics_dir' in locals() and metrics_dir:
        na_metrics = load_phase_metrics(metrics_dir)
        dash_path = Path(metrics_dir) / "phase4_na_dashboard.png"
        plot_na_dashboard(na_metrics, dash_path)
        logger.info(f"Dashboard NA généré : {dash_path.name}")

    return df_clean


def select_variables(
        df: pd.DataFrame,
        min_modalite_freq: int = 5
) -> Tuple[pd.DataFrame, List[str], List[str]]:
    """
    Sélectionne les variables actives pour l'AFDM à partir du DataFrame préparé.

    Parameters
    ----------
    df : pd.DataFrame
        DataFrame nettoyé issu de prepare_data().
    min_modalite_freq : int, default=5
        Seuil minimal de fréquence pour regrouper les modalités rares en 'Autre'.

    Returns
    -------
    df_active : pd.DataFrame
        Sous-ensemble de df ne contenant que les variables sélectionnées.
    quant_vars : List[str]
        Liste des noms de variables quantitatives retenues.
    qual_vars : List[str]
        Liste des noms de variables qualitatives retenues.

    Notes
    -----
    - Exclut les variables identifiants (ex. Code, Client).
    - Regroupe les modalités rares (< min_modalite_freq) en 'Autre' pour chaque qualitative.
    - Élimine les variables à variance nulle (quantitatives) ou à unique modalité (qualitatives).
    - Les listes de variables candidates doivent refléter les enseignements des Phases 1–3.
    """
    logger = logging.getLogger(__name__)

    # 1) Listes candidates basées sur Phases 1–3
    candidate_quant = [
        'Total recette actualisé',
        'Total recette réalisé',
        'Total recette produit',
        'Budget client estimé',
        'duree_projet_jours',
        'taux_realisation',
        'marge_estimee'
    ]
    candidate_qual = [
        'Statut commercial',
        'Statut production',
        'Type opportunité',
        'Catégorie',
        'Sous-catégorie',
        'Pilier',
        'Entité opérationnelle',
        'Présence partenaire'
    ]

    # 2) Intersection avec les colonnes disponibles
    quant_vars = [c for c in candidate_quant if c in df.columns]
    qual_vars = [c for c in candidate_qual if c in df.columns]
    logger.info(f"Variables quantitatives candidates retenues : {quant_vars}")
    logger.info(f"Variables qualitatives candidates retenues : {qual_vars}")

    # 3) Exclusion des identifiants et non-pertinentes
    exclude = {'Code', 'Client', 'Contact principal', 'Titre'}
    quant_vars = [c for c in quant_vars if c not in exclude]
    qual_vars = [c for c in qual_vars if c not in exclude]

    # 4) Filtrage des quantitatives : on retire celles à variance nulle
    quant_vars = [c for c in quant_vars if df[c].var() not in (0, float('nan'))]
    logger.info(f"Quantitatives après variance > 0 : {quant_vars}")

    # 5) Traitement des qualitatives :
    #    - Regrouper les modalités rares en 'Autre'
    #    - Supprimer variables à unique modalité
    final_qual = []
    for col in qual_vars:
        counts = df[col].value_counts(dropna=False)
        rares = counts[counts < min_modalite_freq].index
        if len(rares):
            logger.info(f"{len(rares)} modalités rares dans '{col}' → regroupement en 'Autre'")
            df[col] = df[col].cat.add_categories('Autre')
            df[col] = df[col].apply(lambda x: 'Autre' if x in rares else x).astype('category')
        # Vérifier la cardinalité après regroupement
        if df[col].nunique() > 1:
            final_qual.append(col)
        else:
            logger.warning(f"Variable qualitative '{col}' exclue (une seule modalité restante)")

    qual_vars = final_qual
    logger.info(f"Qualitatives finales : {qual_vars}")

    # 6) Constitution du DataFrame actif
    selected_cols = quant_vars + qual_vars
    df_active = df[selected_cols].copy()
    logger.info(f"DataFrame actif avec {len(selected_cols)} variables")

    return df_active, quant_vars, qual_vars


def handle_missing_values(df: pd.DataFrame, quant_vars: List[str], qual_vars: List[str]) -> pd.DataFrame:
    """Impute and optionally drop NA values for the provided DataFrame."""
    logger = logging.getLogger(__name__)
    na_count = int(df.isna().sum().sum())
    if na_count > 0:
        logger.info(f"Imputation des {na_count} valeurs manquantes restantes")
        if quant_vars:
            df[quant_vars] = df[quant_vars].fillna(df[quant_vars].median())
        for col in qual_vars:
            if df[col].dtype.name == "category" and 'Non renseigné' not in df[col].cat.categories:
                df[col] = df[col].cat.add_categories('Non renseigné')
            df[col] = df[col].fillna('Non renseigné').astype('category')
        remaining_na = int(df.isna().sum().sum())
        if remaining_na > 0:
            logger.warning(
                f"{remaining_na} NA subsistent après imputation → suppression des lignes concernées"
            )
            df.dropna(inplace=True)
    else:
        logger.info("Aucune valeur manquante détectée après sanity_check")

    if df.isna().any().any():
        logger.error("Des NA demeurent dans df après traitement")
    else:
        logger.info("DataFrame sans NA prêt pour FAMD")
    return df


def segment_data(
        df: pd.DataFrame,
        qual_vars: List[str],
        output_dir: Path
) -> None:
    """Generate simple segmentation reports for qualitative variables.

    For each variable in ``qual_vars`` present in ``df``, a CSV summary and a
    bar plot are produced under ``output_dir/segments``.
    """
    logger = logging.getLogger(__name__)
    seg_dir = Path(output_dir) / "segments"
    seg_dir.mkdir(parents=True, exist_ok=True)

    for col in qual_vars:
        if col not in df.columns:
            logger.warning(f"Variable qualitative '{col}' absente du DataFrame")
            continue

        counts = df[col].value_counts(dropna=False)
        seg_df = counts.reset_index()
        seg_df.columns = ["modalité", "count"]
        seg_df["pct"] = (seg_df["count"] / seg_df["count"].sum() * 100).round(1)

        csv_path = seg_dir / f"segment_{col}.csv"
        seg_df.to_csv(csv_path, index=False)

        plt.figure(figsize=(12, 6), dpi=200)
        plt.bar(seg_df["modalité"].astype(str), seg_df["count"], edgecolor="black")
        plt.title(f"Répartition par {col}")
        plt.xlabel(col)
        plt.ylabel("count")
        plt.xticks(rotation=45, ha="right")
        plt.tight_layout()
        png_path = seg_dir / f"segment_{col}.png"
        plt.savefig(png_path, dpi=150)
        plt.close()

        logger.info(f"Rapport segmentation '{col}' → {csv_path.name}, {png_path.name}")


def run_mfa(
        df_active: pd.DataFrame,
        quant_vars: List[str],
        qual_vars: List[str],
        output_dir: Path,
        n_components: int = 5
) -> Tuple[prince.MFA, pd.DataFrame]:
    """Exécute une MFA sur le jeu de données mixte.

    Args:
        df_active: DataFrame contenant uniquement les colonnes des variables actives.
        quant_vars: Liste des noms de colonnes quantitatives.
        qual_vars: Liste des noms de colonnes qualitatives.
        output_dir: Répertoire où sauver les graphiques.
        n_components: Nombre de composantes factorielles à extraire.

    Returns:
        - L’objet prince.MFA entraîné.
        - DataFrame des coordonnées des individus dans l'espace MFA.
    """
    import prince
    import matplotlib.pyplot as plt

    # One-hot encode qualitative variables
    df_dummies = pd.get_dummies(df_active[qual_vars].astype(str))

    # Build groups dictionary compatible with prince >= 0.16
    groups = {"Quantitatives": quant_vars}
    for var in qual_vars:
        cols = [c for c in df_dummies.columns if c.startswith(f"{var}_")]
        if cols:
            groups[var] = cols

    # Combine numeric columns with the dummy-encoded qualitative variables
    df_mfa = pd.concat([df_active[quant_vars], df_dummies], axis=1)

    mfa = prince.MFA(n_components=n_components)
    mfa = mfa.fit(df_mfa, groups=groups)
    row_coords = mfa.row_coordinates(df_mfa)

    # Ensure compatibility with earlier code expecting explained_inertia_
    mfa.explained_inertia_ = mfa.percentage_of_variance_ / 100

    axes = list(range(1, len(mfa.explained_inertia_) + 1))
    plt.figure(figsize=(12, 6), dpi=200)
    plt.bar(axes, [v * 100 for v in mfa.explained_inertia_], edgecolor="black")
    plt.xlabel("Composante")
    plt.ylabel("% Inertie expliquée")
    plt.title("Éboulis MFA")
    plt.xticks(axes)
    plt.tight_layout()
    plt.savefig(output_dir / "mfa_scree_plot.png")
    plt.close()

    return mfa, row_coords


def run_pcamix(
        df_active: pd.DataFrame,
        quant_vars: List[str],
        qual_vars: List[str],
        output_dir: Path,
        n_components: int = 5,
) -> Tuple[prince.FAMD, pd.Series, pd.DataFrame, pd.DataFrame]:
    """Exécute une analyse de type PCAmix via :class:`prince.FAMD`."""

    logger = logging.getLogger(__name__)

    # 1) Standardisation des quantitatives
    scaler = StandardScaler()
    X_quanti = scaler.fit_transform(df_active[quant_vars])
    df_quanti_scaled = pd.DataFrame(
        X_quanti,
        index=df_active.index,
        columns=quant_vars,
    )

    # 2) Assemblage du DataFrame mixte
    df_mix = pd.concat(
        [df_quanti_scaled, df_active[qual_vars].astype("category")],
        axis=1,
    )

    # 3) FAMD (équivalent PCAmix)
    md_pca = prince.FAMD(
        n_components=n_components,
        n_iter=3,
        copy=True,
        check_input=True,
        engine="sklearn",
    )
    md_pca = md_pca.fit(df_mix)

    inertia = pd.Series(
        get_explained_inertia(md_pca),
        index=[f"F{i + 1}" for i in range(n_components)],
    )

    axes = list(range(1, len(inertia) + 1))
    plt.figure(figsize=(12, 6), dpi=200)
    plt.bar(axes, [i * 100 for i in inertia], edgecolor="black")
    plt.xlabel("Composante")
    plt.ylabel("% Inertie expliquée")
    plt.title("Éboulis PCAmix")
    plt.xticks(axes)
    plt.tight_layout()
    output_dir.mkdir(parents=True, exist_ok=True)
    plt.savefig(output_dir / "pcamix_scree_plot.png")
    plt.close()

    row_coords = md_pca.row_coordinates(df_mix)

    if hasattr(md_pca, "column_coordinates"):
        col_coords = md_pca.column_coordinates(df_mix)
    elif hasattr(md_pca, "column_principal_coordinates"):
        col_coords = md_pca.column_principal_coordinates(df_mix)
    elif hasattr(md_pca, "column_coordinates_"):
        col_coords = md_pca.column_coordinates_
    else:
        logger.warning("Aucune méthode de coordonnées colonnes disponible")
        col_coords = pd.DataFrame()

    return md_pca, inertia, row_coords, col_coords


def run_tsne(
        embeddings: pd.DataFrame,
        df_active: pd.DataFrame,
        output_dir: Path,
        perplexity: int = 30,
        learning_rate: float = 200.0,
        n_iter: int = 1_000,
        random_state: int = 42
) -> Tuple[TSNE, pd.DataFrame]:
    """
    Applique t-SNE sur des coordonnées factorielles existantes.

    Args:
        embeddings: DataFrame des coordonnées (index = ID affaire, colonnes = axes factoriels).
        df_active: DataFrame complet, utilisé pour le coloriage (colonne "Statut commercial").
        output_dir: Répertoire où sauvegarder le scatterplot et le CSV.
        perplexity: Paramètre de t-SNE (voisinage).
        learning_rate: Taux d’apprentissage pour t-SNE.
        n_iter: Nombre d’itérations.
        random_state: Graine pour la reproductibilité.

    Returns:
        - L’instance TSNE ajustée.
        - DataFrame des embeddings t-SNE (colonnes "TSNE1","TSNE2", index = ID affaire).
    """
    # 2.1 Instanciation
    try:
        tsne = TSNE(
            n_components=2,
            perplexity=perplexity,
            learning_rate=learning_rate,
            max_iter=n_iter,
            random_state=random_state,
            init='pca'
        )
    except TypeError:  # pragma: no cover - older scikit-learn
        tsne = TSNE(
            n_components=2,
            perplexity=perplexity,
            learning_rate=learning_rate,
            n_iter=n_iter,
            random_state=random_state,
            init='pca'
        )

    # 2.2 Fit & transform
    tsne_results = tsne.fit_transform(embeddings.values)

    # 2.3 DataFrame t-SNE
    tsne_df = pd.DataFrame(
        tsne_results,
        columns=["TSNE1", "TSNE2"],
        index=embeddings.index
    )

    # 2.4 Scatter plot coloré par Statut commercial
    plt.figure(figsize=(12, 6), dpi=200)
    codes = df_active["Statut commercial"].astype("category").cat.codes
    scatter = plt.scatter(
        tsne_df["TSNE1"], tsne_df["TSNE2"],
        c=codes, s=15, alpha=0.7
    )
    plt.xlabel("TSNE1")
    plt.ylabel("TSNE2")
    plt.title("t-SNE sur axes factoriels")
    cbar = plt.colorbar(scatter,
                        ticks=range(len(df_active["Statut commercial"].unique())))
    cbar.set_label("Statut commercial")

    # 2.5 Sauvegardes
    (output_dir / "phase4_tsne_scatter.png").parent.mkdir(parents=True, exist_ok=True)
    plt.tight_layout()
    plt.savefig(output_dir / "phase4_tsne_scatter.png")
    plt.close()

    tsne_df.to_csv(output_dir / "phase4_tsne_embeddings.csv", index=True)

    return tsne, tsne_df


def run_umap(
        df_active: pd.DataFrame,
        quant_vars: List[str],
        qual_vars: List[str],
        output_dir: Path,
        n_neighbors: int = 15,
        min_dist: float = 0.1,
        n_components: int = 2,
        random_state: int | None = 42,
        n_jobs: int | None = None,
) -> Tuple[umap.UMAP, pd.DataFrame]:
    """
    Exécute UMAP sur un jeu mixte de variables quantitatives et qualitatives.

    Args:
        df_active: DataFrame contenant uniquement les colonnes actives.
        quant_vars: Liste de noms de colonnes quantitatives.
        qual_vars: Liste de noms de colonnes qualitatives.
        output_dir: Répertoire où sauver les graphiques et CSV.
        n_neighbors: Paramètre UMAP « voisinage ».
        min_dist: Distance minimale UMAP.
        n_components: Dimension de sortie (2 ou 3).
        random_state: Graine pour reproductibilité. ``None`` pour laisser
            UMAP utiliser le parallélisme.
        n_jobs: Nombre de threads UMAP. Si ``random_state`` est défini et
            ``n_jobs`` n'est pas ``1``, la valeur sera forcée à ``1`` pour
            éviter le warning de ``umap-learn``.

    Returns:
        - L’objet UMAP entraîné,
        - DataFrame des embeddings, colonnes ['UMAP1', 'UMAP2' (, 'UMAP3')].
    """

    output_dir.mkdir(parents=True, exist_ok=True)

    # 2.1 Prétraitement des quantitatives
    X_num = df_active[quant_vars].copy()
    X_num = StandardScaler().fit_transform(X_num)

    # 2.2 Encodage one‐hot des qualitatives
    try:
        # scikit-learn >= 1.2
        encoder = OneHotEncoder(sparse_output=False, handle_unknown='ignore')
    except TypeError:  # pragma: no cover - older scikit-learn
        encoder = OneHotEncoder(sparse=False, handle_unknown='ignore')

    X_cat = encoder.fit_transform(df_active[qual_vars])

    # 2.3 Fusion des données
    X_mix = pd.DataFrame(
        data=np.hstack([X_num, X_cat]),
        index=df_active.index
    )

    logger = logging.getLogger(__name__)

    # 2.4 Exécution de UMAP
    if random_state is not None:
        if n_jobs not in (None, 1):
            logger.warning(
                "random_state défini (%s) : n_jobs=%s forcé à 1 pour garantir la reproductibilité",
                random_state,
                n_jobs,
            )
        n_jobs = 1

    reducer = umap.UMAP(
        n_neighbors=n_neighbors,
        min_dist=min_dist,
        n_components=n_components,
        random_state=random_state,
        n_jobs=n_jobs,
    )
    embedding = reducer.fit_transform(X_mix)

    # 2.5 Mise en DataFrame
    cols = [f"UMAP{i + 1}" for i in range(n_components)]
    umap_df = pd.DataFrame(embedding, columns=cols, index=df_active.index)

    # 2.6 Scatterplot coloré par statut commercial
    codes = df_active["Statut commercial"].astype("category").cat.codes
    plt.figure(figsize=(12, 6), dpi=200)
    scatter = plt.scatter(
        umap_df["UMAP1"], umap_df["UMAP2"],
        c=codes,
        s=10,
        alpha=0.7,
    )
    plt.xlabel("UMAP1")
    plt.ylabel("UMAP2")
    plt.title("Projection UMAP (colorée par Statut commercial)")
    plt.colorbar(scatter, ticks=range(len(df_active["Statut commercial"].unique())),
                 label="Statut commercial")
    plt.tight_layout()
    plt.savefig(output_dir / "umap_scatter.png")
    plt.close()
    logger.info("Projection UMAP 2D enregistrée: %s", output_dir / "umap_scatter.png")

    # 2.6bis Scatter 3D si demandé
    if n_components >= 3 and {"UMAP1", "UMAP2", "UMAP3"}.issubset(umap_df.columns):
        fig = plt.figure(figsize=(12, 6), dpi=200)
        ax = fig.add_subplot(111, projection="3d")
        sc3d = ax.scatter(
            umap_df["UMAP1"],
            umap_df["UMAP2"],
            umap_df["UMAP3"],
            c=codes,
            s=10,
            alpha=0.7,
        )
        ax.set_xlabel("UMAP1")
        ax.set_ylabel("UMAP2")
        ax.set_zlabel("UMAP3")
        ax.set_title("Projection UMAP 3D")
        fig.colorbar(sc3d, ax=ax, label="Statut commercial")
        plt.tight_layout()
        plt.savefig(output_dir / "umap_scatter_3D.png")
        plt.close()
        logger.info(
            "Projection UMAP 3D enregistrée: %s",
            output_dir / "umap_scatter_3D.png",
        )

    # 2.7 Export CSV
    umap_df.to_csv(output_dir / "umap_embeddings.csv", index=True)
    logger.info("CSV embeddings UMAP enregistré: %s", output_dir / "umap_embeddings.csv")

    return reducer, umap_df


def get_explained_inertia(famd) -> List[float]:
    """Return the percentage of explained inertia for each FAMD component."""
    try:
        inertia = getattr(famd, "explained_inertia_", None)
        if inertia is not None:
            return list(inertia)
    except Exception:
        inertia = None
    try:
        eigenvalues = famd.eigenvalues_
    except Exception:
        eigenvalues = getattr(famd, "eigenvalues_", None)
    if eigenvalues is None:
        return []
    total = sum(eigenvalues)
    return [v / total for v in eigenvalues]


def run_famd(
        df_active: pd.DataFrame,
        quant_vars: List[str],
        qual_vars: List[str],
        n_components: Optional[int] = None,
        famd_cfg: dict = None
) -> Tuple[
    prince.FAMD,
    pd.Series,
    pd.DataFrame,
    pd.DataFrame,
    pd.DataFrame
]:
    """
    Exécute l’analyse factorielle des données mixtes (FAMD) sur le jeu de variables actives.

    Parameters
    ----------
    df_active : pd.DataFrame
        DataFrame contenant uniquement les variables quantitatives et qualitatives sélectionnées.
    quant_vars : List[str]
        Liste des noms de colonnes quantitatives à standardiser.
    qual_vars : List[str]
        Liste des noms de colonnes qualitatives (catégorielles).
    n_components : int, optional
        Nombre de composantes factorielles à extraire. Si None, utilise toutes les composantes possibles.
    famd_cfg:  dict

    Returns
    -------
    famd : prince.FAMD
        Objet FAMD entraîné.
    explained_inertia : pd.Series
        Pourcentage de variance expliquée par composante.
    row_coords : pd.DataFrame
        Coordonnées des individus (affaires) dans l’espace factoriel.
    col_coords : pd.DataFrame
        Coordonnées des variables (quantitatives et modalités qualitatives) dans l’espace factoriel.
    col_contrib : pd.DataFrame
        Contributions (%) des variables et modalités aux axes factoriels.
    """
    logger = logging.getLogger(__name__)

    # 1) Pré-traitement : centrage-réduction des variables quantitatives
    scaler = StandardScaler()
    X_quanti = scaler.fit_transform(df_active[quant_vars])
    df_quanti_scaled = pd.DataFrame(
        X_quanti,
        index=df_active.index,
        columns=quant_vars
    )

    # 2) Assemblage du DataFrame mixte (quantitatif réduit + qualitatif brut)
    df_for_famd = pd.concat(
        [df_quanti_scaled, df_active[qual_vars].astype('category')],
        axis=1
    )
    if df_for_famd.isnull().any().any():
        logger.error("Des valeurs manquantes subsistent dans df_for_famd. Corriger avant FAMD.")
        raise ValueError("NA détectés dans df_for_famd")

    # 3a) Paramétrage de la pondération
    cfg = famd_cfg or {}
    weighting = cfg.get('weighting', 'balanced')  # 'balanced' | 'auto' | 'manual'

    # 3b) Initialisation de l’AFDM
    n_comp = n_components or df_for_famd.shape[1]
    famd = prince.FAMD(
        n_components=n_comp,
        n_iter=3,
        copy=True,
        check_input=True,
        # normalize = (weighting == 'balanced'),
        engine='sklearn'
    )
    logger.info(f"FAMD initialisé (weighting={weighting}) avec {n_comp} composantes")

    # 4) Exécution de l’analyse
    famd = famd.fit(df_for_famd)
    logger.info("FAMD entraîné avec succès")

    # 5) Extraction des résultats
    ei_values = get_explained_inertia(famd)
    if ei_values:
        logger.info("Inertie expliquée récupérée")
    else:
        logger.warning("Aucune information d'inertie disponible")
    explained_inertia = pd.Series(
        ei_values,
        index=[f"F{i + 1}" for i in range(len(ei_values))]
    )

    row_coords = famd.row_coordinates(df_for_famd)

    if hasattr(famd, "column_coordinates"):
        col_coords = famd.column_coordinates(df_for_famd)
        logger.info("Coordonnées colonnes via 'column_coordinates'")
    elif hasattr(famd, "column_principal_coordinates"):
        col_coords = famd.column_principal_coordinates(df_for_famd)
        logger.info("'column_coordinates' absent – utilisation de 'column_principal_coordinates'")
    elif hasattr(famd, "column_coordinates_"):
        col_coords = famd.column_coordinates_
        logger.info("Coordonnées colonnes lues depuis l'attribut 'column_coordinates_'")
    else:
        logger.warning("Aucune méthode de coordonnées colonnes disponible")
        col_coords = pd.DataFrame()

    if hasattr(famd, "column_contributions"):
        col_contrib = famd.column_contributions(df_for_famd)
        logger.info("Contributions via 'column_contributions'")
    elif hasattr(famd, "column_contributions_"):
        col_contrib = famd.column_contributions_
        logger.info("'column_contributions' absent – utilisation de l'attribut 'column_contributions_'")
    else:
        contrib = (col_coords ** 2)
        col_contrib = contrib.div(contrib.sum(axis=0), axis=1) * 100
        logger.info("'column_contributions' absent – calcul à partir des coordonnées")

    logger.info(
        "Résultats FAMD extraits : "
        f"{len(explained_inertia)} axes, "
        f"{row_coords.shape[0]} individus, "
        f"{col_coords.shape[0]} variables/modalités"
    )

    return famd, explained_inertia, row_coords, col_coords, col_contrib


def plot_multimethod_results(
        results_dict: Dict[str, Dict[str, Any]],
        df_active: pd.DataFrame,
        comp_df: pd.DataFrame,
        output_dir: Path,
) -> None:
    """Visualisations comparatives pour plusieurs méthodes factorielles."""

    # ─── Scree-plots ─────────────────────────────────────────────
    methods_inertia = {
        m: info["inertia"] for m, info in results_dict.items() if info["inertia"]
    }
    n = len(methods_inertia)
    fig, axes = plt.subplots(1, n, figsize=(4 * n, 4))
    for ax, (m, inertia) in zip(np.atleast_1d(axes), methods_inertia.items()):
        axes_idx = list(range(1, len(inertia) + 1))
        ax.bar(axes_idx, [i * 100 for i in inertia], edgecolor="black")
        ax.set_title(f"Éboulis {m}")
        ax.set_xlabel("Composante")
        ax.set_ylabel("% inertie")
        ax.set_xticks(axes_idx)
    plt.tight_layout()
    plt.savefig(output_dir / "multi_scree.png")
    plt.close()

    # ─── Scatter F1–F2 comparés ───────────────────────────────────
    methods_emb = results_dict.keys()
    fig, axes = plt.subplots(1, len(methods_emb), figsize=(4 * len(methods_emb), 4))
    for ax, m in zip(np.atleast_1d(axes), methods_emb):
        emb = results_dict[m]["embeddings"]
        x, y = emb.iloc[:, 0], emb.iloc[:, 1]
        codes = df_active["Statut commercial"].astype("category").cat.codes
        ax.scatter(x, y, c=codes, s=15, alpha=0.6)
        ax.set_title(f"{m} (1-2)")
        ax.set_xlabel(emb.columns[0])
        ax.set_ylabel(emb.columns[1])
    plt.tight_layout()
    plt.savefig(output_dir / "multi_scatter.png")
    plt.close()

    # ─── Heatmap d'évaluation ────────────────────────────────────
    fig, ax = plt.subplots(figsize=(6, 4))
    im = ax.imshow(comp_df.values, aspect="auto", cmap="viridis")
    ax.set_xticks(np.arange(comp_df.shape[1]))
    ax.set_yticks(np.arange(comp_df.shape[0]))
    ax.set_xticklabels(comp_df.columns, rotation=45, ha="right")
    ax.set_yticklabels(comp_df.index)
    ax.set_title("Comparaison méthodes")
    plt.colorbar(im, ax=ax, fraction=0.046, pad=0.04)
    plt.tight_layout()
    plt.savefig(output_dir / "multi_heatmap.png")
    plt.close()


def export_famd_results(
        famd,
        inertia,
        row_coords: pd.DataFrame,
        col_coords: pd.DataFrame,
        col_contrib: pd.DataFrame,
        quant_vars,
        qual_vars,
        output_dir: Path,
        df_active: Optional[pd.DataFrame] = None,
):
    """
    Exporte les résultats clés de l’AFDM sous forme de CSV pour réutilisation :
      1. Coordonnées des individus sur les axes factorels retenus
      2. Coordonnées des variables quantitatives
      3. Coordonnées des modalités qualitatives
      4. Contributions des variables / modalités
      5. Variance expliquée par axe

    Parameters
    ----------
    famd : prince.FAMD
        Modèle FAMD entraîné.
    inertia : Sequence[float] | pd.Series
        Pourcentage d'inertie expliqué par axe.
    row_coords : pd.DataFrame
        Coordonnées des individus.
    col_coords : pd.DataFrame
        Coordonnées des variables / modalités.
    col_contrib : pd.DataFrame
        Contributions des variables / modalités aux axes.
    quant_vars : list of str
        Noms des variables quantitatives.
    qual_vars : list of str
        Noms des variables qualitatives.
    output_dir : str
        Répertoire où écrire les fichiers CSV.
    """
    logger = logging.getLogger(__name__)
    output_dir.mkdir(parents=True, exist_ok=True)

    # Harmonise les noms des axes
    axes = [f"F{i + 1}" for i in range(row_coords.shape[1])]
    row_coords = row_coords.copy()
    row_coords.columns = axes
    col_coords = col_coords.copy()
    col_coords.columns = axes
    col_contrib = col_contrib.copy()
    col_contrib.columns = axes

    # ─── Éboulis ──────────────────────────────────────────────────────
    ax_idx = list(range(1, len(inertia) + 1))
    plt.figure(figsize=(12, 6), dpi=200)
    plt.bar(ax_idx, [v * 100 for v in inertia], edgecolor="black")
    plt.xlabel("Composante")
    plt.ylabel("% Inertie expliquée")
    plt.title("Éboulis FAMD")
    plt.xticks(ax_idx)
    plt.tight_layout()
    plt.savefig(output_dir / "famd_scree_plot.png")
    plt.close()
    logger.info("Scree plot enregistré")

    # ─── Projection individus 2D ──────────────────────────────────────
    if {"F1", "F2"}.issubset(row_coords.columns):
        plt.figure(figsize=(12, 6), dpi=200)
        if df_active is not None and "Statut commercial" in df_active.columns:
            codes = df_active.loc[row_coords.index, "Statut commercial"].astype(
                "category"
            ).cat.codes
        else:
            codes = None
        scatter = plt.scatter(
            row_coords["F1"],
            row_coords["F2"],
            c=codes,
            s=10,
            alpha=0.7,
        )
        plt.xlabel("F1")
        plt.ylabel("F2")
        plt.title("FAMD – individus (F1 vs F2)")
        if codes is not None:
            plt.colorbar(scatter, label="Statut commercial")
        plt.tight_layout()
        plt.savefig(output_dir / "famd_indiv_plot.png")
        plt.close()
        logger.info("Projection F1-F2 enregistrée")

    # ─── Projection individus 3D ──────────────────────────────────────
    if {"F1", "F2", "F3"}.issubset(row_coords.columns):
        fig = plt.figure(figsize=(8, 6), dpi=200)
        ax = fig.add_subplot(111, projection="3d")
        if df_active is not None and "Statut commercial" in df_active.columns:
            codes = df_active.loc[row_coords.index, "Statut commercial"].astype(
                "category"
            ).cat.codes
        else:
            codes = None
        sc = ax.scatter(
            row_coords["F1"],
            row_coords["F2"],
            row_coords["F3"],
            c=codes,
            s=10,
            alpha=0.7,
        )
        ax.set_xlabel("F1")
        ax.set_ylabel("F2")
        ax.set_zlabel("F3")
        ax.set_title("FAMD – individus (3D)")
        if codes is not None:
            fig.colorbar(sc, label="Statut commercial")
        plt.tight_layout()
        plt.savefig(output_dir / "famd_indiv_plot_3D.png")
        plt.close()
        logger.info("Projection 3D enregistrée")

    # ─── Cercle des corrélations ─────────────────────────────────────
    if {"F1", "F2"}.issubset(col_coords.columns):
        qcoords = col_coords.loc[quant_vars].dropna(how="any")
        plt.figure(figsize=(6, 6), dpi=200)
        circle = plt.Circle((0, 0), 1, color="grey", fill=False)
        ax = plt.gca()
        ax.add_patch(circle)
        ax.axhline(0, color="grey", lw=0.5)
        ax.axvline(0, color="grey", lw=0.5)
        for var in qcoords.index:
            x, y = qcoords.loc[var, ["F1", "F2"]]
            ax.arrow(0, 0, x, y, head_width=0.02, length_includes_head=True)
            ax.text(x, y, var, fontsize=8)
        ax.set_xlim(-1.1, 1.1)
        ax.set_ylim(-1.1, 1.1)
        ax.set_xlabel("F1")
        ax.set_ylabel("F2")
        ax.set_title("FAMD – cercle des corrélations (F1–F2)")
        ax.set_aspect("equal")
        plt.tight_layout()
        plt.savefig(output_dir / "famd_correlation_circle.png")
        plt.close()
        logger.info("Cercle des corrélations enregistré")

    # ─── Modalités qualitatives ──────────────────────────────────────
    if {"F1", "F2"}.issubset(col_coords.columns):
        modalities = col_coords.drop(index=quant_vars, errors="ignore")
        plt.figure(figsize=(8, 6), dpi=200)
        plt.scatter(modalities["F1"], modalities["F2"], marker="o", alpha=0.7)
        for mod in modalities.index:
            plt.text(
                modalities.loc[mod, "F1"],
                modalities.loc[mod, "F2"],
                str(mod),
                fontsize=8,
            )
        plt.xlabel("F1")
        plt.ylabel("F2")
        plt.title("FAMD – modalités (F1–F2)")
        plt.tight_layout()
        plt.savefig(output_dir / "famd_modalities_plot.png")
        plt.close()
        logger.info("Modalités enregistrées")

    # ─── Contributions ───────────────────────────────────────────────
    contrib = col_contrib * 100
    fig, axes = plt.subplots(1, 2, figsize=(12, 6), dpi=200)
    for i, axis in enumerate(["F1", "F2"]):
        if axis in contrib.columns:
            top = contrib[axis].sort_values(ascending=False).head(10)
            axes[i].bar(top.index.astype(str), top.values)
            axes[i].set_title(f"Contributions FAMD – Axe {axis[-1]}")
            axes[i].set_ylabel("% contribution")
            axes[i].tick_params(axis="x", rotation=45)
        else:
            axes[i].axis("off")
    plt.tight_layout()
    plt.savefig(output_dir / "famd_contributions.png")
    plt.close()
    logger.info("Contributions enregistrées")

    # ─── Exports CSV ─────────────────────────────────────────────────
    var_df = pd.DataFrame({
        "axe": axes,
        "variance_%": [v * 100 for v in inertia],
    })
    var_df["variance_cum_%"] = var_df["variance_%"].cumsum()
    var_df.to_csv(output_dir / "famd_explained_variance.csv", index=False)
    logger.info("CSV variance expliqué enregistré")

    row_coords.to_csv(output_dir / "famd_indiv_coords.csv", index=True)
    logger.info("CSV coordonnées individus enregistré")

    vars_coords = col_coords.loc[quant_vars]
    vars_coords.to_csv(output_dir / "famd_variables_coords.csv", index=True)
    logger.info("CSV coordonnées variables enregistré")

    mods_coords = col_coords.drop(index=quant_vars, errors="ignore")
    mods_coords.to_csv(output_dir / "famd_modalities_coords.csv", index=True)
    logger.info("CSV coordonnées modalités enregistré")

    contrib.to_csv(output_dir / "famd_contributions.csv", index=True)
    logger.info("CSV contributions enregistré")

    logger.info("Export des résultats FAMD terminé")


def export_mfa_results(
        mfa_model,
        row_coords: pd.DataFrame,
        output_dir: Path,
        quant_vars: List[str],
        qual_vars: List[str],
        df_active: Optional[pd.DataFrame] = None,
):
    """Exports figures and CSV results for MFA."""
    logger = logging.getLogger(__name__)
    output_dir.mkdir(parents=True, exist_ok=True)

    axes = [f"F{i + 1}" for i in range(row_coords.shape[1])]
    row_coords = row_coords.copy()
    row_coords.columns = axes

    col_coords = getattr(mfa_model, "column_coordinates_", pd.DataFrame()).copy()
    if not col_coords.empty:
        col_coords.columns = axes[:col_coords.shape[1]]

    col_contrib = getattr(mfa_model, "column_contributions_", pd.DataFrame()).copy()
    if col_contrib.empty and not col_coords.empty:
        tmp = col_coords ** 2
        col_contrib = tmp.div(tmp.sum(axis=0), axis=1)
    if not col_contrib.empty:
        col_contrib.columns = axes[:col_contrib.shape[1]]

    # ─── Projection individus 2D ──────────────────────────────────────
    if {"F1", "F2"}.issubset(row_coords.columns):
        plt.figure(figsize=(12, 6), dpi=200)
        if df_active is not None and "Statut commercial" in df_active.columns:
            codes = df_active.loc[row_coords.index, "Statut commercial"].astype(
                "category"
            ).cat.codes
        else:
            codes = None
        sc = plt.scatter(
            row_coords["F1"], row_coords["F2"], c=codes, s=10, alpha=0.7
        )
        plt.xlabel("F1")
        plt.ylabel("F2")
        plt.title("MFA – individus (F1–F2)")
        if codes is not None:
            plt.colorbar(sc, label="Statut commercial")
        plt.tight_layout()
        plt.savefig(output_dir / "mfa_indiv_plot.png")
        plt.close()
        logger.info("Projection MFA F1-F2 enregistrée")

    # ─── Projection individus 3D ──────────────────────────────────────
    if {"F1", "F2", "F3"}.issubset(row_coords.columns):
        fig = plt.figure(figsize=(8, 6), dpi=200)
        ax = fig.add_subplot(111, projection="3d")
        if df_active is not None and "Statut commercial" in df_active.columns:
            codes = df_active.loc[row_coords.index, "Statut commercial"].astype(
                "category"
            ).cat.codes
        else:
            codes = None
        sc = ax.scatter(
            row_coords["F1"],
            row_coords["F2"],
            row_coords["F3"],
            c=codes,
            s=10,
            alpha=0.7,
        )
        ax.set_xlabel("F1")
        ax.set_ylabel("F2")
        ax.set_zlabel("F3")
        ax.set_title("MFA – individus (3D)")
        if codes is not None:
            fig.colorbar(sc, label="Statut commercial")
        plt.tight_layout()
        plt.savefig(output_dir / "mfa_indiv_plot_3D.png")
        plt.close()
        logger.info("Projection MFA 3D enregistrée")

    # ─── Cercle des corrélations ─────────────────────────────────────
    if {"F1", "F2"}.issubset(col_coords.columns):
        qcoords = col_coords.loc[[v for v in quant_vars if v in col_coords.index]]
        if not qcoords.empty:
            plt.figure(figsize=(6, 6), dpi=200)
            circle = plt.Circle((0, 0), 1, color="grey", fill=False)
            ax = plt.gca()
            ax.add_patch(circle)
            ax.axhline(0, color="grey", lw=0.5)
            ax.axvline(0, color="grey", lw=0.5)
            for var in qcoords.index:
                x, y = qcoords.loc[var, ["F1", "F2"]]
                ax.arrow(0, 0, x, y, head_width=0.02, length_includes_head=True)
                ax.text(x, y, var, fontsize=8)
            ax.set_xlim(-1.1, 1.1)
            ax.set_ylim(-1.1, 1.1)
            ax.set_xlabel("F1")
            ax.set_ylabel("F2")
            ax.set_title("MFA – cercle des corrélations")
            ax.set_aspect("equal")
            plt.tight_layout()
            plt.savefig(output_dir / "mfa_correlation_circle.png")
            plt.close()
            logger.info("Cercle des corrélations MFA enregistré")

    # ─── Modalités qualitatives ──────────────────────────────────────
    if {"F1", "F2"}.issubset(col_coords.columns):
        modalities = col_coords.drop(index=[v for v in quant_vars if v in col_coords.index], errors="ignore")
        if not modalities.empty:
            plt.figure(figsize=(8, 6), dpi=200)
            plt.scatter(modalities["F1"], modalities["F2"], marker="o", alpha=0.7)
            for mod in modalities.index:
                label = mod
                if "_" in mod:
                    var, val = mod.split("_", 1)
                    label = f"{var}={val}"
                plt.text(modalities.loc[mod, "F1"], modalities.loc[mod, "F2"], label, fontsize=8)
            plt.xlabel("F1")
            plt.ylabel("F2")
            plt.title("MFA – modalités (F1–F2)")
            plt.tight_layout()
            plt.savefig(output_dir / "mfa_modalities_plot.png")
            plt.close()
            logger.info("Modalités MFA enregistrées")

    # ─── Contributions ───────────────────────────────────────────────
    contrib = col_contrib * 100
    if not contrib.empty:
        fig, axes = plt.subplots(1, 2, figsize=(12, 6), dpi=200)
        for i, axis in enumerate(["F1", "F2"]):
            if axis in contrib.columns:
                top = contrib[axis].sort_values(ascending=False).head(10)
                axes[i].bar(top.index.astype(str), top.values)
                axes[i].set_title(f"Contributions MFA – Axe {axis[-1]}")
                axes[i].set_ylabel("% contribution")
                axes[i].tick_params(axis="x", rotation=45)
            else:
                axes[i].axis("off")
        plt.tight_layout()
        plt.savefig(output_dir / "mfa_contributions.png")
        plt.close()
        logger.info("Contributions MFA enregistrées")

    # ─── Exports CSV ─────────────────────────────────────────────────
    var_df = pd.DataFrame({
        "axe": axes,
        "variance_%": [v * 100 for v in mfa_model.explained_inertia_],
    })
    var_df["variance_cum_%"] = var_df["variance_%"].cumsum()
    var_df.to_csv(output_dir / "mfa_explained_variance.csv", index=False)
    logger.info("CSV variance expliqué MFA enregistré")

    row_coords.to_csv(output_dir / "mfa_indiv_coords.csv", index=True)
    logger.info("CSV coordonnées individus MFA enregistré")

    if not col_coords.empty:
        vars_coords = col_coords.loc[[v for v in quant_vars if v in col_coords.index]]
        vars_coords.to_csv(output_dir / "mfa_variables_coords.csv", index=True)
        logger.info("CSV coordonnées variables MFA enregistré")

        mods_coords = col_coords.drop(index=[v for v in quant_vars if v in col_coords.index], errors="ignore")
        mods_coords.to_csv(output_dir / "mfa_modalities_coords.csv", index=True)
        logger.info("CSV coordonnées modalités MFA enregistré")

    if not contrib.empty:
        contrib.to_csv(output_dir / "mfa_contributions.csv", index=True)
        logger.info("CSV contributions MFA enregistré")

    logger.info("Export des résultats MFA terminé")


def export_pcamix_results(
        mdpca_model,
        mdpca_inertia: pd.Series,
        row_coords: pd.DataFrame,
        col_coords: pd.DataFrame,
        output_dir: Path,
        quant_vars: List[str],
        qual_vars: List[str],
        df_active: Optional[pd.DataFrame] = None,
) -> None:
    """Exports figures and CSV results for PCAmix."""
    logger = logging.getLogger(__name__)
    output_dir.mkdir(parents=True, exist_ok=True)

    axes = [f"F{i + 1}" for i in range(row_coords.shape[1])]
    row_coords = row_coords.copy()
    row_coords.columns = axes
    col_coords = col_coords.copy()
    col_coords.columns = axes[:col_coords.shape[1]]

    contrib = (col_coords ** 2)
    contrib = contrib.div(contrib.sum(axis=0), axis=1) * 100

    # ─── Projection individus 2D ──────────────────────────────────────
    if {"F1", "F2"}.issubset(row_coords.columns):
        plt.figure(figsize=(12, 6), dpi=200)
        if df_active is not None and "Statut commercial" in df_active.columns:
            codes = df_active.loc[row_coords.index, "Statut commercial"].astype(
                "category"
            ).cat.codes
        else:
            codes = None
        sc = plt.scatter(
            row_coords["F1"], row_coords["F2"], c=codes, s=10, alpha=0.7
        )
        plt.xlabel("F1")
        plt.ylabel("F2")
        plt.title("PCAmix – individus (F1–F2)")
        if codes is not None:
            plt.colorbar(sc, label="Statut commercial")
        plt.tight_layout()
        plt.savefig(output_dir / "pcamix_indiv_plot.png")
        plt.close()
        logger.info("Projection individus PCAmix F1-F2 enregistrée")

    # ─── Projection individus 3D ──────────────────────────────────────
    if {"F1", "F2", "F3"}.issubset(row_coords.columns):
        fig = plt.figure(figsize=(8, 6), dpi=200)
        ax = fig.add_subplot(111, projection="3d")
        if df_active is not None and "Statut commercial" in df_active.columns:
            codes = df_active.loc[row_coords.index, "Statut commercial"].astype(
                "category"
            ).cat.codes
        else:
            codes = None
        sc = ax.scatter(
            row_coords["F1"],
            row_coords["F2"],
            row_coords["F3"],
            c=codes,
            s=10,
            alpha=0.7,
        )
        ax.set_xlabel("F1")
        ax.set_ylabel("F2")
        ax.set_zlabel("F3")
        ax.set_title("PCAmix – individus (3D)")
        if codes is not None:
            fig.colorbar(sc, label="Statut commercial")
        plt.tight_layout()
        plt.savefig(output_dir / "pcamix_indiv_plot_3D.png")
        plt.close()
        logger.info("Projection individus PCAmix 3D enregistrée")

    # ─── Cercle des corrélations ─────────────────────────────────────
    if {"F1", "F2"}.issubset(col_coords.columns):
        qcoords = col_coords.loc[[v for v in quant_vars if v in col_coords.index]]
        if not qcoords.empty:
            plt.figure(figsize=(6, 6), dpi=200)
            circle = plt.Circle((0, 0), 1, color="grey", fill=False)
            ax = plt.gca()
            ax.add_patch(circle)
            ax.axhline(0, color="grey", lw=0.5)
            ax.axvline(0, color="grey", lw=0.5)
            for var in qcoords.index:
                x, y = qcoords.loc[var, ["F1", "F2"]]
                ax.arrow(0, 0, x, y, head_width=0.02, length_includes_head=True)
                ax.text(x, y, var, fontsize=8)
            ax.set_xlim(-1.1, 1.1)
            ax.set_ylim(-1.1, 1.1)
            ax.set_xlabel("F1")
            ax.set_ylabel("F2")
            ax.set_title("PCAmix – cercle des corrélations")
            ax.set_aspect("equal")
            plt.tight_layout()
            plt.savefig(output_dir / "pcamix_correlation_circle.png")
            plt.close()
            logger.info("Cercle des corrélations PCAmix enregistré")

    # ─── Modalités qualitatives ──────────────────────────────────────
    if {"F1", "F2"}.issubset(col_coords.columns):
        modalities = col_coords.drop(index=[v for v in quant_vars if v in col_coords.index], errors="ignore")
        if not modalities.empty:
            plt.figure(figsize=(8, 6), dpi=200)
            plt.scatter(modalities["F1"], modalities["F2"], marker="o", alpha=0.7)
            for mod in modalities.index:
                label = mod
                if "_" in mod:
                    var, val = mod.split("_", 1)
                    label = f"{var}={val}"
                plt.text(modalities.loc[mod, "F1"], modalities.loc[mod, "F2"], label, fontsize=8)
            plt.xlabel("F1")
            plt.ylabel("F2")
            plt.title("PCAmix – modalités (F1–F2)")
            plt.tight_layout()
            plt.savefig(output_dir / "pcamix_modalities_plot.png")
            plt.close()
            logger.info("Modalités PCAmix enregistrées")

    # ─── Contributions ───────────────────────────────────────────────
    fig, axes_plot = plt.subplots(1, 2, figsize=(12, 6), dpi=200)
    for i, axis in enumerate(["F1", "F2"]):
        if axis in contrib.columns:
            top = contrib[axis].sort_values(ascending=False).head(10)
            axes_plot[i].bar(top.index.astype(str), top.values)
            axes_plot[i].set_title(f"Contributions PCAmix – Axe {axis[-1]}")
            axes_plot[i].set_ylabel("% contribution")
            axes_plot[i].tick_params(axis="x", rotation=45)
        else:
            axes_plot[i].axis("off")
    plt.tight_layout()
    plt.savefig(output_dir / "pcamix_contributions.png")
    plt.close()
    logger.info("Contributions PCAmix enregistrées")

    # ─── Exports CSV ─────────────────────────────────────────────────
    var_df = pd.DataFrame({
        "axe": axes,
        "variance_%": [v * 100 for v in mdpca_inertia],
    })
    var_df["variance_cum_%"] = var_df["variance_%"].cumsum()
    var_df.to_csv(output_dir / "pcamix_explained_variance.csv", index=False)
    logger.info("CSV variance expliqué PCAmix enregistré")

    row_coords.to_csv(output_dir / "pcamix_indiv_coords.csv", index=True)
    logger.info("CSV coordonnées individus PCAmix enregistré")

    vars_coords = col_coords.loc[[v for v in quant_vars if v in col_coords.index]]
    vars_coords.to_csv(output_dir / "pcamix_variables_coords.csv", index=True)
    logger.info("CSV coordonnées variables PCAmix enregistré")

    mods_coords = col_coords.drop(index=[v for v in quant_vars if v in col_coords.index], errors="ignore")
    mods_coords.to_csv(output_dir / "pcamix_modalities_coords.csv", index=True)
    logger.info("CSV coordonnées modalités PCAmix enregistré")

    contrib.to_csv(output_dir / "pcamix_contributions.csv", index=True)
    logger.info("CSV contributions PCAmix enregistré")

    logger.info("Export des résultats PCAmix terminé")


def dunn_index(X: np.ndarray, labels: np.ndarray) -> float:
    """Calcule l'indice de Dunn pour un partitionnement."""
    from scipy.spatial.distance import pdist, squareform

    if len(np.unique(labels)) < 2:
        return float("nan")

    dist = squareform(pdist(X))
    unique = np.unique(labels)

    intra_diam = []
    min_inter = np.inf

    for i, ci in enumerate(unique):
        idx_i = np.where(labels == ci)[0]
        if len(idx_i) > 1:
            intra = dist[np.ix_(idx_i, idx_i)].max()
        else:
            intra = 0.0
        intra_diam.append(intra)

        for cj in unique[i + 1:]:
            idx_j = np.where(labels == cj)[0]
            inter = dist[np.ix_(idx_i, idx_j)].min()
            if inter < min_inter:
                min_inter = inter

    max_intra = max(intra_diam)
    if max_intra == 0:
        return float("nan")
    return float(min_inter / max_intra)


def evaluate_methods(
        results_dict: Dict[str, Dict[str, Any]],
        output_dir: Path,
        n_clusters: int = 3,
) -> pd.DataFrame:
    """Compare diverses méthodes de réduction de dimension."""

    from sklearn.cluster import KMeans
    from sklearn.metrics import silhouette_score
    import seaborn as sns

    rows = []
    for method, info in results_dict.items():
        inertias = info.get("inertia", [])
        if inertias is None:
            inertias = []
        if isinstance(inertias, pd.Series):
            inertias = inertias.tolist()
        kaiser = sum(1 for eig in inertias if eig > 1)
        cum_inertia = sum(inertias) if len(inertias) > 0 else None

        X = info["embeddings"].values
        labels = KMeans(n_clusters=n_clusters, random_state=0).fit_predict(X)
        sil = silhouette_score(X, labels)
        dunn = dunn_index(X, labels)
        runtime = info.get("runtime")

        rows.append(
            {
                "method": method,
                "kaiser": kaiser,
                "cum_inertia": cum_inertia,
                "silhouette": sil,
                "dunn": dunn,
                "runtime_s": runtime,
            }
        )

    df_comp = pd.DataFrame(rows).set_index("method")
    df_comp.to_csv(output_dir / "methods_comparison.csv")

    df_norm = df_comp.copy()
    for col in df_norm.columns:
        cmin, cmax = df_norm[col].min(), df_norm[col].max()
        if cmax > cmin:
            df_norm[col] = (df_norm[col] - cmin) / (cmax - cmin)

    plt.figure(figsize=(12, 6), dpi=200)
    sns.heatmap(df_norm, annot=True, cmap="viridis")
    plt.tight_layout()
    (output_dir / "methods_heatmap.png").parent.mkdir(parents=True, exist_ok=True)
    plt.savefig(output_dir / "methods_heatmap.png")
    plt.close()

    return df_comp


### MAIN ###

def main() -> None:
    """Orchestre la phase 4 à l'aide d'un fichier de configuration."""

    import argparse
    import json
    try:
        import yaml  # type: ignore
    except Exception:  # pragma: no cover - yaml peut manquer
        yaml = None

    parser = argparse.ArgumentParser(description="Phase 4")
    parser.add_argument("--config", required=True, help="Chemin du fichier YAML/JSON")
    args = parser.parse_args()

    cfg = Path(args.config)
    if not cfg.exists():
        raise FileNotFoundError(cfg)
    with open(cfg, "r", encoding="utf-8") as fh:
        if cfg.suffix.lower() == ".json":
            config = json.load(fh)
        else:
            if yaml is None:
                raise RuntimeError("PyYAML est requis pour lire ce fichier")
            config = yaml.safe_load(fh)

    output_dir = Path(config["output_dir"])
    output_dir.mkdir(parents=True, exist_ok=True)
    log_path = output_dir / "phase4.log"

    logger = logging.getLogger()
    logger.setLevel(logging.INFO)
    logger.handlers.clear()
    sh = logging.StreamHandler(sys.stdout)
    sh.setFormatter(logging.Formatter("%(asctime)s - %(levelname)s - %(message)s"))
    logger.addHandler(sh)
    fh = logging.FileHandler(log_path, mode="w", encoding="utf-8")
    fh.setFormatter(logging.Formatter("%(asctime)s - %(levelname)s - %(message)s"))
    logger.addHandler(fh)

    logger.info("Phase 4 démarrée")

    # 1. Chargement & préparation
    df_raw = load_data(config["input_file"])
    df_clean = prepare_data(df_raw, config.get("metrics_dir"))
    df_active, quant_vars, qual_vars = select_variables(df_clean)

    # Nettoyage supplémentaire des variables sélectionnées
    quant_vars, qual_vars = sanity_check(df_active, quant_vars, qual_vars)
    df_active = df_active[quant_vars + qual_vars]
    logger.info(
        f"Après sanity_check : {len(quant_vars)} quanti, {len(qual_vars)} quali"
    )

    df_active = handle_missing_values(df_active, quant_vars, qual_vars)
    if df_active.isna().any().any():
        logger.error("Des NA demeurent dans df_active après traitement")
    else:
        logger.info("DataFrame actif sans NA prêt pour FAMD")

    segment_data(df_active, qual_vars, output_dir)

    results: Dict[str, Dict[str, Any]] = {}

    # 2. FAMD
    if "famd" in config.get("methods", []):
        t0 = time.time()
        famd_model, famd_inertia, famd_rows, famd_cols, famd_contrib = run_famd(
            df_active, quant_vars, qual_vars, **config.get("famd", {})
        )
        rt = time.time() - t0
        results["FAMD"] = {
            "embeddings": famd_rows,
            "inertia": famd_inertia,
            "runtime": rt,
        }
        logger.info(
            "FAMD : %d composantes, %.1f%% variance cumulée, %.1fs",
            famd_model.n_components,
            sum(famd_inertia) * 100 if famd_inertia is not None else 0,
            rt,
        )
        output_dir_famd = output_dir / "FAMD"
        export_famd_results(
            famd_model,
            famd_inertia,
            famd_rows,
            famd_cols,
            famd_contrib,
            quant_vars,
            qual_vars,
            output_dir_famd,
            df_active=df_active,
        )

    # 3. MFA
    if "mfa" in config.get("methods", []):
        t0 = time.time()
        output_dir_mfa = output_dir / "MFA"
        mfa_model, mfa_rows = run_mfa(
            df_active, quant_vars, qual_vars, output_dir_mfa, **config.get("mfa", {})
        )
        rt = time.time() - t0
        results["MFA"] = {
            "embeddings": mfa_rows,
            "inertia": list(mfa_model.explained_inertia_),
            "runtime": rt,
        }
        logger.info(
            "MFA : %d composantes, %.1f%% variance cumulée, %.1fs",
            mfa_model.n_components,
            mfa_model.explained_inertia_.sum() * 100,
            rt,
        )
        export_mfa_results(
            mfa_model,
            mfa_rows,
            output_dir_mfa,
            quant_vars,
            qual_vars,
            df_active=df_active,
        )

    # 4. PCAmix
    if "pcamix" in config.get("methods", []):
        t0 = time.time()
        output_dir_pcamix = output_dir / "PCAmix"
        mdpca_model, mdpca_inertia, mdpca_rows, mdpca_cols = run_pcamix(
            df_active, quant_vars, qual_vars, output_dir_pcamix, **config.get("pcamix", {})
        )
        rt = time.time() - t0
        results["PCAmix"] = {
            "embeddings": mdpca_rows,
            "inertia": mdpca_inertia,
            "runtime": rt,
        }
        logger.info(
            "PCAmix : %d composantes, %.1f%% variance cumulée, %.1fs",
            mdpca_model.n_components,
            sum(mdpca_inertia) * 100,
            rt,
        )
        export_pcamix_results(
            mdpca_model,
            mdpca_inertia,
            mdpca_rows,
            mdpca_cols,
            output_dir_pcamix,
            quant_vars,
            qual_vars,
            df_active=df_active,
        )

    # 5. UMAP
    if "umap" in config.get("methods", []):
        t0 = time.time()
        output_dir_umap = output_dir / "UMAP"
        umap_model, umap_df = run_umap(
            df_active,
            quant_vars,
            qual_vars,
            output_dir_umap,
            **config.get("umap", {}),
        )
        rt = time.time() - t0
        results["UMAP"] = {
            "embeddings": umap_df,
            "inertia": None,
            "runtime": rt,
        }
        logger.info("UMAP : %d composantes, %.1fs", umap_model.n_components, rt)

    # 6. t-SNE
    if "tsne" in config.get("methods", []):
        if "FAMD" not in results:
            raise RuntimeError("t-SNE requires FAMD embeddings")
        t0 = time.time()
        tsne_model, tsne_df = run_tsne(
            results["FAMD"]["embeddings"], df_active, output_dir, **config.get("tsne", {})
        )
        rt = time.time() - t0
        results["TSNE"] = {
            "embeddings": tsne_df,
            "inertia": None,
            "runtime": rt,
        }
        logger.info("t-SNE : %.1fs", rt)

    # 7. Évaluation croisée
    comp_df = evaluate_methods(results, output_dir, n_clusters=3)

    # 8. PDF comparatif
    pdf_path = generate_report_pdf(output_dir)
    logger.info(f"Rapport PDF généré : {pdf_path}")


def generate_report_pdf(output_dir: Path) -> Path:
    """Assemble un PDF de synthèse à partir des figures générées.

    The PDF will include the following images if present in ``output_dir``:
<<<<<<< HEAD
    ``MFA/mfa_scree_plot.png``, ``phase4_pcamix_scree_plot.png``,
    ``UMAP/umap_scatter.png``, ``phase4_tsne_scatter.png`` and
=======
    ``MFA/mfa_scree_plot.png``, ``PCAmix/pcamix_scree_plot.png``,
    ``phase4_umap_scatter.png``, ``phase4_tsne_scatter.png`` and
>>>>>>> 7634385f
    ``methods_heatmap.png``.
    """
    logger = logging.getLogger(__name__)
    pdf_path = output_dir / "phase4_report.pdf"
    figures = [
        str(Path("MFA") / "mfa_scree_plot.png"),
<<<<<<< HEAD
        "phase4_pcamix_scree_plot.png",
        str(Path("UMAP") / "umap_scatter.png"),
=======
        str(Path("PCAmix") / "pcamix_scree_plot.png"),
        "phase4_umap_scatter.png",
>>>>>>> 7634385f
        "phase4_tsne_scatter.png",
        "methods_heatmap.png",
    ]
    with PdfPages(pdf_path) as pdf:
        for name in figures:
            img_path = output_dir / Path(name)
            if not img_path.exists():
                logger.warning(f"Figure manquante: {name}")
                continue
            img = plt.imread(img_path)
            fig, ax = plt.subplots()
            ax.imshow(img)
            ax.axis("off")
            pdf.savefig(fig)
            plt.close(fig)
    return pdf_path


def generate_pdf(output_dir: Path, pdf_name: str = "phase4_figures.pdf"):
    logger = logging.getLogger(__name__)
    """
    Concatène tous les PNG du répertoire en un seul PDF, précédé d'une page d'index.
    """
    png_files = sorted(output_dir.glob("*.png"))
    if not png_files:
        logger.warning("Aucune figure PNG trouvée pour générer le PDF.")
        return

    # Créer la page d'index
    index_lines = [f"Figure {i + 1:02d} – {p.name}" for i, p in enumerate(png_files)]
    buf = io.BytesIO()
    # On utilise PIL pour générer une image d'index
    from PIL import ImageDraw, ImageFont
    # Page A4 à 300 dpi
    W, H = 2480, 3508
    img_idx = Image.new("RGB", (W, H), "white")
    draw = ImageDraw.Draw(img_idx)
    font = ImageFont.load_default()
    y = 50
    for line in index_lines:
        draw.text((50, y), line, fill="black", font=font)
        y += 30
    images = [img_idx]

    # Ajouter les figures
    for p in png_files:
        img = Image.open(p)
        if img.mode in ("RGBA", "P"):
            img = img.convert("RGB")
        images.append(img)

    pdf_path = output_dir / pdf_name
    images[0].save(
        pdf_path,
        format="PDF",
        save_all=True,
        append_images=images[1:],
        resolution=300
    )
    logger.info(f"PDF des figures Phase 4 généré : {pdf_path.name}")


if __name__ == "__main__":
    main()<|MERGE_RESOLUTION|>--- conflicted
+++ resolved
@@ -1840,26 +1840,16 @@
     """Assemble un PDF de synthèse à partir des figures générées.
 
     The PDF will include the following images if present in ``output_dir``:
-<<<<<<< HEAD
     ``MFA/mfa_scree_plot.png``, ``phase4_pcamix_scree_plot.png``,
     ``UMAP/umap_scatter.png``, ``phase4_tsne_scatter.png`` and
-=======
-    ``MFA/mfa_scree_plot.png``, ``PCAmix/pcamix_scree_plot.png``,
-    ``phase4_umap_scatter.png``, ``phase4_tsne_scatter.png`` and
->>>>>>> 7634385f
     ``methods_heatmap.png``.
     """
     logger = logging.getLogger(__name__)
     pdf_path = output_dir / "phase4_report.pdf"
     figures = [
         str(Path("MFA") / "mfa_scree_plot.png"),
-<<<<<<< HEAD
         "phase4_pcamix_scree_plot.png",
         str(Path("UMAP") / "umap_scatter.png"),
-=======
-        str(Path("PCAmix") / "pcamix_scree_plot.png"),
-        "phase4_umap_scatter.png",
->>>>>>> 7634385f
         "phase4_tsne_scatter.png",
         "methods_heatmap.png",
     ]
