# !/usr/bin/env python3
# phase4v2.py

import sys
from pathlib import Path
import pandas as pd
from PIL import Image
import io
import matplotlib.pyplot as plt
from typing import List, Optional, Tuple, Sequence
import prince
<<<<<<< HEAD
from sklearn.preprocessing import StandardScaler
from sklearn.manifold import TSNE
=======
from sklearn.preprocessing import StandardScaler, OneHotEncoder
>>>>>>> 4a488268
import logging
import os
import numpy as np
import umap

# Ex. : lire un YAML/JSON de config, ici un simple dict
CONFIG = {
    'compare_baseline': True,
    'baseline_vars': {
        'quant': ['Total recette actualisé','Total recette réalisé','Budget client estimé','duree_projet_jours','taux_realisation','marge_estimee'],
        'qual': ['Statut commercial','Statut production','Type opportunité','Catégorie','Sous-catégorie']
    },
    'baseline_cfg': {'weighting':'balanced'}
}


def sanity_check(
    df: pd.DataFrame,
    quant_vars: List[str],
    qual_vars: List[str],
    na_threshold: float = 0.30,
    max_levels: int = 50,
    corr_threshold: float = 0.98
) -> Tuple[List[str], List[str]]:
    """
    Vérifie variance, NA, corrélations, cardinalité.
    Retire et logue en WARNING les variables non-conformes. Si deux
    quantitatives dépassent le seuil de corrélation, seule la seconde
    variable du couple est éliminée.
    """
    logger = logging.getLogger(__name__)
    # 1) Quantitatives
    drop_q = set()
    sub = df[quant_vars]
    # NA %
    na_pc = sub.isna().mean()
    for v in quant_vars:
        if na_pc[v] > na_threshold:
            drop_q.add(v); logger.warning(f"Drop {v} – NA {na_pc[v]:.0%} > {na_threshold:.0%}")
        elif sub[v].var() == 0:
            drop_q.add(v); logger.warning(f"Drop {v} – variance nulle")
    # Corrélations trop élevées : parcours du triangle supérieur uniquement
    # et suppression de la seconde variable de chaque paire corrélée
    corr = sub.corr().abs()
    for idx_i in range(len(quant_vars)):
        for idx_j in range(idx_i + 1, len(quant_vars)):
            i = quant_vars[idx_i]
            j = quant_vars[idx_j]
            if corr.loc[i, j] > corr_threshold and j not in drop_q:
                drop_q.add(j)
                logger.warning(
                    f"Drop {j} – corr({i},{j})={corr.loc[i, j]:.2f} > {corr_threshold}"
                )
    # 2) Qualitatives
    drop_c = set()
    for v in qual_vars:
        prop_na = df[v].isna().mean()
        nlev = df[v].nunique(dropna=False)
        if prop_na > na_threshold:
            drop_c.add(v); logger.warning(f"Drop {v} – NA {prop_na:.0%} > {na_threshold:.0%}")
        elif nlev > max_levels:
            drop_c.add(v); logger.warning(f"Drop {v} – {nlev} modalités > {max_levels}")
    # Résultats
    q_final = [v for v in quant_vars if v not in drop_q]
    c_final = [v for v in qual_vars if v not in drop_c]
    return q_final, c_final


def load_phase_metrics(metrics_dir: str) -> pd.DataFrame:
    """
    Charge les CSV de complétude des phases 1/2/3 et renvoie un DataFrame
    avec taux de NA par variable.
    """
    files = [
        Path(metrics_dir) / "phase1_missing_report.csv",
        Path(metrics_dir) / "phase2_data_dictionary.csv",           # à ajuster si besoin
        Path(metrics_dir) / "phase3_categorical_overview.csv"
    ]
    dfs = []
    for f in files:
        if f.exists():
            df = pd.read_csv(f)
            if 'missing_pct' in df.columns:
                dfs.append(df[['variable', 'missing_pct']])
    if not dfs:
        return pd.DataFrame(columns=['variable','missing_pct'])
    return pd.concat(dfs).groupby('variable', as_index=False).mean()


def plot_na_dashboard(na_df: pd.DataFrame, output_path: Path):
    """
    Trace et enregistre un barplot du % de valeurs manquantes par variable.
    """
    if na_df.empty:
        return
    plt.figure(figsize=(12,6), dpi=200)
    na_df = na_df.sort_values('missing_pct', ascending=False).head(30)
    plt.barh(na_df['variable'], na_df['missing_pct'], color='lightcoral', edgecolor='black')
    plt.xlabel('% Missing')
    plt.title("Top 30 variables par taux de NA (Phases 1–3)")
    plt.tight_layout()
    plt.savefig(output_path, dpi=150)
    plt.close()


def load_data(file_path: str) -> pd.DataFrame:
    """
    Charge les données CRM brutes depuis un fichier Excel
    et réalise quelques contrôles de base.

    Parameters
    ----------
    file_path : str
        Chemin vers le fichier Excel d’export Everwin (ex. "export_everwin (19).xlsx").

    Returns
    -------
    pd.DataFrame
        DataFrame pandas contenant les données CRM brutes, avec colonnes nettoyées.

    Raises
    ------
    FileNotFoundError
        Si le fichier n'existe pas.
    ValueError
        Si la lecture échoue pour une autre raison.
    """
    logger = logging.getLogger(__name__)
    # Lecture du fichier Excel
    try:
        df = pd.read_excel(file_path)
        logger.info(f"Données chargées : {df.shape[0]} lignes × {df.shape[1]} colonnes")
    except FileNotFoundError as fnf_err:
        logger.error(f"Fichier introuvable : {file_path}")
        raise
    except Exception as e:
        logger.error(f"Erreur lors du chargement de '{file_path}' : {e}")
        raise ValueError(f"Impossible de charger le fichier Excel : {e}")

    # Vérification rapide des colonnes
    logger.debug(f"Noms de colonnes avant nettoyage : {list(df.columns)}")

    # Uniformisation des noms de colonnes (strip des espaces, normalisation Unicode)
    def _dedup_columns(cols):
        seen = {}
        new_cols = []
        for col in cols:
            base = col
            i = seen.get(base, 0)
            name = base if i == 0 else f"{base}.{i}"
            while name in new_cols:
                i += 1
                name = f"{base}.{i}"
            seen[base] = i
            new_cols.append(name)
        return new_cols

    df.columns = _dedup_columns(df.columns.astype(str).map(str.strip))

    logger.debug(f"Noms de colonnes après nettoyage : {list(df.columns)}")

    # Aucune transformation métier ici : on renvoie le DataFrame brut prêt pour la préparation
    return df


def prepare_data(df: pd.DataFrame, metrics_dir: Optional[str] = None) -> pd.DataFrame:
    """
    Prépare et nettoie le DataFrame CRM pour la Phase 4.

    Steps:
    1. Correction des dates aberrantes
    2. Conversion et nettoyage des montants
    3. Suppression des doublons
    4. Gestion des valeurs manquantes
    5. Création de variables dérivées
    6. Filtrage optionnel des outliers (flags issus de la Phase 3)

    Parameters
    ----------
    df : pd.DataFrame
        DataFrame brut issu de ``load_data()``.
        metrics_dir : Optional[str], optional
        Répertoire contenant les métriques des phases précédentes. Si fourni,
        un tableau récapitulatif des taux de valeurs manquantes est généré et
        sauvegardé dans ce dossier.

    Returns
    -------
    pd.DataFrame
        DataFrame prêt pour l’AFDM, typé, nettoyé et sans outliers si présents.
    """
    logger = logging.getLogger(__name__)
    df_clean = df.copy()

    # 1) Dates : conversion et correction des out-of-bounds
    date_cols = [c for c in df_clean.columns if 'date' in c.lower()]
    min_date = pd.Timestamp('1990-01-01')
    max_date = pd.Timestamp('2050-12-31')
    for col in date_cols:
        df_clean[col] = pd.to_datetime(df_clean[col], errors='coerce')
        mask = df_clean[col].lt(min_date) | df_clean[col].gt(max_date)
        if mask.any():
            logger.warning(f"{mask.sum()} dates invalides dans « {col} » remplacées par NaT")
            df_clean.loc[mask, col] = pd.NaT

    # 2) Montants : conversion numérique + traitement des négatifs
    montants = [
        'Total recette actualisé',
        'Total recette réalisé',
        'Total recette produit',
        'Budget client estimé'
    ]
    for col in montants:
        if col in df_clean.columns:
            df_clean[col] = pd.to_numeric(df_clean[col], errors='coerce')
            neg = df_clean[col] < 0
            if neg.any():
                logger.warning(f"{neg.sum()} valeurs négatives dans « {col} » remplacées par NaN")
                df_clean.loc[neg, col] = pd.NA

    # 3) Suppression des doublons sur l’ID affaire
    if 'Code' in df_clean.columns:
        before = len(df_clean)
        df_clean = df_clean.drop_duplicates(subset=['Code'])
        logger.info(f"Duplication supprimée : {before - len(df_clean)} lignes retirées")

    # 4) Variables dérivées (si non présentes)
    # Durée du projet (jours)
    if all(x in df_clean.columns for x in ['Date de début actualisée', 'Date de fin réelle']):
        df_clean['duree_projet_jours'] = (
                df_clean['Date de fin réelle'] - df_clean['Date de début actualisée']
        ).dt.days

    # Taux de réalisation (CA réalisé / Budget estimé)
    if all(x in df_clean.columns for x in ['Total recette réalisé', 'Budget client estimé']):
        df_clean['taux_realisation'] = (
                df_clean['Total recette réalisé'] /
                df_clean['Budget client estimé'].replace(0, np.nan)
        )
        df_clean['taux_realisation'] = df_clean['taux_realisation'].replace([np.inf, -np.inf], np.nan)

    # Marge estimée (CA réalisé - Charge prévisionnelle projet)
    if 'Charge prévisionnelle projet' in df_clean.columns and 'Total recette réalisé' in df_clean.columns:
        df_clean['marge_estimee'] = (
                df_clean['Total recette réalisé'] - df_clean['Charge prévisionnelle projet']
        )

    # 5) Valeurs manquantes
    impute_cols = montants.copy()
    if 'taux_realisation' in df_clean.columns:
        impute_cols.append('taux_realisation')
    for col in impute_cols:
        if col in df_clean.columns:
            median = df_clean[col].median()
            df_clean[col] = df_clean[col].fillna(median)
    for col in df_clean.select_dtypes(include=['object']):
        df_clean[col] = df_clean[col].fillna('Non renseigné').astype('category')

    # 6) Filtrage des outliers (flag multivarié Phase 3)
    if 'flag_multivariate' in df_clean.columns:
        count_out = int(df_clean['flag_multivariate'].sum())
        df_clean = df_clean.loc[~df_clean['flag_multivariate']]
        logger.info(f"Filtrage outliers multivariés : {count_out} lignes exclues")

    # --- Lecture et affichage des métriques Phases 1/2/3 (optionnel) ---
    if 'metrics_dir' in locals() and metrics_dir:
        na_metrics = load_phase_metrics(metrics_dir)
        dash_path = Path(metrics_dir) / "phase4_na_dashboard.png"
        plot_na_dashboard(na_metrics, dash_path)
        logger.info(f"Dashboard NA généré : {dash_path.name}")

    return df_clean


def select_variables(
        df: pd.DataFrame,
        min_modalite_freq: int = 5
) -> Tuple[pd.DataFrame, List[str], List[str]]:
    """
    Sélectionne les variables actives pour l'AFDM à partir du DataFrame préparé.

    Parameters
    ----------
    df : pd.DataFrame
        DataFrame nettoyé issu de prepare_data().
    min_modalite_freq : int, default=5
        Seuil minimal de fréquence pour regrouper les modalités rares en 'Autre'.

    Returns
    -------
    df_active : pd.DataFrame
        Sous-ensemble de df ne contenant que les variables sélectionnées.
    quant_vars : List[str]
        Liste des noms de variables quantitatives retenues.
    qual_vars : List[str]
        Liste des noms de variables qualitatives retenues.

    Notes
    -----
    - Exclut les variables identifiants (ex. Code, Client).
    - Regroupe les modalités rares (< min_modalite_freq) en 'Autre' pour chaque qualitative.
    - Élimine les variables à variance nulle (quantitatives) ou à unique modalité (qualitatives).
    - Les listes de variables candidates doivent refléter les enseignements des Phases 1–3.
    """
    logger = logging.getLogger(__name__)

    # 1) Listes candidates basées sur Phases 1–3
    candidate_quant = [
        'Total recette actualisé',
        'Total recette réalisé',
        'Total recette produit',
        'Budget client estimé',
        'duree_projet_jours',
        'taux_realisation',
        'marge_estimee'
    ]
    candidate_qual = [
        'Statut commercial',
        'Statut production',
        'Type opportunité',
        'Catégorie',
        'Sous-catégorie',
        'Pilier',
        'Entité opérationnelle',
        'Présence partenaire'
    ]

    # 2) Intersection avec les colonnes disponibles
    quant_vars = [c for c in candidate_quant if c in df.columns]
    qual_vars = [c for c in candidate_qual if c in df.columns]
    logger.info(f"Variables quantitatives candidates retenues : {quant_vars}")
    logger.info(f"Variables qualitatives candidates retenues : {qual_vars}")

    # 3) Exclusion des identifiants et non-pertinentes
    exclude = {'Code', 'Client', 'Contact principal', 'Titre'}
    quant_vars = [c for c in quant_vars if c not in exclude]
    qual_vars = [c for c in qual_vars if c not in exclude]

    # 4) Filtrage des quantitatives : on retire celles à variance nulle
    quant_vars = [c for c in quant_vars if df[c].var() not in (0, float('nan'))]
    logger.info(f"Quantitatives après variance > 0 : {quant_vars}")

    # 5) Traitement des qualitatives :
    #    - Regrouper les modalités rares en 'Autre'
    #    - Supprimer variables à unique modalité
    final_qual = []
    for col in qual_vars:
        counts = df[col].value_counts(dropna=False)
        rares = counts[counts < min_modalite_freq].index
        if len(rares):
            logger.info(f"{len(rares)} modalités rares dans '{col}' → regroupement en 'Autre'")
            df[col] = df[col].cat.add_categories('Autre')
            df[col] = df[col].apply(lambda x: 'Autre' if x in rares else x).astype('category')
        # Vérifier la cardinalité après regroupement
        if df[col].nunique() > 1:
            final_qual.append(col)
        else:
            logger.warning(f"Variable qualitative '{col}' exclue (une seule modalité restante)")

    qual_vars = final_qual
    logger.info(f"Qualitatives finales : {qual_vars}")

    # 6) Constitution du DataFrame actif
    selected_cols = quant_vars + qual_vars
    df_active = df[selected_cols].copy()
    logger.info(f"DataFrame actif avec {len(selected_cols)} variables")

    return df_active, quant_vars, qual_vars


def handle_missing_values(df: pd.DataFrame, quant_vars: List[str], qual_vars: List[str]) -> pd.DataFrame:
    """Impute and optionally drop NA values for the provided DataFrame."""
    logger = logging.getLogger(__name__)
    na_count = int(df.isna().sum().sum())
    if na_count > 0:
        logger.info(f"Imputation des {na_count} valeurs manquantes restantes")
        if quant_vars:
            df[quant_vars] = df[quant_vars].fillna(df[quant_vars].median())
        for col in qual_vars:
            if df[col].dtype.name == "category" and 'Non renseigné' not in df[col].cat.categories:
                df[col] = df[col].cat.add_categories('Non renseigné')
            df[col] = df[col].fillna('Non renseigné').astype('category')
        remaining_na = int(df.isna().sum().sum())
        if remaining_na > 0:
            logger.warning(
                f"{remaining_na} NA subsistent après imputation → suppression des lignes concernées"
            )
            df.dropna(inplace=True)
    else:
        logger.info("Aucune valeur manquante détectée après sanity_check")

    if df.isna().any().any():
        logger.error("Des NA demeurent dans df après traitement")
    else:
        logger.info("DataFrame sans NA prêt pour FAMD")
    return df


def segment_data(
    df: pd.DataFrame,
    qual_vars: List[str],
    output_dir: Path
) -> None:
    """Generate simple segmentation reports for qualitative variables.

    For each variable in ``qual_vars`` present in ``df``, a CSV summary and a
    bar plot are produced under ``output_dir/segments``.
    """
    logger = logging.getLogger(__name__)
    seg_dir = Path(output_dir) / "segments"
    seg_dir.mkdir(parents=True, exist_ok=True)

    for col in qual_vars:
        if col not in df.columns:
            logger.warning(f"Variable qualitative '{col}' absente du DataFrame")
            continue

        counts = df[col].value_counts(dropna=False)
        seg_df = counts.reset_index()
        seg_df.columns = ["modalité", "count"]
        seg_df["pct"] = (seg_df["count"] / seg_df["count"].sum() * 100).round(1)

        csv_path = seg_dir / f"segment_{col}.csv"
        seg_df.to_csv(csv_path, index=False)

        plt.figure(figsize=(8, 4), dpi=200)
        plt.bar(seg_df["modalité"].astype(str), seg_df["count"], edgecolor="black")
        plt.title(f"Répartition par {col}")
        plt.xlabel(col)
        plt.ylabel("count")
        plt.xticks(rotation=45, ha="right")
        plt.tight_layout()
        png_path = seg_dir / f"segment_{col}.png"
        plt.savefig(png_path, dpi=150)
        plt.close()

        logger.info(f"Rapport segmentation '{col}' → {csv_path.name}, {png_path.name}")


def run_mfa(
    df_active: pd.DataFrame,
    quant_vars: List[str],
    qual_vars: List[str],
    output_dir: Path,
    n_components: int = 5
) -> prince.MFA:
    """Exécute une MFA sur le jeu de données mixte.

    Args:
        df_active: DataFrame contenant uniquement les colonnes des variables actives.
        quant_vars: Liste des noms de colonnes quantitatives.
        qual_vars: Liste des noms de colonnes qualitatives.
        output_dir: Répertoire où sauver les graphiques.
        n_components: Nombre de composantes factorielles à extraire.

    Returns:
        L’objet prince.MFA entraîné.
    """
    import prince
    import matplotlib.pyplot as plt

    groups = [len(quant_vars), len(qual_vars)]
    group_names = ["Quantitatives", "Qualitatives"]

    mfa = prince.MFA(
        groups=groups,
        group_names=group_names,
        n_components=n_components,
        normalize=True,
    )

    mfa = mfa.fit(df_active[quant_vars + qual_vars])

    axes = list(range(1, len(mfa.explained_inertia_) + 1))
    plt.figure()
    plt.bar(axes, [v * 100 for v in mfa.explained_inertia_], edgecolor="black")
    plt.xlabel("Composante")
    plt.ylabel("% Inertie expliquée")
    plt.title("Éboulis MFA")
    plt.xticks(axes)
    plt.tight_layout()
    plt.savefig(output_dir / "phase4_mfa_scree_plot.png")
    plt.close()

    return mfa


def run_pcamix(
    df_active: pd.DataFrame,
    quant_vars: List[str],
    qual_vars: List[str],
    output_dir: Path,
    n_components: int = 5
) -> Tuple[prince.PCAmix, List[float], pd.DataFrame, pd.DataFrame]:
    """
    Exécute une PCAmix (AFDM) sur le jeu de données mixte.

    Args:
        df_active: DataFrame contenant uniquement les colonnes actives.
        quant_vars: Liste des noms de colonnes quantitatives.
        qual_vars: Liste des noms de colonnes qualitatives.
        output_dir: Répertoire où sauver les graphiques et CSV.
        n_components: Nombre de composantes à extraire.

    Returns:
        - Le modèle `prince.PCAmix` entraîné,
        - La liste des inerties expliquées par composante,
        - DataFrame des coordonnées des individus,
        - DataFrame des coordonnées des variables/modalités.
    """
    import prince
    import matplotlib.pyplot as plt
    from pathlib import Path
    from typing import Tuple, List

    pcamix = prince.PCAmix(
        n_components=n_components,
        copy=True,
        check_input=True,
    )
    mix_df = df_active[quant_vars + qual_vars]
    pcamix = pcamix.fit(mix_df)

    inertia = pcamix.explained_inertia_

    axes = list(range(1, len(inertia) + 1))
    plt.figure()
    plt.bar(axes, [i * 100 for i in inertia], edgecolor="black")
    plt.xlabel("Composante")
    plt.ylabel("% Inertie expliquée")
    plt.title("Éboulis PCAmix")
    plt.xticks(axes)
    plt.tight_layout()
    (output_dir / "phase4_pcamix_scree_plot.png").parent.mkdir(parents=True, exist_ok=True)
    plt.savefig(output_dir / "phase4_pcamix_scree_plot.png")
    plt.close()

    row_coords = pcamix.row_coordinates(mix_df)
    col_coords = pcamix.column_coordinates(mix_df)

    row_coords.to_csv(output_dir / "phase4_pcamix_individus_coord.csv", index=True)
    col_coords.to_csv(output_dir / "phase4_pcamix_modalites_coord.csv", index=True)

    return pcamix, inertia, row_coords, col_coords


<<<<<<< HEAD
def run_tsne(
    embeddings: pd.DataFrame,
    df_active: pd.DataFrame,
    output_dir: Path,
    perplexity: int = 30,
    learning_rate: float = 200.0,
    n_iter: int = 1_000,
    random_state: int = 42
) -> Tuple[TSNE, pd.DataFrame]:
    """
    Applique t-SNE sur des coordonnées factorielles existantes.

    Args:
        embeddings: DataFrame des coordonnées (index = ID affaire, colonnes = axes factoriels).
        df_active: DataFrame complet, utilisé pour le coloriage (colonne "Statut commercial").
        output_dir: Répertoire où sauvegarder le scatterplot et le CSV.
        perplexity: Paramètre de t-SNE (voisinage).
        learning_rate: Taux d’apprentissage pour t-SNE.
        n_iter: Nombre d’itérations.
        random_state: Graine pour la reproductibilité.

    Returns:
        - L’instance TSNE ajustée.
        - DataFrame des embeddings t-SNE (colonnes "TSNE1","TSNE2", index = ID affaire).
    """
    # 2.1 Instanciation
    tsne = TSNE(
        n_components=2,
        perplexity=perplexity,
        learning_rate=learning_rate,
        n_iter=n_iter,
        random_state=random_state,
        init='pca'
    )

    # 2.2 Fit & transform
    tsne_results = tsne.fit_transform(embeddings.values)

    # 2.3 DataFrame t-SNE
    tsne_df = pd.DataFrame(
        tsne_results,
        columns=["TSNE1", "TSNE2"],
        index=embeddings.index
    )

    # 2.4 Scatter plot coloré par Statut commercial
    plt.figure()
    codes = df_active["Statut commercial"].astype("category").cat.codes
    scatter = plt.scatter(
        tsne_df["TSNE1"], tsne_df["TSNE2"],
        c=codes, s=15, alpha=0.7
    )
    plt.xlabel("TSNE1")
    plt.ylabel("TSNE2")
    plt.title("t-SNE sur axes factoriels")
    cbar = plt.colorbar(scatter,
                        ticks=range(len(df_active["Statut commercial"].unique())))
    cbar.set_label("Statut commercial")

    # 2.5 Sauvegardes
    (output_dir / "phase4_tsne_scatter.png").parent.mkdir(parents=True, exist_ok=True)
    plt.tight_layout()
    plt.savefig(output_dir / "phase4_tsne_scatter.png")
    plt.close()

    tsne_df.to_csv(output_dir / "phase4_tsne_embeddings.csv", index=True)

    return tsne, tsne_df
=======
def run_umap(
    df_active: pd.DataFrame,
    quant_vars: List[str],
    qual_vars: List[str],
    output_dir: Path,
    n_neighbors: int = 15,
    min_dist: float = 0.1,
    n_components: int = 2,
    random_state: int = 42
) -> Tuple[umap.UMAP, pd.DataFrame]:
    """
    Exécute UMAP sur un jeu mixte de variables quantitatives et qualitatives.

    Args:
        df_active: DataFrame contenant uniquement les colonnes actives.
        quant_vars: Liste de noms de colonnes quantitatives.
        qual_vars: Liste de noms de colonnes qualitatives.
        output_dir: Répertoire où sauver les graphiques et CSV.
        n_neighbors: Paramètre UMAP « voisinage ».
        min_dist: Distance minimale UMAP.
        n_components: Dimension de sortie (2 ou 3).
        random_state: Graine pour reproductibilité.

    Returns:
        - L’objet UMAP entraîné,
        - DataFrame des embeddings, colonnes ['UMAP1', 'UMAP2' (, 'UMAP3')].
    """

    # 2.1 Prétraitement des quantitatives
    X_num = df_active[quant_vars].copy()
    X_num = StandardScaler().fit_transform(X_num)

    # 2.2 Encodage one‐hot des qualitatives
    X_cat = OneHotEncoder(sparse=False, handle_unknown='ignore') \
        .fit_transform(df_active[qual_vars])

    # 2.3 Fusion des données
    X_mix = pd.DataFrame(
        data=np.hstack([X_num, X_cat]),
        index=df_active.index
    )

    # 2.4 Exécution de UMAP
    reducer = umap.UMAP(
        n_neighbors=n_neighbors,
        min_dist=min_dist,
        n_components=n_components,
        random_state=random_state
    )
    embedding = reducer.fit_transform(X_mix)

    # 2.5 Mise en DataFrame
    cols = [f"UMAP{i+1}" for i in range(n_components)]
    umap_df = pd.DataFrame(embedding, columns=cols, index=df_active.index)

    # 2.6 Scatterplot coloré par statut commercial
    plt.figure()
    scatter = plt.scatter(
        umap_df["UMAP1"], umap_df["UMAP2"],
        c=df_active["Statut commercial"].astype('category').cat.codes,
        s=10, alpha=0.7
    )
    plt.xlabel("UMAP1")
    plt.ylabel("UMAP2")
    plt.title("Projection UMAP (colorée par Statut commercial)")
    plt.colorbar(scatter, ticks=range(len(df_active["Statut commercial"].unique())),
                 label="Statut commercial")
    plt.tight_layout()
    (output_dir / "phase4_umap_scatter.png").parent.mkdir(parents=True, exist_ok=True)
    plt.savefig(output_dir / "phase4_umap_scatter.png")
    plt.close()

    # 2.7 Export CSV
    umap_df.to_csv(output_dir / "phase4_umap_embeddings.csv", index=True)

    return reducer, umap_df
>>>>>>> 4a488268


def get_explained_inertia(famd) -> List[float]:
    """Return the percentage of explained inertia for each FAMD component."""
    try:
        inertia = getattr(famd, "explained_inertia_", None)
        if inertia is not None:
            return list(inertia)
    except Exception:
        inertia = None
    try:
        eigenvalues = famd.eigenvalues_
    except Exception:
        eigenvalues = getattr(famd, "eigenvalues_", None)
    if eigenvalues is None:
        return []
    total = sum(eigenvalues)
    return [v / total for v in eigenvalues]


def run_famd(
    df_active: pd.DataFrame,
    quant_vars: List[str],
    qual_vars: List[str],
    n_components: Optional[int] = None,
    famd_cfg: dict = None
) -> Tuple[
    prince.FAMD,
    pd.Series,
    pd.DataFrame,
    pd.DataFrame,
    pd.DataFrame
]:
    """
    Exécute l’analyse factorielle des données mixtes (FAMD) sur le jeu de variables actives.

    Parameters
    ----------
    df_active : pd.DataFrame
        DataFrame contenant uniquement les variables quantitatives et qualitatives sélectionnées.
    quant_vars : List[str]
        Liste des noms de colonnes quantitatives à standardiser.
    qual_vars : List[str]
        Liste des noms de colonnes qualitatives (catégorielles).
    n_components : int, optional
        Nombre de composantes factorielles à extraire. Si None, utilise toutes les composantes possibles.
    famd_cfg:  dict

    Returns
    -------
    famd : prince.FAMD
        Objet FAMD entraîné.
    explained_inertia : pd.Series
        Pourcentage de variance expliquée par composante.
    row_coords : pd.DataFrame
        Coordonnées des individus (affaires) dans l’espace factoriel.
    col_coords : pd.DataFrame
        Coordonnées des variables (quantitatives et modalités qualitatives) dans l’espace factoriel.
    col_contrib : pd.DataFrame
        Contributions (%) des variables et modalités aux axes factoriels.
    """
    logger = logging.getLogger(__name__)

    # 1) Pré-traitement : centrage-réduction des variables quantitatives
    scaler = StandardScaler()
    X_quanti = scaler.fit_transform(df_active[quant_vars])
    df_quanti_scaled = pd.DataFrame(
        X_quanti,
        index=df_active.index,
        columns=quant_vars
    )

    # 2) Assemblage du DataFrame mixte (quantitatif réduit + qualitatif brut)
    df_for_famd = pd.concat(
        [df_quanti_scaled, df_active[qual_vars].astype('category')],
        axis=1
    )
    if df_for_famd.isnull().any().any():
        logger.error("Des valeurs manquantes subsistent dans df_for_famd. Corriger avant FAMD.")
        raise ValueError("NA détectés dans df_for_famd")

    # 3a) Paramétrage de la pondération
    cfg = famd_cfg or {}
    weighting = cfg.get('weighting', 'balanced')  # 'balanced' | 'auto' | 'manual'

    # 3b) Initialisation de l’AFDM
    n_comp = n_components or df_for_famd.shape[1]
    famd = prince.FAMD(
            n_components = n_comp,
            n_iter = 3,
            copy = True,
            check_input = True,
            # normalize = (weighting == 'balanced'),
            engine = 'sklearn'
    )
    logger.info(f"FAMD initialisé (weighting={weighting}) avec {n_comp} composantes")

    # 4) Exécution de l’analyse
    famd = famd.fit(df_for_famd)
    logger.info("FAMD entraîné avec succès")

    # 5) Extraction des résultats
    ei_values = get_explained_inertia(famd)
    if ei_values:
        logger.info("Inertie expliquée récupérée")
    else:
        logger.warning("Aucune information d'inertie disponible")
    explained_inertia = pd.Series(
        ei_values,
        index=[f"F{i + 1}" for i in range(len(ei_values))]
    )

    row_coords = famd.row_coordinates(df_for_famd)

    if hasattr(famd, "column_coordinates"):
        col_coords = famd.column_coordinates(df_for_famd)
        logger.info("Coordonnées colonnes via 'column_coordinates'")
    elif hasattr(famd, "column_principal_coordinates"):
        col_coords = famd.column_principal_coordinates(df_for_famd)
        logger.info("'column_coordinates' absent – utilisation de 'column_principal_coordinates'")
    elif hasattr(famd, "column_coordinates_"):
        col_coords = famd.column_coordinates_
        logger.info("Coordonnées colonnes lues depuis l'attribut 'column_coordinates_'")
    else:
        logger.warning("Aucune méthode de coordonnées colonnes disponible")
        col_coords = pd.DataFrame()

    if hasattr(famd, "column_contributions"):
        col_contrib = famd.column_contributions(df_for_famd)
        logger.info("Contributions via 'column_contributions'")
    elif hasattr(famd, "column_contributions_"):
        col_contrib = famd.column_contributions_
        logger.info("'column_contributions' absent – utilisation de l'attribut 'column_contributions_'")
    else:
        contrib = (col_coords ** 2)
        col_contrib = contrib.div(contrib.sum(axis=0), axis=1) * 100
        logger.info("'column_contributions' absent – calcul à partir des coordonnées")

    logger.info(
        "Résultats FAMD extraits : "
        f"{len(explained_inertia)} axes, "
        f"{row_coords.shape[0]} individus, "
        f"{col_coords.shape[0]} variables/modalités"
    )

    return famd, explained_inertia, row_coords, col_coords, col_contrib


def plot_famd_results(
        famd,
        inertia,
        row_coords: pd.DataFrame,
        col_coords: pd.DataFrame,
        col_contrib: pd.DataFrame,
        quant_vars,
        qual_vars,
        output_dir: str
):
    """
    Génère et enregistre les principaux graphiques de l'AFDM :
    1. Scree plot des pourcentages d'inertie.
    2. Nuage de points des individus sur F1–F2.
    3. Projection des modalités qualitatives sur F1–F2.
    4. Flèches des variables quantitatives (cercle de corrélation) sur F1–F2.
    5. Histogrammes des contributions variables sur F1 et F2.

    Parameters
    ----------
    famd : prince.FAMD
        Modèle FAMD entraîné.
    inertia : Sequence[float] | pd.Series
        Pourcentage d'inertie expliqué par axe.
    row_coords : pd.DataFrame
        Coordonnées des individus.
    col_coords : pd.DataFrame
        Coordonnées des variables / modalités.
    col_contrib : pd.DataFrame
        Contributions des variables / modalités aux axes.
    quant_vars : list of str
        Noms des variables quantitatives.
    qual_vars : list of str
        Noms des variables qualitatives.
    output_dir : str
        Dossier où enregistrer les PNG.
    """
    logger = logging.getLogger(__name__)
    os.makedirs(output_dir, exist_ok=True)

    # Récupération des résultats
    if isinstance(inertia, pd.Series):
        inertia = inertia.values

    # 1. Scree plot
    plt.figure(figsize=(12,6), dpi=200)
    axes = [f"F{i + 1}" for i in range(len(inertia))]
    plt.bar(axes, [i * 100 for i in inertia], edgecolor='black')
    plt.plot(axes, [100 * sum(inertia[:i + 1]) for i in range(len(inertia))],
             marker='o', linestyle='--')
    plt.ylabel("% inertie")
    plt.title(
        "Éboulis des valeurs propres – AFDM")  # :contentReference[oaicite:0]{index=0}:contentReference[oaicite:1]{index=1}
    plt.xticks(rotation=45)
    plt.tight_layout()
    scree_path = os.path.join(output_dir, "phase4_scree_plot.png")
    plt.savefig(scree_path, dpi=300)
    plt.close()
    logger.info(f"Scree plot enregistré : {scree_path}")

    # 2. Nuage de points des individus F1–F2
    plt.figure(figsize=(12,6), dpi=200)
    plt.scatter(row_coords.iloc[:, 0], row_coords.iloc[:, 1],
                s=20, alpha=0.6)
    plt.xlabel("F1")
    plt.ylabel("F2")
    plt.title(
        "Projection des individus (F1 vs F2)")  # :contentReference[oaicite:2]{index=2}:contentReference[oaicite:3]{index=3}
    plt.tight_layout()
    ind_path = os.path.join(output_dir, "phase4_individus_F1_F2.png")
    plt.savefig(ind_path, dpi=300)
    plt.close()
    logger.info(f"Projection individus enregistrée : {ind_path}")

    # 3. Projection des modalités qualitatives F1–F2
    plt.figure(figsize=(12,6), dpi=200)
    subset = col_coords.loc[qual_vars, :]
    plt.scatter(subset.iloc[:, 0], subset.iloc[:, 1],
                s=50, marker='D')
    for var in qual_vars:
        x, y = col_coords.loc[var, [0, 1]]
        plt.text(x * 1.05, y * 1.05, var, fontsize=8)
    plt.xlabel("F1")
    plt.ylabel("F2")
    plt.title(
        "Modalités qualitatives (F1 vs F2)")  # :contentReference[oaicite:4]{index=4}:contentReference[oaicite:5]{index=5}
    plt.tight_layout()
    mod_path = os.path.join(output_dir, "phase4_modalites_F1_F2.png")
    plt.savefig(mod_path, dpi=300)
    plt.close()
    logger.info(f"Projection modalités enregistrée : {mod_path}")

    # 4. Cercle des corrélations (variables quantitatives)
    plt.figure(figsize=(12,6), dpi=200)
    origin = [0], [0]
    for var in quant_vars:
        x, y = col_coords.loc[var, [0, 1]]
        plt.arrow(0, 0, x, y, head_width=0.02, length_includes_head=True)
        plt.text(x * 1.1, y * 1.1, var, fontsize=8)
    circle = plt.Circle((0, 0), 1, facecolor='none', edgecolor='grey', linestyle='--')
    plt.gca().add_patch(circle)
    plt.xlabel("F1")
    plt.ylabel("F2")
    plt.title(
        "Cercle des corrélations – Variables quanti")  # :contentReference[oaicite:6]{index=6}:contentReference[oaicite:7]{index=7}
    plt.axis('equal')
    plt.tight_layout()
    corr_path = os.path.join(output_dir, "phase4_correlations_F1_F2.png")
    plt.savefig(corr_path, dpi=300)
    plt.close()
    logger.info(f"Cercle des corrélations enregistré : {corr_path}")

    # 5. Contributions sur F1 et F2
    for idx in [0, 1]:
        plt.figure(figsize=(12,6), dpi=200)
        contrib = col_contrib.iloc[:, idx] * 100
        contrib.sort_values(ascending=False).plot.bar(edgecolor='black')
        plt.ylabel("% contribution")
        plt.title(
            f"Contributions des variables – F{idx + 1}")  # :contentReference[oaicite:8]{index=8}:contentReference[oaicite:9]{index=9}
        plt.xticks(rotation=45, ha='right')
        plt.tight_layout()
        contrib_path = os.path.join(output_dir, f"phase4_contributions_F{idx + 1}.png")
        plt.savefig(contrib_path, dpi=300)
        plt.close()
        logger.info(f"Contributions F{idx + 1} enregistrées : {contrib_path}")


def export_famd_results(
        famd,
        inertia,
        row_coords: pd.DataFrame,
        col_coords: pd.DataFrame,
        col_contrib: pd.DataFrame,
        quant_vars,
        qual_vars,
        output_dir: str
):
    """
    Exporte les résultats clés de l’AFDM sous forme de CSV pour réutilisation :
      1. Coordonnées des individus sur les axes factorels retenus
      2. Coordonnées des variables quantitatives
      3. Coordonnées des modalités qualitatives
      4. Contributions des variables / modalités
      5. Variance expliquée par axe

    Parameters
    ----------
    famd : prince.FAMD
        Modèle FAMD entraîné.
    inertia : Sequence[float] | pd.Series
        Pourcentage d'inertie expliqué par axe.
    row_coords : pd.DataFrame
        Coordonnées des individus.
    col_coords : pd.DataFrame
        Coordonnées des variables / modalités.
    col_contrib : pd.DataFrame
        Contributions des variables / modalités aux axes.
    quant_vars : list of str
        Noms des variables quantitatives.
    qual_vars : list of str
        Noms des variables qualitatives.
    output_dir : str
        Répertoire où écrire les fichiers CSV.
    """
    logger = logging.getLogger(__name__)
    os.makedirs(output_dir, exist_ok=True)

    # 1) Variance expliquée (éigenvalues et % inertie)
    if isinstance(inertia, pd.Series):
        inertia = inertia.values
    axes = [f"F{i + 1}" for i in range(len(inertia))]
    var_df = pd.DataFrame({
        'axe': axes,
        'variance_%': [100 * v for v in inertia]
    })
    var_df['variance_cum_%'] = var_df['variance_%'].cumsum()
    path_var = os.path.join(output_dir, "phase4_variance_expliquee.csv")
    var_df.to_csv(path_var, index=False)
    logger.info(f"Export variance expliquée → {path_var}")

    # 2) Coordonnées des individus
    path_rows = os.path.join(output_dir, "phase4_individus_coordonnees.csv")
    row_coords.to_csv(path_rows, index=True)
    logger.info(f"Export coordonnées individus → {path_rows}")

    # 3) Coordonnées des variables/modalités
    quant_coords = col_coords.loc[quant_vars]
    qual_coords = col_coords.loc[qual_vars]

    path_quant = os.path.join(output_dir, "phase4_variables_coordonnees.csv")
    quant_coords.to_csv(path_quant, index=True)
    logger.info(f"Export coords variables quantitatives → {path_quant}")

    path_qual = os.path.join(output_dir, "phase4_modalites_coordonnees.csv")
    qual_coords.to_csv(path_qual, index=True)
    logger.info(f"Export coords modalités qualitatives → {path_qual}")

    # 4) Contributions aux axes
    contrib_df = col_contrib * 100
    contrib_df.index.name = 'variable_or_modalite'
    path_contrib = os.path.join(output_dir, "phase4_contributions_variables.csv")
    contrib_df.to_csv(path_contrib, index=True)
    logger.info(f"Export contributions variables/modalités → {path_contrib}")

    # (Optionnel) contributions détaillées par modalité
    # -- non implémenté par défaut, activer si besoin --

    logger.info("Export des résultats AFDM terminé.")


### MAIN ###

def main() -> None:
    """Pipeline principal de la phase 4."""
    # ─── 1) Définition des chemins ────────────────────────────
    RAW_PATH = r"D:\DATAPREDICT\DATAPREDICT 2024\Missions\Digora\export_everwin (19).xlsx"
    OUTPUT_DIR = Path(r"D:\DATAPREDICT\DATAPREDICT 2024\Missions\Digora\phase4_output")
    OUTPUT_DIR.mkdir(parents=True, exist_ok=True)
    LOG_PATH = OUTPUT_DIR / "phase4.log"

    # ─── 2) Configuration du logger ────────────────────────────
    logger = logging.getLogger()
    logger.setLevel(logging.INFO)

    # Console handler
    ch = logging.StreamHandler(sys.stdout)
    ch.setLevel(logging.INFO)
    ch.setFormatter(logging.Formatter('%(asctime)s - %(levelname)s - %(message)s'))
    logger.addHandler(ch)

    # File handler
    fh = logging.FileHandler(LOG_PATH, mode='w', encoding='utf-8')
    fh.setLevel(logging.INFO)
    fh.setFormatter(logging.Formatter('%(asctime)s - %(levelname)s - %(message)s'))
    logger.addHandler(fh)

    logger.info(f"Dossier d'export Phase 4 prêt : {OUTPUT_DIR}")

    # ─── 2b) Répertoire des metrics Phases 1/2/3 ───────────────
    METRICS_DIR = Path(r"D:\DATAPREDICT\DATAPREDICT 2024\Missions\Digora\phase3_output")
    logger.info(f"Répertoire metrics configuré : {METRICS_DIR}")

    # ─── 3) Pipeline d'exécution ───────────────────────────────
    try:
        # 3.1 Chargement des données
        df_raw = load_data(RAW_PATH)

        # 3.2 Préparation et nettoyage (avec dashboard NA optionnel)
        df_clean = prepare_data(df_raw, metrics_dir=str(METRICS_DIR))

        # 3.3 Sélection des variables actives
        df_active, quant_vars, qual_vars = select_variables(df_clean)

        # Sanity-check : retire variables non conformes
        quant_vars, qual_vars = sanity_check(df_active, quant_vars, qual_vars)
        df_active = df_active[quant_vars + qual_vars]
        logger.info(f"Après sanity_check : {len(quant_vars)} quanti, {len(qual_vars)} quali")

        # --- Imputation / suppression des valeurs manquantes restantes ---
        df_active = handle_missing_values(df_active, quant_vars, qual_vars)

        segment_data(df_active, qual_vars, OUTPUT_DIR)

        mfa_model = run_mfa(
            df_active,
            quant_vars,
            qual_vars,
            OUTPUT_DIR,
            n_components=5,
        )

        pcamix_model, pcamix_inertia, pcamix_rows, pcamix_cols = run_pcamix(
            df_active,
            quant_vars,
            qual_vars,
            OUTPUT_DIR,
            n_components=5
        )

        umap_model, umap_embeddings = run_umap(
            df_active,
            quant_vars,
            qual_vars,
            OUTPUT_DIR,
            n_neighbors=15,
            min_dist=0.1,
            n_components=2,
            random_state=42
        )

        if df_active.isna().any().any():
            logger.error("Des NA demeurent dans df_active après traitement")
        else:
            logger.info("DataFrame actif sans NA prêt pour FAMD")

        # --- comparaison baseline vs plan ---
        if CONFIG.get('compare_baseline'):
            q0 = CONFIG['baseline_vars']['quant']
            c0 = CONFIG['baseline_vars']['qual']
            df0 = df_clean[q0 + c0].copy()
            df0 = handle_missing_values(df0, q0, c0)
            famd0, inertia0, *_ = run_famd(
                df0, q0, c0, famd_cfg=CONFIG['baseline_cfg']
            )
            # scree baseline
            axes0 = [f"F{i+1}" for i in range(len(inertia0))]
            plt.figure(figsize=(12,6), dpi=200)
            plt.bar(axes0, [i*100 for i in inertia0], edgecolor='black')
            plt.plot(
                axes0,
                [100*inertia0[:i+1].sum() for i in range(len(inertia0))],
                marker='o',
                linestyle='--'
            )
            plt.title("Baseline Scree Plot (6+5 vars)")
            plt.ylabel("% inertie")
            plt.xticks(rotation=45)
            plt.tight_layout()
            plt.savefig(OUTPUT_DIR / "baseline_scree.png", dpi=300)
            plt.close()
            logger.info("Baseline scree-plot généré : baseline_scree.png")

        # 3.4 Exécution de l'AFDM
        famd, inertia, row_coords, col_coords, col_contrib = run_famd(
            df_active, quant_vars, qual_vars
        )

        tsne_model, tsne_embeddings = run_tsne(
            row_coords,
            df_active,
            OUTPUT_DIR,
            perplexity=30,
            learning_rate=200.0,
            n_iter=1000,
            random_state=42
        )

        # 3.5 Visualisation
        plot_famd_results(
            famd,
            inertia,
            row_coords,
            col_coords,
            col_contrib,
            quant_vars,
            qual_vars,
            str(OUTPUT_DIR)
        )

        # 3.6 Export des résultats
        export_famd_results(
            famd,
            inertia,
            row_coords,
            col_coords,
            col_contrib,
            quant_vars,
            qual_vars,
            str(OUTPUT_DIR)
        )

    except Exception as e:
        logger.error(f"Erreur fatale durant la phase 4 : {e}", exc_info=True)
        sys.exit(1)

    # ─── 4) Génération d’un PDF synthèse des figures ───────────
    generate_pdf(OUTPUT_DIR)

    # ─── 5) Listing des fichiers produits ───────────────────────
    listing_path = OUTPUT_DIR / "phase4_output_files.txt"
    with open(listing_path, "w", encoding="utf-8") as f:
        for p in sorted(OUTPUT_DIR.iterdir()):
            f.write(p.name + "\n")
    logger.info(f"Listing des fichiers produit : {listing_path.name}")


def generate_pdf(output_dir: Path, pdf_name: str = "phase4_figures.pdf"):
    logger = logging.getLogger(__name__)
    """
    Concatène tous les PNG du répertoire en un seul PDF, précédé d'une page d'index.
    """
    png_files = sorted(output_dir.glob("*.png"))
    if not png_files:
        logger.warning("Aucune figure PNG trouvée pour générer le PDF.")
        return

    # Créer la page d'index
    index_lines = [f"Figure {i + 1:02d} – {p.name}" for i, p in enumerate(png_files)]
    buf = io.BytesIO()
    # On utilise PIL pour générer une image d'index
    from PIL import ImageDraw, ImageFont
    # Page A4 à 300 dpi
    W, H = 2480, 3508
    img_idx = Image.new("RGB", (W, H), "white")
    draw = ImageDraw.Draw(img_idx)
    font = ImageFont.load_default()
    y = 50
    for line in index_lines:
        draw.text((50, y), line, fill="black", font=font)
        y += 30
    images = [img_idx]

    # Ajouter les figures
    for p in png_files:
        img = Image.open(p)
        if img.mode in ("RGBA", "P"):
            img = img.convert("RGB")
        images.append(img)

    pdf_path = output_dir / pdf_name
    images[0].save(
        pdf_path,
        format="PDF",
        save_all=True,
        append_images=images[1:],
        resolution=300
    )
    logger.info(f"PDF des figures Phase 4 généré : {pdf_path.name}")


if __name__ == "__main__":
    main()<|MERGE_RESOLUTION|>--- conflicted
+++ resolved
@@ -9,12 +9,8 @@
 import matplotlib.pyplot as plt
 from typing import List, Optional, Tuple, Sequence
 import prince
-<<<<<<< HEAD
-from sklearn.preprocessing import StandardScaler
+from sklearn.preprocessing import StandardScaler, OneHotEncoder
 from sklearn.manifold import TSNE
-=======
-from sklearn.preprocessing import StandardScaler, OneHotEncoder
->>>>>>> 4a488268
 import logging
 import os
 import numpy as np
@@ -561,7 +557,6 @@
     return pcamix, inertia, row_coords, col_coords
 
 
-<<<<<<< HEAD
 def run_tsne(
     embeddings: pd.DataFrame,
     df_active: pd.DataFrame,
@@ -630,7 +625,7 @@
     tsne_df.to_csv(output_dir / "phase4_tsne_embeddings.csv", index=True)
 
     return tsne, tsne_df
-=======
+
 def run_umap(
     df_active: pd.DataFrame,
     quant_vars: List[str],
@@ -707,7 +702,6 @@
     umap_df.to_csv(output_dir / "phase4_umap_embeddings.csv", index=True)
 
     return reducer, umap_df
->>>>>>> 4a488268
 
 
 def get_explained_inertia(famd) -> List[float]:
