--- conflicted
+++ resolved
@@ -55,13 +55,7 @@
 
 from best_params import BEST_PARAMS
 
-<<<<<<< HEAD
 # Global configuration used when no config is provided to helper functions.
-=======
-# Global configuration used when ``load_datasets`` or other functions are
-# called without an explicit ``config`` parameter.  Tests may override this
-# dictionary by updating its values.
->>>>>>> dd532d06
 CONFIG: Dict[str, Any] = {}
 
 
@@ -109,7 +103,6 @@
 
 
 def load_datasets(config: Optional[Mapping[str, Any]] = None) -> Dict[str, pd.DataFrame]:
-<<<<<<< HEAD
     """Load raw and cleaned datasets specified in ``config``.
 
     Parameters
@@ -122,13 +115,6 @@
     cfg = CONFIG if config is None else config
     if not isinstance(cfg, Mapping):
         raise TypeError("config must be a mapping or None")
-=======
-    """Load raw and cleaned datasets specified in ``config`` or ``CONFIG``."""
-    logger = logging.getLogger(__name__)
-    cfg = CONFIG if config is None else config
-    if not isinstance(cfg, Mapping):
-        raise TypeError("config must be a mapping")
->>>>>>> dd532d06
     if "input_file" not in cfg:
         raise ValueError("'input_file' missing from config")
 
@@ -140,20 +126,8 @@
         return df
 
     datasets: Dict[str, pd.DataFrame] = {}
-<<<<<<< HEAD
     raw_path = Path(cfg["input_file"])
     datasets["raw"] = _read_dataset(raw_path)
-=======
-    mapping = _load_data_dictionary(Path(cfg.get("data_dictionary", "")))
-
-    def _apply_mapping(df: pd.DataFrame) -> pd.DataFrame:
-        if mapping:
-            df = df.rename(columns={c: mapping.get(c, c) for c in df.columns})
-        return df
-
-    raw_path = Path(cfg["input_file"])
-    datasets["raw"] = _apply_mapping(_read_dataset(raw_path))
->>>>>>> dd532d06
     logger.info(
         "Raw dataset loaded from %s [%d rows, %d cols]",
         raw_path,
@@ -161,7 +135,6 @@
         datasets["raw"].shape[1],
     )
 
-<<<<<<< HEAD
     mapping = _load_data_dictionary(Path(cfg.get("data_dictionary", "")))
 
     def _apply_mapping(df: pd.DataFrame) -> pd.DataFrame:
@@ -171,8 +144,6 @@
 
     datasets["raw"] = _apply_mapping(datasets["raw"])
 
-=======
->>>>>>> dd532d06
     for key, cfg_key in [
         ("phase1", "phase1_file"),
         ("phase2", "phase2_file"),
