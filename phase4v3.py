--- conflicted
+++ resolved
@@ -55,14 +55,9 @@
 
 from best_params import BEST_PARAMS
 
-<<<<<<< HEAD
 # Global configuration used when ``load_datasets`` or other functions are
 # called without an explicit ``config`` parameter.  Tests may override this
 # dictionary by updating its values.
-=======
-# Global configuration loaded via ``main``. Functions default to this
-# dictionary when no explicit configuration is provided.
->>>>>>> 45440e6b
 CONFIG: Dict[str, Any] = {}
 
 
@@ -110,14 +105,7 @@
 
 
 def load_datasets(config: Optional[Mapping[str, Any]] = None) -> Dict[str, pd.DataFrame]:
-<<<<<<< HEAD
     """Load raw and cleaned datasets specified in ``config`` or ``CONFIG``."""
-=======
-    """Load raw and cleaned datasets specified in ``config``.
-
-    If ``config`` is ``None``, the global :data:`CONFIG` dictionary is used.
-    """
->>>>>>> 45440e6b
     logger = logging.getLogger(__name__)
     cfg = CONFIG if config is None else config
     if not isinstance(cfg, Mapping):
@@ -133,7 +121,6 @@
         return df
 
     datasets: Dict[str, pd.DataFrame] = {}
-<<<<<<< HEAD
     mapping = _load_data_dictionary(Path(cfg.get("data_dictionary", "")))
 
     def _apply_mapping(df: pd.DataFrame) -> pd.DataFrame:
@@ -143,11 +130,6 @@
 
     raw_path = Path(cfg["input_file"])
     datasets["raw"] = _apply_mapping(_read_dataset(raw_path))
-=======
-    raw_path = Path(cfg["input_file"])
-    raw_df = _read_dataset(raw_path)
-    datasets["raw"] = _apply_mapping(raw_df)
->>>>>>> 45440e6b
     logger.info(
         "Raw dataset loaded from %s [%d rows, %d cols]",
         raw_path,
