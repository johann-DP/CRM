import yaml
from pathlib import Path
import phase4_functions as pf
from phase4 import build_pdf_report


def main():
    with open("config.yaml", "r", encoding="utf-8") as fh:
        config = yaml.safe_load(fh)
    datasets = pf.load_datasets(config, ignore_schema=True)
<<<<<<< HEAD
    results = pf.compare_datasets_versions(datasets)

    figures = {}
    for ds_name, det in results["details"].items():
        for name, fig in det.get("figures", {}).items():
            figures[f"{ds_name}_{name}"] = fig

    tables = {"metrics": results["metrics"]}
    output_pdf = Path(config.get("output_pdf", "RapportAnalyse.pdf"))
    pf.export_report_to_pdf(figures, tables, output_pdf)
=======
    result = pf.compare_datasets_versions(datasets, output_dir=Path("rapport_output"))
    build_pdf_report(Path("rapport_output"), Path("RapportAnalyse.pdf"), list(datasets))
>>>>>>> 581829a0


if __name__ == "__main__":
    main()<|MERGE_RESOLUTION|>--- conflicted
+++ resolved
@@ -8,7 +8,6 @@
     with open("config.yaml", "r", encoding="utf-8") as fh:
         config = yaml.safe_load(fh)
     datasets = pf.load_datasets(config, ignore_schema=True)
-<<<<<<< HEAD
     results = pf.compare_datasets_versions(datasets)
 
     figures = {}
@@ -19,10 +18,6 @@
     tables = {"metrics": results["metrics"]}
     output_pdf = Path(config.get("output_pdf", "RapportAnalyse.pdf"))
     pf.export_report_to_pdf(figures, tables, output_pdf)
-=======
-    result = pf.compare_datasets_versions(datasets, output_dir=Path("rapport_output"))
-    build_pdf_report(Path("rapport_output"), Path("RapportAnalyse.pdf"), list(datasets))
->>>>>>> 581829a0
 
 
 if __name__ == "__main__":
