import yaml
from pathlib import Path
import phase4_functions as pf
from phase4 import build_pdf_report


def main():
    with open("config.yaml", "r", encoding="utf-8") as fh:
        config = yaml.safe_load(fh)
    datasets = pf.load_datasets(config, ignore_schema=True)
<<<<<<< HEAD
    result = pf.compare_datasets_versions(datasets, output_dir=Path("rapport_output"))

    figures = {}
    for ds, info in result["details"].items():
        for name, fig in info.get("figures", {}).items():
            figures[f"{ds}_{name}"] = fig

    tables = {"metrics": result["metrics"]}
    pf.export_report_to_pdf(figures, tables, Path("RapportAnalyse.pdf"))
=======
    results = pf.compare_datasets_versions(datasets)

    figures = {}
    for ds_name, det in results["details"].items():
        for name, fig in det.get("figures", {}).items():
            figures[f"{ds_name}_{name}"] = fig

    tables = {"metrics": results["metrics"]}
    output_pdf = Path(config.get("output_pdf", "RapportAnalyse.pdf"))
    pf.export_report_to_pdf(figures, tables, output_pdf)
>>>>>>> b367f7c9


if __name__ == "__main__":
    main()<|MERGE_RESOLUTION|>--- conflicted
+++ resolved
@@ -8,7 +8,6 @@
     with open("config.yaml", "r", encoding="utf-8") as fh:
         config = yaml.safe_load(fh)
     datasets = pf.load_datasets(config, ignore_schema=True)
-<<<<<<< HEAD
     result = pf.compare_datasets_versions(datasets, output_dir=Path("rapport_output"))
 
     figures = {}
@@ -18,18 +17,6 @@
 
     tables = {"metrics": result["metrics"]}
     pf.export_report_to_pdf(figures, tables, Path("RapportAnalyse.pdf"))
-=======
-    results = pf.compare_datasets_versions(datasets)
-
-    figures = {}
-    for ds_name, det in results["details"].items():
-        for name, fig in det.get("figures", {}).items():
-            figures[f"{ds_name}_{name}"] = fig
-
-    tables = {"metrics": results["metrics"]}
-    output_pdf = Path(config.get("output_pdf", "RapportAnalyse.pdf"))
-    pf.export_report_to_pdf(figures, tables, output_pdf)
->>>>>>> b367f7c9
 
 
 if __name__ == "__main__":
