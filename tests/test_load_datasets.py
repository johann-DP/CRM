--- conflicted
+++ resolved
@@ -13,21 +13,13 @@
     raw_path = tmp_path / "raw.csv"
     raw.to_csv(raw_path, index=False)
 
-<<<<<<< HEAD
-    c1_path = tmp_path / "clean1.csv"
-=======
     c1_path = tmp_path / "cleaned1.csv"
->>>>>>> afdde238
     raw.to_csv(c1_path, index=False)
 
     phase2_path = tmp_path / "phase2.csv"
     raw.iloc[:1].to_csv(phase2_path, index=False)
 
-<<<<<<< HEAD
-    c3_path = tmp_path / "clean3.csv"
-=======
     c3_path = tmp_path / "cleaned3.csv"
->>>>>>> afdde238
     raw.to_csv(c3_path, index=False)
 
     return {
