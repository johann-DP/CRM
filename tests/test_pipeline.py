--- conflicted
+++ resolved
@@ -49,7 +49,6 @@
     calls = {}
 
     def fake_run_pipeline(cfg):
-<<<<<<< HEAD
         calls[cfg["dataset"]] = (cfg["output_dir"], cfg["n_jobs"])
         return {}
 
@@ -78,18 +77,3 @@
         out_dir, threads = calls[name]
         assert Path(out_dir).name == name
         assert threads == 4
-=======
-        calls[cfg["dataset"]] = cfg["output_dir"]
-        return {}
-
-    monkeypatch.setattr(phase4, "run_pipeline", fake_run_pipeline)
-
-    cfg = {"output_dir": str(tmp_path / "out"), "input_file": "dummy"}
-    datasets = ["raw", "cleaned_1"]
-
-    res = phase4.run_pipeline_parallel(cfg, datasets, n_jobs=1)
-
-    assert set(res) == set(datasets)
-    for name in datasets:
-        assert Path(calls[name]).name == name
->>>>>>> 69786ac9
