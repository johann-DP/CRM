--- conflicted
+++ resolved
@@ -164,7 +164,6 @@
 
     if args.jobs > 1:
         with concurrent.futures.ThreadPoolExecutor(max_workers=args.jobs) as exe:
-<<<<<<< HEAD
             results = list(exe.map(run, scripts))
     else:
         results = [run(cmd) for cmd in scripts]
@@ -175,13 +174,6 @@
     else:
         print("All scripts executed successfully")
 
-=======
-            list(exe.map(run, scripts))
-    else:
-        for cmd in scripts:
-            run(cmd)
-
->>>>>>> c30c2bcd
     print("Results are available either in the current directory or under" " the 'output_dir' configured in config.yaml.")
 
 
