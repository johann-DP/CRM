#!/usr/bin/env python3
"""Fine tune PCA on cleaned CRM data."""

import argparse
import logging
from pathlib import Path
import itertools

import numpy as np
import pandas as pd
import matplotlib.pyplot as plt
import seaborn as sns
from sklearn.decomposition import PCA
from sklearn.preprocessing import StandardScaler
from sklearn.cluster import KMeans
from sklearn.metrics import silhouette_score

from phase4v2 import plot_correlation_circle

def parse_args() -> argparse.Namespace:
    parser = argparse.ArgumentParser(description="Fine tune PCA")
    parser.add_argument("--input", required=True, help="Cleaned multivariate CSV")
    parser.add_argument("--output", required=True, help="Output directory")
    return parser.parse_args()

CANDIDATE_QUANT = [
    "Total recette actualisé",
    "Total recette réalisé",
    "Total recette produit",
    "Budget client estimé",
    "duree_projet_jours",
    "taux_realisation",
    "marge_estimee",
]

N_COMPONENTS = [2, 3, 5, 8, 10]
SVD_SOLVERS = ["auto", "full", "randomized"]
WHITEN_OPTIONS = [False, True]

plt.rcParams.update({"figure.figsize": (12, 6), "figure.dpi": 200})


def load_quantitative_data(path: str) -> tuple[pd.DataFrame, list[str]]:
    """Load CSV and return dataframe with numeric columns only."""
    df = pd.read_csv(path)
    numeric_cols = df.select_dtypes(include="number").columns.tolist()
    quant_cols = [c for c in CANDIDATE_QUANT if c in numeric_cols]
    if not quant_cols:
        quant_cols = numeric_cols
    df_quant = df[quant_cols].dropna()
    return df_quant, quant_cols


def run_pca_grid(X: np.ndarray, columns: list[str]):
    """Run PCA for all parameter combinations."""
    results = []
    expl_rows = []
    load_rows = []
    contrib_rows = []
    sil_rows = []
    config_id = 0
<<<<<<< HEAD
    max_comp = min(X.shape[0], X.shape[1])
    for n_comp, solver, whiten in itertools.product(N_COMPONENTS, SVD_SOLVERS, WHITEN_OPTIONS):
        if n_comp > max_comp:
=======
    max_valid = min(X.shape[0], X.shape[1])
    for n_comp, solver, whiten in itertools.product(N_COMPONENTS, SVD_SOLVERS, WHITEN_OPTIONS):
        if n_comp > max_valid:
>>>>>>> d88f2d9b
            continue
        logging.info("PCA n_components=%d solver=%s whiten=%s", n_comp, solver, whiten)
        try:
            pca = PCA(n_components=n_comp, svd_solver=solver, whiten=whiten, random_state=0)
            X_pca = pca.fit_transform(X)
        except ValueError:
            continue

        cum_var = np.cumsum(pca.explained_variance_ratio_)
        for i, (var_ratio, sv) in enumerate(zip(pca.explained_variance_ratio_, pca.singular_values_), 1):
            expl_rows.append({
                "config_id": config_id,
                "n_components": n_comp,
                "svd_solver": solver,
                "whiten": whiten,
                "component": f"F{i}",
                "explained_variance_ratio": var_ratio,
                "cumulative_variance_ratio": cum_var[i-1],
                "singular_value": sv,
            })

        loadings = pca.components_.T * np.sqrt(pca.explained_variance_)
        for j, col in enumerate(columns):
            for i in range(pca.n_components):
                loading_val = loadings[j, i]
                contrib_val = (loading_val ** 2) / np.sum(loadings[:, i] ** 2) * 100
                load_rows.append({
                    "config_id": config_id,
                    "n_components": n_comp,
                    "svd_solver": solver,
                    "whiten": whiten,
                    "variable": col,
                    "component": f"F{i+1}",
                    "loading": loading_val,
                })
                contrib_rows.append({
                    "config_id": config_id,
                    "n_components": n_comp,
                    "svd_solver": solver,
                    "whiten": whiten,
                    "variable": col,
                    "component": f"F{i+1}",
                    "contribution_pct": contrib_val,
                })

        for k in range(2, 11):
            km = KMeans(n_clusters=k, n_init=10, random_state=0)
            labels = km.fit_predict(X_pca)
            sil = silhouette_score(X_pca, labels)
            sil_rows.append({
                "config_id": config_id,
                "n_components": n_comp,
                "svd_solver": solver,
                "whiten": whiten,
                "n_clusters": k,
                "silhouette_score": sil,
            })

        results.append({
            "config_id": config_id,
            "n_components": n_comp,
            "svd_solver": solver,
            "whiten": whiten,
            "cum_variance": cum_var[-1],
            "scores": X_pca,
            "loadings": loadings,
        })
        config_id += 1

    return results, pd.DataFrame(expl_rows), pd.DataFrame(load_rows), pd.DataFrame(contrib_rows), pd.DataFrame(sil_rows)


def export_csvs(out_dir: Path, exp_df: pd.DataFrame, load_df: pd.DataFrame, contrib_df: pd.DataFrame, sil_df: pd.DataFrame) -> None:
    """Save all CSV outputs."""
    out_dir.mkdir(parents=True, exist_ok=True)
    exp_df.to_csv(out_dir / "explained_variance.csv", index=False)
    load_df.to_csv(out_dir / "loadings.csv", index=False)
    contrib_df.to_csv(out_dir / "contributions.csv", index=False)
    sil_mean = sil_df.groupby(["n_components", "n_clusters"])["silhouette_score"].mean().reset_index()
    sil_mean.to_csv(out_dir / "silhouette_scores.csv", index=False)


def make_scree_plots(out_dir: Path, exp_df: pd.DataFrame) -> None:
    """Generate scree plots for each solver/whiten."""
    for solver in SVD_SOLVERS:
        for whiten in WHITEN_OPTIONS:
            subset = exp_df[(exp_df.svd_solver == solver) & (exp_df.whiten == whiten) & (exp_df.n_components == max(N_COMPONENTS))]
            if subset.empty:
                continue
            ratios = subset.sort_values("component")["explained_variance_ratio"].values
            axes = range(1, len(ratios) + 1)
            plt.figure()
            plt.bar(axes, ratios * 100, edgecolor="black")
            plt.plot(axes, np.cumsum(ratios) * 100, "-o", color="orange")
            plt.xlabel("Composante")
            plt.ylabel("% variance expliquée")
            plt.title(f"Scree plot – solver={solver} whiten={whiten}")
            plt.xticks(axes)
            plt.tight_layout()
            fname = f"scree_{solver}_w{int(whiten)}.png"
            plt.savefig(out_dir / fname)
            plt.close()


def plot_correlation_and_contrib(out_dir: Path, loadings: np.ndarray, columns: list[str], suffix: str) -> None:
    if loadings.shape[1] < 2:
        return
    coords = pd.DataFrame(loadings[:, :2], index=columns, columns=["F1", "F2"])
    plt.figure()
    ax = plt.gca()
    plot_correlation_circle(ax, coords, "Cercle des corrélations F1–F2")
    plt.tight_layout()
    plt.savefig(out_dir / f"correlation_circle_{suffix}.png")
    plt.close()

    contrib = ((loadings[:, :2] ** 2) / np.sum(loadings[:, :2] ** 2, axis=0)) * 100
    contrib_df = pd.DataFrame(contrib, index=columns, columns=["F1", "F2"])
    fig, axes = plt.subplots(1, 2)
    for i, ax in enumerate(axes):
        axis = f"F{i+1}"
        if axis in contrib_df.columns:
            top = contrib_df[axis].sort_values(ascending=False)
            ax.bar(top.index.astype(str), top.values)
            ax.set_title(f"Contributions {axis}")
            ax.tick_params(axis="x", rotation=45)
    plt.tight_layout()
    plt.savefig(out_dir / f"contributions_{suffix}.png")
    plt.close()


def plot_silhouette_curves(out_dir: Path, sil_df: pd.DataFrame) -> None:
    pivot_nc = sil_df.pivot_table(index="n_components", columns="n_clusters", values="silhouette_score", aggfunc="mean")
    plt.figure()
    pivot_nc.plot(marker="o")
    plt.xlabel("n_components")
    plt.ylabel("Silhouette moyen")
    plt.title("Silhouette vs n_components")
    plt.tight_layout()
    plt.savefig(out_dir / "silhouette_vs_components.png")
    plt.close()

    pivot_k = sil_df.pivot_table(index="n_clusters", columns="n_components", values="silhouette_score", aggfunc="mean")
    plt.figure()
    pivot_k.plot(marker="o")
    plt.xlabel("n_clusters")
    plt.ylabel("Silhouette moyen")
    plt.title("Silhouette vs n_clusters")
    plt.tight_layout()
    plt.savefig(out_dir / "silhouette_vs_clusters.png")
    plt.close()


def plot_best_clusters(out_dir: Path, scores: np.ndarray, n_clusters: int) -> None:
    if scores.shape[1] < 2:
        return
    km = KMeans(n_clusters=n_clusters, n_init=10, random_state=0)
    labels = km.fit_predict(scores[:, :2])
    plt.figure()
    sns.scatterplot(x=scores[:, 0], y=scores[:, 1], hue=labels, palette="tab10", s=10)
    plt.xlabel("F1")
    plt.ylabel("F2")
    plt.title("Projection PCA F1–F2 par cluster")
    plt.tight_layout()
    plt.savefig(out_dir / "clusters_scatter.png")
    plt.close()


def write_index(out_dir: Path) -> None:
    paths = []
    for p in out_dir.rglob("*"):
        if p.is_file():
            paths.append(p.relative_to(out_dir))
    with open(out_dir / "index_fine_tune_pca.txt", "w", encoding="utf-8") as f:
        for p in sorted(paths):
            f.write(str(p) + "\n")


def main() -> None:
    args = parse_args()
    data_path = args.input
    out_dir = Path(args.output)

    logging.basicConfig(level=logging.INFO, format="%(asctime)s - %(levelname)s - %(message)s")
    out_dir.mkdir(parents=True, exist_ok=True)

    df_quant, quant_cols = load_quantitative_data(data_path)
    logging.info("Variables quantitatives utilisées : %s", quant_cols)

    scaler = StandardScaler()
    X = scaler.fit_transform(df_quant)

    results, exp_df, load_df, contrib_df, sil_df = run_pca_grid(X, quant_cols)

    export_csvs(out_dir, exp_df, load_df, contrib_df, sil_df)
    make_scree_plots(out_dir, exp_df)
    plot_silhouette_curves(out_dir, sil_df)

    # Identify best configurations
    exp_summary = exp_df.groupby("config_id")["cumulative_variance_ratio"].max()
    eligible = exp_summary[exp_summary >= 0.80]
    best_var_id = eligible.idxmax() if not eligible.empty else exp_summary.idxmax()
    sil_max = sil_df.groupby("config_id")["silhouette_score"].max()
    best_sil_id = sil_max.idxmax()
    best_k = sil_df[sil_df.config_id == best_sil_id].sort_values("silhouette_score", ascending=False).iloc[0]["n_clusters"]

    best_var_res = next(r for r in results if r["config_id"] == best_var_id)
    best_sil_res = next(r for r in results if r["config_id"] == best_sil_id)

    plot_correlation_and_contrib(out_dir, best_var_res["loadings"], quant_cols, "best_variance")
    plot_correlation_and_contrib(out_dir, best_sil_res["loadings"], quant_cols, "best_silhouette")
    plot_best_clusters(out_dir, best_sil_res["scores"], int(best_k))

    write_index(out_dir)

    logging.info(
        "Meilleure config variance >=80%% : id=%d (solver=%s, whiten=%s, n_comp=%d, variance=%.2f%%)",
        best_var_res["config_id"], best_var_res["svd_solver"], best_var_res["whiten"], best_var_res["n_components"], best_var_res["cum_variance"]*100,
    )
    logging.info(
        "Meilleure config silhouette : id=%d (solver=%s, whiten=%s, n_comp=%d, silhouette=%.3f)",
        best_sil_res["config_id"], best_sil_res["svd_solver"], best_sil_res["whiten"], best_sil_res["n_components"], sil_max[best_sil_id],
    )


if __name__ == "__main__":
    main()<|MERGE_RESOLUTION|>--- conflicted
+++ resolved
@@ -59,15 +59,9 @@
     contrib_rows = []
     sil_rows = []
     config_id = 0
-<<<<<<< HEAD
     max_comp = min(X.shape[0], X.shape[1])
     for n_comp, solver, whiten in itertools.product(N_COMPONENTS, SVD_SOLVERS, WHITEN_OPTIONS):
         if n_comp > max_comp:
-=======
-    max_valid = min(X.shape[0], X.shape[1])
-    for n_comp, solver, whiten in itertools.product(N_COMPONENTS, SVD_SOLVERS, WHITEN_OPTIONS):
-        if n_comp > max_valid:
->>>>>>> d88f2d9b
             continue
         logging.info("PCA n_components=%d solver=%s whiten=%s", n_comp, solver, whiten)
         try:
