--- conflicted
+++ resolved
@@ -68,7 +68,6 @@
 This mirrors the paths used when the original script was created and will
 generate figures and CSV results inside the specified output folder.
 
-<<<<<<< HEAD
 ### Fine-tuning `phase4_famd_simple.py`
 
 The lightweight script `phase4_famd_simple.py` exposes a couple of options to
@@ -94,7 +93,7 @@
 ```
 
 The script handles basic preprocessing (dropping identifiers, imputing values, scaling numerical variables and one-hot encoding categories) before running PHATE. Coordinates and a scatter plot coloured by `Statut commercial` are written inside the output directory.
-=======
+
 ## Fine tuning MFA
 
 The script `fine_tune_mfa.py` automates a small grid search over the number of
@@ -123,4 +122,3 @@
 
 The script exports metrics for each configuration and saves the best model (by
 silhouette and Calinski–Harabasz indices) in the configured output directory.
->>>>>>> 0b4db3db
