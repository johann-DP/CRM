--- conflicted
+++ resolved
@@ -253,30 +253,18 @@
 and a table of explained variance.
 
 ```bash
-<<<<<<< HEAD
 python phase4bis/simple_pca.py phase4bis/CRM_data.csv
-=======
-python phase4bis/simple_pca.py
->>>>>>> fc9fbefe
 ```
 
 This command produces `pca_scree_plot.png` and `ACP_variance_expliquee.csv` in the current directory.
 
 ## Running phase4bis utilities
 
-<<<<<<< HEAD
 `run_all_since_commit.py` executes every helper script under `phase4bis`.
 Run it to generate all analysis outputs::
 
 ```bash
 python -m phase4bis.run_all_since_commit --jobs 4
-=======
-`run_all_since_commit.py` executes every Python script present in the
-`phase4bis` directory. Use it to run all helper utilities in one go::
-
-```bash
-python phase4bis/run_all_since_commit.py --jobs 4
->>>>>>> fc9fbefe
 ```
 
 When `--jobs` is greater than one, scripts run in parallel; otherwise they are
